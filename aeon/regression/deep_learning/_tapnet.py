"""Time Convolutional Neural Network (CNN) for classification."""

__maintainer__ = []
__all__ = [
    "TapNetRegressor",
]

import gc
from copy import deepcopy

from sklearn.utils import check_random_state

from aeon.networks import TapNetNetwork
from aeon.regression.deep_learning.base import BaseDeepRegressor


class TapNetRegressor(BaseDeepRegressor):
    """Time series attentional prototype network (TapNet).

    Adapted from the implementation used in [1]_.

    TapNet was initially proposed for multivariate time series classification. The is an
    adaptation for time series regression. TapNet comprises these components: random
    dimension permutation, multivariate time series encoding, and attentional
    prototype learning.

    Parameters
    ----------
    filter_sizes        : array of int, default = (256, 256, 128)
        sets the kernel size argument for each convolutional block.
        Controls number of convolutional filters
        and number of neurons in attention dense layers.
    kernel_size        : array of int, default = (8, 5, 3)
        controls the size of the convolutional kernels
    layers              : array of int, default = (500, 300)
        size of dense layers
    n_epochs            : int, default = 2000
        number of epochs to train the model
    batch_size          : int, default = 16
        number of samples per update
    callbacks           : list of str, default = None
        list of callbacks to apply during training
    dropout             : float, default = 0.5
        dropout rate, in the range [0, 1)
    dilation            : int, default = 1
        dilation value
    activation          : str, default = "sigmoid"
        activation function for the last output layer
    loss                : str, default = "mean_squared_error"
        loss function for the classifier
    metrics             : list of str, default = "mean_squared_error"
        evaluation metrics to use during training
    optimizer           : str or None, default = "Adam(lr=0.01)"
        gradient updating function for the classifier
    padding             : str, default = "same"
        padding argument for the convolutional layers
    use_bias            : bool, default = True
        whether to use bias in the output dense layer
    use_rp              : bool, default = True
        whether to use random projections
    use_att             : bool, default = True
        whether to use self attention
    use_lstm        : bool, default = True
        whether to use an LSTM layer
    use_cnn         : bool, default = True
        whether to use a CNN layer
    verbose         : bool, default = False
        whether to output extra information
<<<<<<< HEAD
    random_state    : int or None, default = None
        seed for random
    rp_params       : tuple, default = (-1, 3)
        parameters for random projection
=======
    random_state : int, RandomState instance or None, default=None
        If `int`, random_state is the seed used by the random number generator;
        If `RandomState` instance, random_state is the random number generator;
        If `None`, the random number generator is the `RandomState` instance used
        by `np.random`.
        Seeded random number generation can only be guaranteed on CPU processing,
        GPU processing will be non-deterministic.
>>>>>>> b95d4d84

    References
    ----------
    .. [1] Zhang et al. Tapnet: Multivariate time series classification with
    attentional prototypical network,
    Proceedings of the AAAI Conference on Artificial Intelligence
    34(4), 6845-6852, 2020

    Notes
    -----
    The Implementation of TapNet found at https://github.com/kdd2019-tapnet/tapnet
    Currently does not implement custom distance matrix loss function
    or class  based self attention.
    """

    _tags = {
        "python_dependencies": ["tensorflow", "keras_self_attention"],
    }

    def __init__(
        self,
        n_epochs=2000,
        batch_size=16,
        dropout=0.5,
        filter_sizes=(256, 256, 128),
        kernel_size=(8, 5, 3),
        dilation=1,
        layers=(500, 300),
        use_rp=True,
        activation=None,
        rp_params=(-1, 3),
        use_bias=True,
        use_att=True,
        use_lstm=True,
        use_cnn=True,
        random_state=None,
        padding="same",
        loss="mean_squared_error",
        optimizer=None,
        metrics="mean_squared_error",
        callbacks=None,
        verbose=False,
    ):
        self.random_state = random_state
        self.kernel_size = kernel_size
        self.layers = layers
        self.rp_params = rp_params
        self.filter_sizes = filter_sizes
        self.activation = activation
        self.use_att = use_att
        self.use_bias = use_bias

        self.dilation = dilation
        self.padding = padding
        self.n_epochs = n_epochs
        self.loss = loss
        self.optimizer = optimizer
        self.metrics = metrics
        self.callbacks = callbacks
        self.verbose = verbose

        self.dropout = dropout
        self.use_lstm = use_lstm
        self.use_cnn = use_cnn

        # parameters for random projection
        self.use_rp = use_rp
        self.rp_params = rp_params

        super().__init__(
            batch_size=batch_size,
        )

        self._network = TapNetNetwork(
            dropout=self.dropout,
            filter_sizes=self.filter_sizes,
            kernel_size=self.kernel_size,
            dilation=self.dilation,
            layers=self.layers,
            use_rp=self.use_rp,
            rp_params=self.rp_params,
            use_att=self.use_att,
            use_lstm=self.use_lstm,
            use_cnn=self.use_cnn,
            padding=self.padding,
        )

    def build_model(self, input_shape, **kwargs):
        """Construct a complied, un-trained, keras model that is ready for training.

        In aeon, time series are stored in numpy arrays of shape (d,m), where d
        is the number of dimensions, m is the series length. Keras/tensorflow assume
        data is in shape (m,d). This method also assumes (m,d). Transpose should
        happen in fit.

        Parameters
        ----------
        input_shape     : tuple
            The shape of the data fed into the input layer, should be (m, d)

        Returns
        -------
        output: a compiled Keras model
        """
        import numpy as np
        import tensorflow as tf
        from tensorflow import keras

<<<<<<< HEAD
        tf.random.set_seed(self.random_state)

=======
        metrics = ["mean_squared_error"] if self.metrics is None else self.metrics

        rng = check_random_state(self.random_state)
        self.random_state_ = rng.randint(0, np.iinfo(np.int32).max)
        tf.keras.utils.set_random_seed(self.random_state_)
>>>>>>> b95d4d84
        input_layer, output_layer = self._network.build_network(input_shape, **kwargs)

        output_layer = keras.layers.Dense(
            units=1, activation=self.activation, use_bias=self.use_bias
        )(output_layer)

        self.optimizer_ = (
            keras.optimizers.Adam(learning_rate=0.01)
            if self.optimizer is None
            else self.optimizer
        )

        model = keras.models.Model(inputs=input_layer, outputs=output_layer)
        model.compile(
            loss=self.loss,
            optimizer=self.optimizer_,
            metrics=self._metrics,
        )

        return model

    def _fit(self, X, y):
        """
        Fit the regressor on the training set (X, y).

        Parameters
        ----------
        X : np.ndarray
            The training input samples of shape (n_cases, n_channels, n_timepoints).
        y : np.ndarray
            The training data target values of shape (n_cases,).

        Returns
        -------
        self: object
        """
        # Transpose to conform to expectation format from keras
        X = X.transpose(0, 2, 1)

        self.input_shape = X.shape[1:]

        if isinstance(self.metrics, str):
            self._metrics = [self.metrics]
        else:
            self._metrics = self.metrics

        self.model_ = self.build_model(self.input_shape)
        if self.verbose:
            self.model_.summary()
        self.history = self.model_.fit(
            X,
            y,
            batch_size=self.batch_size,
            epochs=self.n_epochs,
            verbose=self.verbose,
            callbacks=deepcopy(self.callbacks) if self.callbacks else [],
        )

        gc.collect()
        return self

    @classmethod
    def get_test_params(cls, parameter_set="default"):
        """Return testing parameter settings for the estimator.

        Parameters
        ----------
        parameter_set : str, default="default"
            Name of the set of test parameters to return, for use in tests. If no
            special parameters are defined for a value, will return `"default"` set.
            For classifiers, a "default" set of parameters should be provided for
            general testing, and a "results_comparison" set for comparing against
            previously recorded results if the general set does not produce suitable
            probabilities to compare against.

        Returns
        -------
        params : dict or list of dict, default={}
            Parameters to create testing instances of the class.
            Each dict are parameters to construct an "interesting" test instance, i.e.,
            `MyClass(**params)` or `MyClass(**params[i])` creates a valid test instance.
            `create_test_instance` uses the first (or only) dictionary in `params`.
        """
        param1 = {
            "n_epochs": 10,
            "batch_size": 4,
            "padding": "valid",
            "filter_sizes": (16, 16, 16),
            "kernel_size": (3, 3, 1),
            "layers": (25, 50),
        }
        return [param1]<|MERGE_RESOLUTION|>--- conflicted
+++ resolved
@@ -66,12 +66,8 @@
         whether to use a CNN layer
     verbose         : bool, default = False
         whether to output extra information
-<<<<<<< HEAD
-    random_state    : int or None, default = None
-        seed for random
     rp_params       : tuple, default = (-1, 3)
         parameters for random projection
-=======
     random_state : int, RandomState instance or None, default=None
         If `int`, random_state is the seed used by the random number generator;
         If `RandomState` instance, random_state is the random number generator;
@@ -79,7 +75,6 @@
         by `np.random`.
         Seeded random number generation can only be guaranteed on CPU processing,
         GPU processing will be non-deterministic.
->>>>>>> b95d4d84
 
     References
     ----------
@@ -184,20 +179,11 @@
         -------
         output: a compiled Keras model
         """
-        import numpy as np
         import tensorflow as tf
         from tensorflow import keras
 
-<<<<<<< HEAD
         tf.random.set_seed(self.random_state)
 
-=======
-        metrics = ["mean_squared_error"] if self.metrics is None else self.metrics
-
-        rng = check_random_state(self.random_state)
-        self.random_state_ = rng.randint(0, np.iinfo(np.int32).max)
-        tf.keras.utils.set_random_seed(self.random_state_)
->>>>>>> b95d4d84
         input_layer, output_layer = self._network.build_network(input_shape, **kwargs)
 
         output_layer = keras.layers.Dense(
@@ -237,6 +223,7 @@
         # Transpose to conform to expectation format from keras
         X = X.transpose(0, 2, 1)
 
+        check_random_state(self.random_state)
         self.input_shape = X.shape[1:]
 
         if isinstance(self.metrics, str):
