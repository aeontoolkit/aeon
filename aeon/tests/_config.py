# -*- coding: utf-8 -*-

__author__ = ["mloning"]
__all__ = ["EXCLUDE_ESTIMATORS", "EXCLUDED_TESTS"]

import os

from aeon.base import BaseEstimator, BaseObject
from aeon.registry import BASE_CLASS_LIST, BASE_CLASS_LOOKUP, ESTIMATOR_TAG_LIST

# whether to subsample estimators per os/version partition matrix design
# default is False, can be set to True by pytest --matrixdesign True flag
MATRIXDESIGN = False

EXCLUDE_ESTIMATORS = [
<<<<<<< HEAD
    # SFA is non-compliant with any transformer interfaces, #2064
    "SFA",
    # Interface is outdated, needs a rework.
    "ColumnTransformer",
    # below are removed due to mac failures we don't fully understand, see #3103
    "HIVECOTEV1",
    "RandomIntervalSegmenter",
    "RandomIntervalFeatureExtractor",
    "RandomIntervalClassifier",
    "MatrixProfileTransformer",
    # tapnet based estimators fail stochastically for unknown reasons, see #3525
=======
    # tapnet basedare being reworked, will remove exclusion after refactor
>>>>>>> 64f2c25d
    "TapNetRegressor",
    "TapNetClassifier",
]

# the test currently fails when numba is disabled. See issue #622
if os.environ.get("NUMBA_DISABLE_JIT") == "1":
    EXCLUDE_ESTIMATORS.append("StatsForecastAutoARIMA")

EXCLUDED_TESTS = {
    # issue when predicting residuals, see #3479
    "SquaringResiduals": ["test_predict_residuals"],
    # known issue when X is passed, wrong time indices are returned, #1364
    "StackingForecaster": ["test_predict_time_index_with_X"],
    # known side effects on multivariate arguments, #2072
    "WindowSummarizer": ["test_methods_have_no_side_effects"],
    # test fails in the Panel case for Differencer, see #2522
    "Differencer": ["test_transform_inverse_transform_equivalent"],
    # tagged in issue #2490
    "SignatureClassifier": [
        "test_classifier_on_unit_test_data",
        "test_classifier_on_basic_motions",
    ],
    # sth is not quite right with the RowTransformer-s changing state,
    #   but these are anyway on their path to deprecation, see #2370
    "SeriesToSeriesRowTransformer": ["test_non_state_changing_method_contract"],
    # ColumnTransformer still needs to be refactored, see #2537
    "ColumnTransformer": ["test_non_state_changing_method_contract"],
    # Early classifiers (EC) intentionally retain information from previous predict
    # calls for #1 (test_non_state_changing_method_contract).
    # #2 (test_fit_deterministic), #3 (test_persistence_via_pickle) and #4
    # (test_save_estimators_to_file) are due to predict/predict_proba returning two
    # items and that breaking assert_array_equal.
    "TEASER": [  # EC
        "test_non_state_changing_method_contract",
        "test_fit_deterministic",
        "test_persistence_via_pickle",
        "test_save_estimators_to_file",
    ],
    "ProbabilityThresholdEarlyClassifier": [  # EC
        "test_non_state_changing_method_contract",
        "test_fit_deterministic",
        "test_persistence_via_pickle",
        "test_save_estimators_to_file",
    ],
    "VARMAX": [
        "test_update_predict_single",  # see 2997, sporadic failure, unknown cause
        "test__y_when_refitting",  # see 3176
    ],
    # GGS inherits from BaseEstimator which breaks this test
    "GreedyGaussianSegmentation": ["test_inheritance", "test_create_test_instance"],
    "InformationGainSegmentation": [
        "test_inheritance",
        "test_create_test_instance",
    ],
    # this needs to be fixed, was not tested previously due to legacy exception
    "Prophet": ":test_hierarchical_with_exogeneous",
    # Prophet does not support datetime indices, see #2475 for the known issue
}

# We use estimator tags in addition to class hierarchies to further distinguish
# estimators into different categories. This is useful for defining and running
# common tests for estimators with the same tags.
VALID_ESTIMATOR_TAGS = tuple(ESTIMATOR_TAG_LIST)

# NON_STATE_CHANGING_METHODS =
# methods that should not change the state of the estimator, that is, they should
# not change fitted parameters or hyper-parameters. They are also the methods that
# "apply" the fitted estimator to data and useful for checking results.
# NON_STATE_CHANGING_METHODS_ARRAYLIK =
# non-state-changing methods that return an array-like output

NON_STATE_CHANGING_METHODS_ARRAYLIKE = (
    "predict",
    "predict_var",
    "predict_proba",
    "decision_function",
    "transform",
)

NON_STATE_CHANGING_METHODS = NON_STATE_CHANGING_METHODS_ARRAYLIKE + (
    "get_fitted_params",
)

# The following gives a list of valid estimator base classes.
BASE_BASE_TYPES = (BaseEstimator, BaseObject)
VALID_ESTIMATOR_BASE_TYPES = tuple(set(BASE_CLASS_LIST).difference(BASE_BASE_TYPES))

VALID_ESTIMATOR_TYPES = (
    BaseEstimator,
    *VALID_ESTIMATOR_BASE_TYPES,
)

VALID_ESTIMATOR_BASE_TYPE_LOOKUP = BASE_CLASS_LOOKUP<|MERGE_RESOLUTION|>--- conflicted
+++ resolved
@@ -13,21 +13,7 @@
 MATRIXDESIGN = False
 
 EXCLUDE_ESTIMATORS = [
-<<<<<<< HEAD
-    # SFA is non-compliant with any transformer interfaces, #2064
-    "SFA",
-    # Interface is outdated, needs a rework.
-    "ColumnTransformer",
-    # below are removed due to mac failures we don't fully understand, see #3103
-    "HIVECOTEV1",
-    "RandomIntervalSegmenter",
-    "RandomIntervalFeatureExtractor",
-    "RandomIntervalClassifier",
-    "MatrixProfileTransformer",
-    # tapnet based estimators fail stochastically for unknown reasons, see #3525
-=======
-    # tapnet basedare being reworked, will remove exclusion after refactor
->>>>>>> 64f2c25d
+    # tapnet is being reworked, will remove exclusion after refactor
     "TapNetRegressor",
     "TapNetClassifier",
 ]
