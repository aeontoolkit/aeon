[build-system]
requires = ["setuptools>61", "wheel", "toml", "build"]
build-backend = "setuptools.build_meta"

[project]
name = "aeon"
version = "0.9.0"
description = "A toolkit for machine learning from time series"
authors = [
    {name = "aeon developers", email = "contact@aeon-toolkit.org"},
]
maintainers = [
    {name = "aeon developers", email = "contact@aeon-toolkit.org"},
]
readme = "README.md"
keywords = [
    "data-science",
    "machine-learning",
    "data-mining",
    "time-series",
    "scikit-learn",
    "forecasting",
    "time-series-analysis",
    "time-series-classification",
    "time-series-clustering",
    "time-series-regression",
]
classifiers = [
    "Intended Audience :: Science/Research",
    "Intended Audience :: Developers",
    "License :: OSI Approved :: BSD License",
    "Programming Language :: Python",
    "Topic :: Software Development",
    "Topic :: Scientific/Engineering",
    "Development Status :: 5 - Production/Stable",
    "Operating System :: Microsoft :: Windows",
    "Operating System :: POSIX",
    "Operating System :: Unix",
    "Operating System :: MacOS",
    "Programming Language :: Python :: 3",
    "Programming Language :: Python :: 3.8",
    "Programming Language :: Python :: 3.9",
    "Programming Language :: Python :: 3.10",
    "Programming Language :: Python :: 3.11",
    "Programming Language :: Python :: 3.12",
]
requires-python = ">=3.8,<3.13"
dependencies = [
    "deprecated>=1.2.13",
    "numba>=0.55,<0.60.0",
    "numpy>=1.21.0,<1.27.0",
    "packaging>=20.0",
    "pandas>=1.5.3,<2.1.0",
    "scikit-learn>=1.0.0,<1.5.0",
    "scipy>=1.9.0,<1.13.0",
    "typing-extensions>=4.6.0",
]

[project.optional-dependencies]
all_extras = [
    "cloudpickle",
    "esig>=0.9.7,<0.9.8.3; python_version < '3.11'",
    "filterpy>=1.4.5",
    "gluonts>=0.12.4",
    "h5py",
    "imbalanced-learn",
    "keras-self-attention",
    "kotsu>=0.3.1",
    "matplotlib>=3.3.2",
    "pmdarima>=1.8.0",
    "prophet>=1.1.0",
    "pydot>=2.0.0",
    "scikit_posthocs>=0.6.5",
    "seaborn>=0.11.0",
    "statsforecast>=0.5.2",
    "statsmodels>=0.12.1",
    "stumpy>=1.5.1",
    "tbats>=1.1.0",
    "tensorflow>=2.12; python_version < '3.12' and python_version >= '3.9'",
    "tensorflow-addons; python_version < '3.12' and python_version >= '3.9'",
    "torch>=1.13.1",
    "tsfresh>=0.20.0",
    "tslearn>=0.5.2",
    "xarray",

    # for some reason, a heirarchical dask test fails on some Python versions with the
    # later versions of pyarrow and dask
    "dask[dataframe]<2024.3.0; python_version < '3.11'",
    "pyarrow<12; python_version < '3.12'",
    "pyarrow-hotfix; python_version < '3.12'",
]
dl = [
    "keras-self-attention",
    "tensorflow>=2.12; python_version < '3.12' and python_version >= '3.9'",
    "tensorflow-addons; python_version < '3.12' and python_version >= '3.9'",
]
unstable_extras = [
    "mrsqm>=0.0.1,<0.1.0 ; platform_system == 'Darwin' and python_version < '3.12'",  # requires gcc and fftw to be installed for Windows and some other OS (see http://www.fftw.org/index.html)
    "pycatch22<=0.4.3",  # known to fail installation on some setups
    "pyfftw>=0.12.0; python_version < '3.12'",  # requires fftw to be installed for Windows and some other OS (see http://www.fftw.org/index.html)
]
dev = [
    "backoff",
    "httpx",
    "pre-commit",
    "pytest",
    "pytest-cov",
    "pytest-randomly",
    "pytest-timeout",
    "pytest-xdist[psutil]",
    "pytest-rerunfailures",
    "wheel",
]
binder = [
    "notebook",
    "jupyterlab",
]
docs = [
    "sphinx<7.4.0",
    "sphinx-design",
    "sphinx-version-warning",
    "sphinx_issues",
    "sphinx-copybutton",
    "sphinx-remove-toctrees",
    "sphinxext-opengraph",
    "nbsphinx",
    "numpydoc",
    "myst-parser",
    "jupyter",
    "furo",
    "tabulate",
]

[project.urls]
Homepage = "https://www.aeon-toolkit.org"
Repository = "https://github.com/aeon-toolkit/aeon"
Documentation = "https://www.aeon-toolkit.org"
Changelog = "https://www.aeon-toolkit.org/en/stable/changelog.html"
Download = "https://pypi.org/project/aeon/#files"
API = "https://www.aeon-toolkit.org/en/stable/api_reference.html"

[project.license]
file = "LICENSE"

[tool.setuptools]
zip-safe = true

[tool.setuptools.package-data]
aeon = [
    "*.csv",
    "*.csv.gz",
    "*.arff",
    "*.arff.gz",
    "*.txt",
    "*.ts",
    "*.tsv",
]

[tool.setuptools.packages.find]
exclude = ["tests", "tests.*"]

[tool.check-manifest]
ignore = [
    # Ignore virtual environments in local builds
    "venv/**",
    # Ignore the docs symlink and its contents
    "docs/examples",
    "docs/examples/**",
]

[tool.ruff.lint]
select = ["D"]

[tool.ruff.lint.pydocstyle]
convention = "numpy"

[tool.pytest.ini_options]
# ignore certain folders and pytest warnings
testpaths = "aeon"
addopts = '''
    --doctest-modules
    --durations 20
    --timeout 600
    --showlocals
<<<<<<< HEAD
=======
    --numprocesses logical
>>>>>>> a15b4880
    --dist worksteal
'''
filterwarnings = '''
    ignore::UserWarning
    ignore:numpy.dtype size changed
    ignore:numpy.ufunc size changed
'''<|MERGE_RESOLUTION|>--- conflicted
+++ resolved
@@ -182,11 +182,10 @@
     --durations 20
     --timeout 600
     --showlocals
-<<<<<<< HEAD
-=======
     --numprocesses logical
->>>>>>> a15b4880
     --dist worksteal
+    --reruns 2
+    --only-rerun "crashed while running"
 '''
 filterwarnings = '''
     ignore::UserWarning
