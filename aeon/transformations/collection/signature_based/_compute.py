--- conflicted
+++ resolved
@@ -27,10 +27,7 @@
     # default tag values for "Series-to-Primitives"
     _tags = {
         "fit_is_empty": True,
-<<<<<<< HEAD
-=======
         "scitype:transform-output": "Primitives",
->>>>>>> c022ad07
         "capability:multivariate": True,
         "python_dependencies": "esig",
         "python_version": "<3.11",
