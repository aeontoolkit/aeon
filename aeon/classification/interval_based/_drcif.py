--- conflicted
+++ resolved
@@ -28,14 +28,9 @@
 )
 
 
-<<<<<<< HEAD
 class DrCIFClassifier(BaseIntervalForest, BaseClassifier):
-    """Diverse Representation Canonical Interval Forest (DrCIF) Classifier.
-=======
-class DrCIF(BaseClassifier):
     """
     Diverse Representation Canonical Interval Forest Classifier (DrCIF).
->>>>>>> 9e08689c
 
     Extension of the CIF algorithm using multiple representations. Implementation of the
     interval-based forest making use of the catch22 feature set on randomly selected
@@ -113,7 +108,8 @@
     contract_max_n_estimators : int, default=500
         Max number of estimators when time_limit_in_minutes is set.
     save_transformed_data : bool, default=False
-        Save the data transformed in fit for use in _get_train_probs.
+        Save the data transformed in fit for use in _get_train_preds and
+        _get_train_probs.
     random_state : int, RandomState instance or None, default=None
         If `int`, random_state is the seed used by the random number generator;
         If `RandomState` instance, random_state is the random number generator;
@@ -148,22 +144,13 @@
         Stores the interval extraction transformer for all estimators.
     transformed_data_ : list of shape (n_estimators) of ndarray with shape
     (n_instances_ ,total_intervals * att_subsample_size)
-<<<<<<< HEAD
-        The transformed dataset for all estimators. Only saved when
-=======
         The transformed dataset for all classifiers. Only saved when
->>>>>>> 9e08689c
         save_transformed_data is true.
 
     See Also
     --------
-<<<<<<< HEAD
     DrCIFRegressor
     CanonicalIntervalForestClassifier
-=======
-    CanonicalIntervalForest
-        Earlier version of DrCIF.
->>>>>>> 9e08689c
 
     Notes
     -----
