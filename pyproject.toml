[build-system]
requires = ["setuptools>61", "wheel", "toml", "build"]
build-backend = "setuptools.build_meta"

[project]
name = "aeon"
version = "0.11.1"
description = "A toolkit for machine learning from time series"
authors = [
    {name = "aeon developers", email = "contact@aeon-toolkit.org"},
]
maintainers = [
    {name = "aeon developers", email = "contact@aeon-toolkit.org"},
]
readme = "README.md"
keywords = [
    "data-science",
    "machine-learning",
    "data-mining",
    "time-series",
    "scikit-learn",
    "forecasting",
    "time-series-analysis",
    "time-series-classification",
    "time-series-clustering",
    "time-series-regression",
]
classifiers = [
    "Intended Audience :: Science/Research",
    "Intended Audience :: Developers",
    "License :: OSI Approved :: BSD License",
    "Programming Language :: Python",
    "Topic :: Software Development",
    "Topic :: Scientific/Engineering",
    "Development Status :: 5 - Production/Stable",
    "Operating System :: Microsoft :: Windows",
    "Operating System :: POSIX",
    "Operating System :: Unix",
    "Operating System :: MacOS",
    "Programming Language :: Python :: 3",
    "Programming Language :: Python :: 3.9",
    "Programming Language :: Python :: 3.10",
    "Programming Language :: Python :: 3.11",
    "Programming Language :: Python :: 3.12",
]
requires-python = ">=3.9,<3.13"
dependencies = [
    "deprecated>=1.2.13",
    "numba>=0.55,<0.61.0",
    "numpy>=1.21.0,<1.27.0",
    "packaging>=20.0",
    "pandas>=1.5.3,<2.1.0",
    "scikit-learn>=1.0.0,<1.6.0",
    "scipy>=1.9.0,<1.14.0",
    "typing-extensions>=4.6.0",
]

[project.optional-dependencies]
all_extras = [
    "esig>=0.9.7; platform_system != 'Darwin' and python_version < '3.11'",
    "imbalanced-learn",
    "keras-self-attention",
<<<<<<< HEAD
    "kotsu>=0.3.1",
    "matplotlib>=3.3.2",
    "pycatch22>=0.4.5",
    "pyod>=1.1.3",
    "prts>=1.0.0.0",
=======
    "matplotlib>=3.3.2,<3.9.0",
>>>>>>> 550aca59
    "pydot>=2.0.0",
    "ruptures>=1.1.9",
    "seaborn>=0.11.0",
    "statsmodels>=0.12.1",
    "stumpy>=1.5.1",
    "tensorflow>=2.14; python_version < '3.12'",
    "torch>=1.13.1",
    "tsfresh>=0.20.0",
    "tslearn>=0.5.2",

]
dl = [
    "keras-self-attention",
    "tensorflow>=2.14; python_version < '3.12'",
]
unstable_extras = [
    "mrsqm>=0.0.7,<0.1.0; platform_system != 'Windows' and python_version < '3.12'",  # requires gcc and fftw to be installed for Windows and some other OS (see http://www.fftw.org/index.html)
    "mrseql>=0.0.4,<0.1.0; platform_system != 'Windows' and python_version < '3.12'",   # requires gcc and fftw to be installed for Windows and some other OS (see http://www.fftw.org/index.html)
    "pyfftw>=0.12.0; python_version < '3.12'",  # requires fftw to be installed for Windows and some other OS (see http://www.fftw.org/index.html)
]
dev = [
    "backoff",
    "httpx",
    "pre-commit",
    "pytest",
    "pytest-cov",
    "pytest-mock",
    "pytest-randomly",
    "pytest-timeout",
    "pytest-xdist[psutil]",
    "pytest-rerunfailures",
    "wheel",
]
binder = [
    "notebook",
    "jupyterlab",
]
docs = [
    "sphinx<8.1.0",
    "sphinx-design",
    "sphinx-version-warning",
    "sphinx_issues",
    "sphinx-copybutton",
    "sphinx-remove-toctrees",
    "sphinxext-opengraph",
    "nbsphinx",
    "numpydoc",
    "myst-parser",
    "jupyter",
    "furo",
    "tabulate",
    "matplotlib",
]

[project.urls]
Homepage = "https://www.aeon-toolkit.org"
Repository = "https://github.com/aeon-toolkit/aeon"
Documentation = "https://www.aeon-toolkit.org"
Changelog = "https://www.aeon-toolkit.org/en/stable/changelog.html"
Download = "https://pypi.org/project/aeon/#files"
API = "https://www.aeon-toolkit.org/en/stable/api_reference.html"

[project.license]
file = "LICENSE"

[tool.setuptools]
zip-safe = true

[tool.setuptools.package-data]
aeon = [
    "*.csv",
    "*.csv.gz",
    "*.arff",
    "*.arff.gz",
    "*.txt",
    "*.ts",
    "*.tsv",
]

[tool.setuptools.packages.find]
exclude = ["tests", "tests.*"]

[tool.check-manifest]
ignore = [
    # Ignore virtual environments in local builds
    "venv/**",
    # Ignore the docs symlink and its contents
    "docs/examples",
    "docs/examples/**",
]

[tool.ruff.lint]
select = ["D"]

[tool.ruff.lint.pydocstyle]
convention = "numpy"

[tool.pytest.ini_options]
# ignore certain folders and pytest warnings
testpaths = "aeon"
addopts = '''
    --doctest-modules
    --durations 20
    --timeout 600
    --showlocals
    --dist worksteal
    --reruns 2
    --only-rerun "crashed while running"
'''
filterwarnings = '''
    ignore::UserWarning
    ignore:numpy.dtype size changed
    ignore:numpy.ufunc size changed
'''<|MERGE_RESOLUTION|>--- conflicted
+++ resolved
@@ -60,15 +60,10 @@
     "esig>=0.9.7; platform_system != 'Darwin' and python_version < '3.11'",
     "imbalanced-learn",
     "keras-self-attention",
-<<<<<<< HEAD
-    "kotsu>=0.3.1",
     "matplotlib>=3.3.2",
     "pycatch22>=0.4.5",
     "pyod>=1.1.3",
     "prts>=1.0.0.0",
-=======
-    "matplotlib>=3.3.2,<3.9.0",
->>>>>>> 550aca59
     "pydot>=2.0.0",
     "ruptures>=1.1.9",
     "seaborn>=0.11.0",
@@ -78,7 +73,6 @@
     "torch>=1.13.1",
     "tsfresh>=0.20.0",
     "tslearn>=0.5.2",
-
 ]
 dl = [
     "keras-self-attention",
