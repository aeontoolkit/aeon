--- conflicted
+++ resolved
@@ -115,13 +115,8 @@
 
         if not hasattr(self, "name"):
             self.name = type(self).__name__
-<<<<<<< HEAD
         self.__name__ = self.name
-        super(BaseForecastingErrorMetric, self).__init__()
-=======
-
         super().__init__()
->>>>>>> 810a5474
 
     def __call__(self, y_true, y_pred, **kwargs):
         """Calculate metric value using underlying metric function.
