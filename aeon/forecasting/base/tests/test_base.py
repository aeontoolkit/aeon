"""Testing advanced functionality of the base class."""

__author__ = ["fkiraly"]

from functools import reduce
from operator import mul

import pandas as pd
import pytest
from pandas.testing import assert_series_equal

from aeon.datatypes import check_is_mtype, convert
from aeon.datatypes._panel._convert import from_nested_to_multi_index
from aeon.forecasting.arima import ARIMA
<<<<<<< HEAD
from aeon.forecasting.base._base import _format_moving_cutoff_predictions
from aeon.testing.utils.collection import make_3d_test_data, make_nested_dataframe_data
from aeon.testing.utils.hierarchical import _make_hierarchical
from aeon.testing.utils.series import _make_series
from aeon.utils.index_functions import get_cutoff, get_window
=======
from aeon.testing.utils.data_gen import (
    _make_hierarchical,
    make_3d_test_data,
    make_nested_dataframe_data,
    make_series,
)
>>>>>>> 531c6068
from aeon.utils.validation._dependencies import _check_soft_dependencies

COLLECTION_TYPES = ["pd-multiindex", "nested_univ", "numpy3D"]
HIER_TYPES = ["pd_multiindex_hier"]


def _get_y(input_type, n_instances):
    if input_type == "numpy3D":
        y, _ = make_3d_test_data(n_cases=n_instances, random_state=42)
    elif input_type == "nested_univ":
        y, _ = make_nested_dataframe_data(n_cases=n_instances, random_state=42)
    elif input_type == "pd-multiindex":
        y, _ = make_nested_dataframe_data(n_cases=n_instances, random_state=42)
        y = from_nested_to_multi_index(y)
    return y


@pytest.mark.skipif(
    not _check_soft_dependencies("pmdarima", severity="none"),
    reason="skip test if required soft dependency for ARIMA not available",
)
@pytest.mark.parametrize("input_type", COLLECTION_TYPES)
def test_vectorization_series_to_panel(input_type):
    """Test that forecaster vectorization works for Panel data.

    This test passes Panel data to the ARIMA forecaster which internally has an
    implementation for Series only, so the BaseForecaster has to vectorize.
    """
    n_instances = 10
    y = _get_y(input_type, n_instances)
    f = ARIMA()
    y_pred = f.fit(y).predict([1, 2, 3])
    valid, _, metadata = check_is_mtype(y_pred, input_type, return_metadata=True)

    msg = (
        f"vectorization of forecasters does not work for test example "
        f"of type {input_type}, using the ARIMA forecaster"
    )

    assert valid, msg

    y_pred_instances = metadata["n_instances"]
    msg = (
        f"vectorization test produces wrong number of instances "
        f"expected {n_instances}, found {y_pred_instances}"
    )

    assert y_pred_instances == n_instances, msg

    y_pred_equal_length = metadata["is_equal_length"]
    msg = (
        "vectorization test produces non-equal length Panel forecast, should be "
        "equal length, and length equal to the forecasting horizon [1, 2, 3]"
    )
    assert y_pred_equal_length, msg

    cutoff_expected = get_cutoff(y)
    msg = (
        "estimator in vectorization test does not properly update cutoff, "
        f"expected {cutoff_expected}, but found {f.cutoff}"
    )
    assert f.cutoff == cutoff_expected, msg


@pytest.mark.skipif(
    not _check_soft_dependencies("pmdarima", severity="none"),
    reason="skip test if required soft dependency for ARIMA not available",
)
@pytest.mark.parametrize("input_type", HIER_TYPES)
def test_vectorization_series_to_hier(input_type):
    """Test that forecaster vectorization works for Hierarchical data.

    This test passes Hierarchical data to the ARIMA forecaster which internally has an
    implementation for Series only, so the BaseForecaster has to vectorize.
    """
    hierarchy_levels = (2, 4)
    n_instances = reduce(mul, hierarchy_levels)

    y = _make_hierarchical(hierarchy_levels=hierarchy_levels, random_state=84)
    y = convert(y, from_type="pd_multiindex_hier", to_type=input_type)

    f = ARIMA()
    y_pred = f.fit(y).predict([1, 2, 3])
    valid, _, metadata = check_is_mtype(y_pred, input_type, return_metadata=True)

    msg = (
        f"vectorization of forecasters does not work for test example "
        f"of mtype {input_type}, using the ARIMA forecaster"
    )

    assert valid, msg

    y_pred_instances = metadata["n_instances"]
    msg = (
        f"vectorization test produces wrong number of instances "
        f"expected {n_instances}, found {y_pred_instances}"
    )

    assert y_pred_instances == n_instances, msg

    y_pred_equal_length = metadata["is_equal_length"]
    msg = (
        "vectorization test produces non-equal length Panel forecast, should be "
        "equal length, and length equal to the forecasting horizon [1, 2, 3]"
    )
    assert y_pred_equal_length, msg

    msg = (
        "estimator in vectorization test does not properly update cutoff, "
        f"expected {y}, but found {f.cutoff}"
    )
    assert f.cutoff == get_cutoff(y), msg


PROBA_DF_METHODS = ["predict_interval", "predict_quantiles", "predict_var"]


@pytest.mark.skipif(
    not _check_soft_dependencies("pmdarima", severity="none"),
    reason="skip test if required soft dependency for ARIMA not available",
)
@pytest.mark.parametrize("method", PROBA_DF_METHODS)
@pytest.mark.parametrize("input_type", COLLECTION_TYPES)
def test_vectorization_series_to_panel_proba(method, input_type):
    """Test that forecaster vectorization works for Panel data, predict_proba.

    This test passes Panel data to the ARIMA forecaster which internally has an
    implementation for Series only, so the BaseForecaster has to vectorize.
    """
    n_instances = 10
    y = _get_y(input_type, n_instances)

    est = ARIMA().fit(y)
    y_pred = getattr(est, method)([1, 2, 3])

    if method in ["predict_interval", "predict_quantiles"]:
        expected_mtype = method.replace("ict", "")
    elif method in ["predict_var"]:
        expected_mtype = "pd-multiindex"
    else:
        RuntimeError(f"bug in test, unreachable state, method {method} queried")

    valid, _, _ = check_is_mtype(y_pred, expected_mtype, return_metadata=True)

    msg = (
        f"vectorization of forecaster method {method} does not work for test example "
        f"of mtype {input_type}, using the ARIMA forecaster"
    )

    assert valid, msg


@pytest.mark.skipif(
    not _check_soft_dependencies("pmdarima", severity="none"),
    reason="skip test if required soft dependency for ARIMA not available",
)
@pytest.mark.parametrize("method", PROBA_DF_METHODS)
@pytest.mark.parametrize("input_type", HIER_TYPES)
def test_vectorization_series_to_hier_proba(method, input_type):
    """Test that forecaster vectorization works for Hierarchical data, predict_proba.

    This test passes Hierarchical data to the ARIMA forecaster which internally has an
    implementation for Series only, so the BaseForecaster has to vectorize.
    """
    hierarchy_levels = (2, 4)
    y = _make_hierarchical(hierarchy_levels=hierarchy_levels, random_state=84)
    y = convert(y, from_type="pd_multiindex_hier", to_type=input_type)

    est = ARIMA().fit(y)
    y_pred = getattr(est, method)([1, 2, 3])

    if method in ["predict_interval", "predict_quantiles"]:
        expected_mtype = method.replace("ict", "")
    elif method in ["predict_var"]:
        expected_mtype = "pd_multiindex_hier"
    else:
        RuntimeError(f"bug in test, unreachable state, method {method} queried")

    valid, _, _ = check_is_mtype(y_pred, expected_mtype, return_metadata=True)

    msg = (
        f"vectorization of forecaster method {method} does not work for test example "
        f"of mtype {input_type}, using the ARIMA forecaster"
    )

    assert valid, msg


@pytest.mark.skipif(
    not _check_soft_dependencies("pmdarima", severity="none"),
    reason="skip test if required soft dependency for ARIMA not available",
)
@pytest.mark.parametrize("method", PROBA_DF_METHODS)
def test_vectorization_preserves_row_index_names(method):
    """Test that forecaster vectorization preserves row index names in forecast."""
    hierarchy_levels = (2, 4)
    y = _make_hierarchical(hierarchy_levels=hierarchy_levels, random_state=84)

    est = ARIMA().fit(y, fh=[1, 2, 3])
    y_pred = getattr(est, method)()

    msg = (
        f"vectorization of forecaster method {method} changes row index names, "
        f"but it shouldn't. Tested using the ARIMA forecaster."
    )

    assert y_pred.index.names == y.index.names, msg


@pytest.mark.skipif(
    not _check_soft_dependencies("pmdarima", severity="none"),
    reason="skip test if required soft dependency for ARIMA not available",
)
@pytest.mark.parametrize("mtype", HIER_TYPES)
@pytest.mark.parametrize("exogeneous", [True, False])
def test_vectorization_multivariate(mtype, exogeneous):
    """Test that forecaster vectorization preserves row index names in forecast."""
    hierarchy_levels = (2, 4)
    n_instances = reduce(mul, hierarchy_levels)

    y = _make_hierarchical(
        hierarchy_levels=hierarchy_levels, random_state=84, n_columns=2
    )

    if exogeneous:
        y_fit = get_window(y, lag=pd.Timedelta("3D"))
        X_fit = y_fit
        X_pred = get_window(y, window_length=pd.Timedelta("3D"), lag=pd.Timedelta("0D"))
    else:
        y_fit = y
        X_fit = None
        X_pred = None

    est = ARIMA().fit(y=y_fit, X=X_fit, fh=[1, 2, 3])
    y_pred = est.predict(X=X_pred)
    valid, _, metadata = check_is_mtype(y_pred, mtype, return_metadata=True)

    msg = (
        f"vectorization of forecasters does not work for test example "
        f"of mtype {mtype}, using the ARIMA forecaster"
    )
    assert valid, msg

    msg = (
        "vectorization over variables produces wrong set of variables in predict, "
        f"expected {y_fit.columns}, found {y_pred.columns}"
    )
    assert set(y_fit.columns) == set(y_pred.columns), msg

    y_pred_instances = metadata["n_instances"]
    msg = (
        f"vectorization test produces wrong number of instances "
        f"expected {n_instances}, found {y_pred_instances}"
    )

    assert y_pred_instances == n_instances, msg

    y_pred_equal_length = metadata["is_equal_length"]
    msg = (
        "vectorization test produces non-equal length Panel forecast, should be "
        "equal length, and length equal to the forecasting horizon [1, 2, 3]"
    )
    assert y_pred_equal_length, msg


@pytest.mark.skipif(
    not _check_soft_dependencies("statsmodels", severity="none"),
    reason="skip test if required soft dependency not available",
)
def test_dynamic_tags_reset_properly():
    """Test that dynamic tags are being reset properly."""
    from aeon.forecasting.compose import MultiplexForecaster
    from aeon.forecasting.theta import ThetaForecaster
    from aeon.forecasting.var import VAR

    # this forecaster will have the y_input_type tag set to "univariate"
    f = MultiplexForecaster([("foo", ThetaForecaster()), ("var", VAR())])
    f.set_params(selected_forecaster="var")

    X_multivariate = make_series(n_columns=2)
    # fit should reset the estimator, and set y_input_type tag to "multivariate"
    # the fit will cause an error if this is not happening properly
    f.fit(X_multivariate)


@pytest.mark.skipif(
    not _check_soft_dependencies("statsmodels", severity="none"),
    reason="skip test if required soft dependency not available",
)
def test_predict_residuals():
    """Test that predict_residuals has no side-effect."""
    from aeon.forecasting.base import ForecastingHorizon
    from aeon.forecasting.model_selection import temporal_train_test_split
    from aeon.forecasting.theta import ThetaForecaster

    y = make_series(n_columns=1)
    y_train, y_test = temporal_train_test_split(y)
    fh = ForecastingHorizon(y_test.index, is_relative=False)
    forecaster = ThetaForecaster(sp=12)
    forecaster.fit(y_train, fh=fh)

    y_pred_1 = forecaster.predict()
    y_resid = forecaster.predict_residuals()
    y_pred_2 = forecaster.predict()
    assert_series_equal(y_pred_1, y_pred_2)
    assert y_resid.index.equals(y_train.index)


def test_format_moving_cutoff_predictions():
    with pytest.raises(ValueError, match="`y_preds` must be a list"):
        _format_moving_cutoff_predictions("foo", "bar")
    with pytest.raises(
        ValueError, match="y_preds must be a list of pd.Series or pd.DataFrame"
    ):
        _format_moving_cutoff_predictions([1, 2, 3], "bar")
    res = pd.DataFrame([1, 2, 3])
    preds = [res, "foo"]
    with pytest.raises(
        ValueError, match="all elements of y_preds must be of the same type"
    ):
        _format_moving_cutoff_predictions(preds, "bar")
    res2 = pd.DataFrame([1, 2, 2, 3, 4, 4])
    preds = [res, res2]
    with pytest.raises(
        ValueError, match="all elements of y_preds must be of the same length"
    ):
        _format_moving_cutoff_predictions(preds, "bar")
    res = pd.DataFrame({"Column1": [1, 2, 3], "Column2": [3, 4, 5]})
    res2 = pd.DataFrame({"Col1": [1, 2, 3], "Col2": [3, 4, 5]})
    preds = [res, res2]
    with pytest.raises(
        ValueError, match="all elements of y_preds must have the same columns"
    ):
        _format_moving_cutoff_predictions(preds, "bar")
    res = pd.DataFrame({"Col1": [1, 2, 3], "Col2": [3, 4, 5]})
    preds = [res, res2]
    r = _format_moving_cutoff_predictions(preds, "bar")
    assert isinstance(r, pd.DataFrame)<|MERGE_RESOLUTION|>--- conflicted
+++ resolved
@@ -11,21 +11,14 @@
 
 from aeon.datatypes import check_is_mtype, convert
 from aeon.datatypes._panel._convert import from_nested_to_multi_index
+from aeon.datatypes._utilities import get_cutoff, get_window
 from aeon.forecasting.arima import ARIMA
-<<<<<<< HEAD
-from aeon.forecasting.base._base import _format_moving_cutoff_predictions
-from aeon.testing.utils.collection import make_3d_test_data, make_nested_dataframe_data
-from aeon.testing.utils.hierarchical import _make_hierarchical
-from aeon.testing.utils.series import _make_series
-from aeon.utils.index_functions import get_cutoff, get_window
-=======
 from aeon.testing.utils.data_gen import (
     _make_hierarchical,
     make_3d_test_data,
     make_nested_dataframe_data,
     make_series,
 )
->>>>>>> 531c6068
 from aeon.utils.validation._dependencies import _check_soft_dependencies
 
 COLLECTION_TYPES = ["pd-multiindex", "nested_univ", "numpy3D"]
@@ -331,36 +324,4 @@
     y_resid = forecaster.predict_residuals()
     y_pred_2 = forecaster.predict()
     assert_series_equal(y_pred_1, y_pred_2)
-    assert y_resid.index.equals(y_train.index)
-
-
-def test_format_moving_cutoff_predictions():
-    with pytest.raises(ValueError, match="`y_preds` must be a list"):
-        _format_moving_cutoff_predictions("foo", "bar")
-    with pytest.raises(
-        ValueError, match="y_preds must be a list of pd.Series or pd.DataFrame"
-    ):
-        _format_moving_cutoff_predictions([1, 2, 3], "bar")
-    res = pd.DataFrame([1, 2, 3])
-    preds = [res, "foo"]
-    with pytest.raises(
-        ValueError, match="all elements of y_preds must be of the same type"
-    ):
-        _format_moving_cutoff_predictions(preds, "bar")
-    res2 = pd.DataFrame([1, 2, 2, 3, 4, 4])
-    preds = [res, res2]
-    with pytest.raises(
-        ValueError, match="all elements of y_preds must be of the same length"
-    ):
-        _format_moving_cutoff_predictions(preds, "bar")
-    res = pd.DataFrame({"Column1": [1, 2, 3], "Column2": [3, 4, 5]})
-    res2 = pd.DataFrame({"Col1": [1, 2, 3], "Col2": [3, 4, 5]})
-    preds = [res, res2]
-    with pytest.raises(
-        ValueError, match="all elements of y_preds must have the same columns"
-    ):
-        _format_moving_cutoff_predictions(preds, "bar")
-    res = pd.DataFrame({"Col1": [1, 2, 3], "Col2": [3, 4, 5]})
-    preds = [res, res2]
-    r = _format_moving_cutoff_predictions(preds, "bar")
-    assert isinstance(r, pd.DataFrame)+    assert y_resid.index.equals(y_train.index)