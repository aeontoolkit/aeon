--- conflicted
+++ resolved
@@ -51,22 +51,6 @@
 
     Parameters
     ----------
-<<<<<<< HEAD
-    x : np.ndarray, of shape (n_channels, n_timepoints) or (n_timepoints,)
-        First time series.
-    y : np.ndarray, of shape (m_channels, m_timepoints) or (m_timepoints,)
-        Second time series.
-    window : float, default=None
-        The window to use for the bounding matrix. If None, no bounding matrix
-        is used.
-    g : float, default=0.0.
-        The reference value to penalise gaps. The default is 0.
-    g_arr : np.ndarray of shape (n_channels), default=None
-        Numpy array that must be the length of the number of channels in x and y.
-    itakura_max_slope : float, default = None
-        Maximum slope as a % of the number of time points used to create Itakura
-        parallelogram on the bounding matrix. Must be between 0. and 1.
-=======
     x : np.ndarray
         First time series, either univariate, shape ``(n_timepoints,)``, or
         multivariate, shape ``(n_channels, n_timepoints)``.
@@ -76,14 +60,16 @@
     window : float, default=None
         The window to use for the bounding matrix. If None, no bounding matrix
         is used.
-    g : float
+    g : float, default=0.0
         The reference constant used to penalise moves off the diagonal. The default
         is 0.
     g_arr : np.ndarray, default=None
         Array of shape ``(n_channels)``,
         Numpy array with a separate ``g`` value for each channel. Must be the
         length of the number of channels in x and y.
->>>>>>> 6859e397
+    itakura_max_slope : float, default = None
+        Maximum slope as a % of the number of time points used to create Itakura
+        parallelogram on the bounding matrix. Must be between 0. and 1.
 
     Returns
     -------
@@ -138,18 +124,6 @@
 
     Parameters
     ----------
-<<<<<<< HEAD
-    x : np.ndarray, of shape (n_channels, n_timepoints) or (n_timepoints,)
-        First time series.
-    y : np.ndarray, of shape (m_channels, m_timepoints) or (m_timepoints,)
-        Second time series.
-    window : float, default=None
-        The window to use for the bounding matrix. If None, no bounding matrix
-        is used.
-    g : float, default=0.0.
-        The reference value to penalise gaps. The default is 0.
-    g_arr : np.ndarray of shape (n_channels), default=None
-=======
     x : np.ndarray
         First time series, either univariate, shape ``(n_timepoints,)``, or
         multivariate, shape ``(n_channels, n_timepoints)``.
@@ -159,10 +133,9 @@
     window :  float, default=None
         The window to use for the bounding matrix. If None, no bounding matrix
         is used.
-    g :  float.
+    g :  float, defualt=None
         The reference value to penalise gaps. The default is 0.
     g_arr : np.ndarray, of shape (n_channels), default=None
->>>>>>> 6859e397
         Numpy array that must be the length of the number of channels in x and y.
     itakura_max_slope : float, default = None
         Maximum slope as a % of the number of time points used to create Itakura
@@ -305,11 +278,7 @@
         is used.
     g : float, default=0.0.
         The reference value to penalise gaps. The default is 0.
-<<<<<<< HEAD
-    g_arr : np.ndarray of shape (n_channels), default=None
-=======
     g_arr : np.ndarray, of shape (n_channels), default=None
->>>>>>> 6859e397
         Numpy array that must be the length of the number of channels in x and y.
     itakura_max_slope : float, default = None
         Maximum slope as a % of the number of time points used to create Itakura
@@ -438,11 +407,7 @@
         is used.
     g : float, default=0.0.
         The reference value to penalise gaps. The default is 0.
-<<<<<<< HEAD
-    g_arr : np.ndarray of shape (n_channels), default=None
-=======
     g_arr : np.ndarray, of shape (n_channels), default=None
->>>>>>> 6859e397
         Numpy array that must be the length of the number of channels in x and y.
     itakura_max_slope : float, default = None
         Maximum slope as a % of the number of time points used to create Itakura
