"""Distance computation."""

<<<<<<< HEAD
__author__ = ["chrisholder", "TonyBagnall", "baraline", "akshatvishu", "codelionx"]

=======
>>>>>>> 70cef60d
__all__ = [
    "create_bounding_matrix",
    "squared_distance",
    "squared_pairwise_distance",
    "euclidean_distance",
    "euclidean_pairwise_distance",
    "manhattan_distance",
    "manhattan_pairwise_distance",
    "minkowski_distance",
    "minkowski_pairwise_distance",
    "adtw_distance",
    "adtw_pairwise_distance",
    "adtw_cost_matrix",
    "adtw_alignment_path",
    "dtw_distance",
    "dtw_pairwise_distance",
    "dtw_cost_matrix",
    "dtw_alignment_path",
    "ddtw_distance",
    "ddtw_pairwise_distance",
    "ddtw_alignment_path",
    "ddtw_cost_matrix",
    "wdtw_distance",
    "wdtw_pairwise_distance",
    "wdtw_cost_matrix",
    "wdtw_alignment_path",
    "wddtw_distance",
    "wddtw_pairwise_distance",
    "wddtw_alignment_path",
    "wddtw_cost_matrix",
    "lcss_distance",
    "lcss_pairwise_distance",
    "lcss_alignment_path",
    "lcss_cost_matrix",
    "erp_distance",
    "erp_pairwise_distance",
    "erp_alignment_path",
    "erp_cost_matrix",
    "edr_distance",
    "edr_pairwise_distance",
    "edr_alignment_path",
    "edr_cost_matrix",
    "twe_distance",
    "twe_pairwise_distance",
    "twe_alignment_path",
    "twe_cost_matrix",
    "msm_distance",
    "msm_alignment_path",
    "msm_cost_matrix",
    "msm_pairwise_distance",
    "distance",
    "pairwise_distance",
    "alignment_path",
    "cost_matrix",
    "get_cost_matrix_function",
    "get_distance_function",
    "get_distance_function_names",
    "get_pairwise_distance_function",
    "get_alignment_path_function",
    "shape_dtw_distance",
    "shape_dtw_cost_matrix",
    "shape_dtw_alignment_path",
    "shape_dtw_pairwise_distance",
    "sbd_distance",
    "sbd_pairwise_distance",
]


from aeon.distances._adtw import (
    adtw_alignment_path,
    adtw_cost_matrix,
    adtw_distance,
    adtw_pairwise_distance,
)
from aeon.distances._bounding_matrix import create_bounding_matrix
from aeon.distances._ddtw import (
    ddtw_alignment_path,
    ddtw_cost_matrix,
    ddtw_distance,
    ddtw_pairwise_distance,
)
from aeon.distances._distance import (
    alignment_path,
    cost_matrix,
    distance,
    get_alignment_path_function,
    get_cost_matrix_function,
    get_distance_function,
    get_distance_function_names,
    get_pairwise_distance_function,
    pairwise_distance,
)
from aeon.distances._dtw import (
    dtw_alignment_path,
    dtw_cost_matrix,
    dtw_distance,
    dtw_pairwise_distance,
)
from aeon.distances._edr import (
    edr_alignment_path,
    edr_cost_matrix,
    edr_distance,
    edr_pairwise_distance,
)
from aeon.distances._erp import (
    erp_alignment_path,
    erp_cost_matrix,
    erp_distance,
    erp_pairwise_distance,
)
from aeon.distances._euclidean import euclidean_distance, euclidean_pairwise_distance
from aeon.distances._lcss import (
    lcss_alignment_path,
    lcss_cost_matrix,
    lcss_distance,
    lcss_pairwise_distance,
)
from aeon.distances._manhattan import manhattan_distance, manhattan_pairwise_distance
from aeon.distances._minkowski import minkowski_distance, minkowski_pairwise_distance
from aeon.distances._msm import (
    msm_alignment_path,
    msm_cost_matrix,
    msm_distance,
    msm_pairwise_distance,
)
from aeon.distances._sbd import sbd_distance, sbd_pairwise_distance
from aeon.distances._shape_dtw import (
    shape_dtw_alignment_path,
    shape_dtw_cost_matrix,
    shape_dtw_distance,
    shape_dtw_pairwise_distance,
)
from aeon.distances._squared import squared_distance, squared_pairwise_distance
from aeon.distances._twe import (
    twe_alignment_path,
    twe_cost_matrix,
    twe_distance,
    twe_pairwise_distance,
)
from aeon.distances._wddtw import (
    wddtw_alignment_path,
    wddtw_cost_matrix,
    wddtw_distance,
    wddtw_pairwise_distance,
)
from aeon.distances._wdtw import (
    wdtw_alignment_path,
    wdtw_cost_matrix,
    wdtw_distance,
    wdtw_pairwise_distance,
)<|MERGE_RESOLUTION|>--- conflicted
+++ resolved
@@ -1,10 +1,5 @@
 """Distance computation."""
 
-<<<<<<< HEAD
-__author__ = ["chrisholder", "TonyBagnall", "baraline", "akshatvishu", "codelionx"]
-
-=======
->>>>>>> 70cef60d
 __all__ = [
     "create_bounding_matrix",
     "squared_distance",
