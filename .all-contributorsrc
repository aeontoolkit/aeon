--- conflicted
+++ resolved
@@ -2448,14 +2448,15 @@
       ]
     },
     {
-<<<<<<< HEAD
       "login": "Cyril-Meyer",
       "name": "Cyril Meyer",
       "avatar_url": "https://avatars.githubusercontent.com/u/69190238?v=4",
       "profile": "https://github.com/Cyril-Meyer",
       "contributions": [
         "test"
-=======
+      ]
+    },
+    {
       "login": "Moonzyyy",
       "name": "Daniele Carli",
       "avatar_url": "https://avatars.githubusercontent.com/u/47296443?v=4",
@@ -2471,7 +2472,6 @@
       "profile": "https://github.com/adm-unl",
       "contributions": [
         "doc"
->>>>>>> c980d7f7
       ]
     }
   ],
