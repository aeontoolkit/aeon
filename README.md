--- conflicted
+++ resolved
@@ -13,11 +13,7 @@
 latest advances, offer efficient implementations using numba, and interfaces with other
 time series packages to provide a single framework for algorithm comparison.
 
-<<<<<<< HEAD
-The latest `aeon` release is `v0.8.0`. You can view the full changelog
-=======
 The latest `aeon` release is `v0.8.1`. You can view the full changelog
->>>>>>> 4911ab8e
 [here](https://www.aeon-toolkit.org/en/stable/changelog.html).
 
 Our webpage and documentation is available at https://aeon-toolkit.org.
