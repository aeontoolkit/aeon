--- conflicted
+++ resolved
@@ -30,11 +30,7 @@
     "TransformerPipeline",
     "YtoX",
 ]
-<<<<<<< HEAD
-from aeon.registry import ALL_TIME_SERIES_TYPES
-=======
 from aeon.utils import ALL_TIME_SERIES_TYPES
->>>>>>> 2c4c6d49
 
 
 def _coerce_to_aeon(other):
