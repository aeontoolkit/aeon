{
  "projectName": "aeon",
  "projectOwner": "aeon-toolkit",
  "repoType": "github",
  "repoHost": "https://github.com",
  "commitConvention": "none",
  "files": [
    "CONTRIBUTORS.md"
  ],
  "imageSize": 80,
  "contributorsPerLine": 8,
  "contributorsSortAlphabetically": true,
  "linkToUsage": true,
  "badgeTemplate": "[![All Contributors](https://img.shields.io/badge/all_contributors-<%= contributors.length %>-orange.svg)](#contributors)",
  "contributors": [
    {
      "login": "fkiraly",
      "name": "Franz Kiraly",
      "avatar_url": "https://avatars1.githubusercontent.com/u/7985502?v=4",
      "profile": "https://github.com/fkiraly",
      "contributions": [
        "bug",
        "business",
        "code",
        "doc",
        "design",
        "eventOrganizing",
        "example",
        "financial",
        "fundingFinding",
        "ideas",
        "maintenance",
        "mentoring",
        "projectManagement",
        "question",
        "review",
        "talk",
        "test",
        "tutorial",
        "video"
      ]
    },
    {
      "login": "sajaysurya",
      "name": "Sajaysurya Ganesh",
      "avatar_url": "https://avatars2.githubusercontent.com/u/25329624?v=4",
      "profile": "https://sajay.online",
      "contributions": [
        "code",
        "doc",
        "design",
        "example",
        "ideas",
        "test",
        "tutorial"
      ]
    },
    {
      "login": "Tomiiwa",
      "name": "Ireoluwatomiwa",
      "avatar_url": "https://avatars.githubusercontent.com/u/61966277?v=4",
      "profile": "https://www.linkedin.com/in/ireoluwatomiwa-sanusi/",
      "contributions": [
        "doc"
      ]
    },
    {
      "login": "TonyBagnall",
      "name": "Tony Bagnall",
      "avatar_url": "https://avatars1.githubusercontent.com/u/9594042?v=4",
      "profile": "http://www.timeseriesclassification.com",
      "contributions": [
        "code",
        "business",
        "doc",
        "design",
        "eventOrganizing",
        "fundingFinding",
        "ideas",
        "projectManagement",
        "question",
        "review",
        "talk",
        "data"
      ]
    },
    {
      "login": "jasonlines",
      "name": "Jason Lines",
      "avatar_url": "https://avatars1.githubusercontent.com/u/38794632?v=4",
      "profile": "http://www.timeseriesclassification.com",
      "contributions": [
        "code",
        "business",
        "doc",
        "design",
        "eventOrganizing",
        "fundingFinding",
        "ideas",
        "projectManagement",
        "question",
        "review",
        "talk",
        "example"
      ]
    },
    {
      "login": "mloning",
      "name": "Markus Löning",
      "avatar_url": "https://avatars3.githubusercontent.com/u/21020482?v=4",
      "profile": "https://github.com/mloning",
      "contributions": [
        "code",
        "test",
        "maintenance",
        "platform",
        "review",
        "infra",
        "example",
        "bug",
        "tutorial",
        "business",
        "doc",
        "design",
        "eventOrganizing",
        "fundingFinding",
        "ideas",
        "projectManagement",
        "question",
        "talk",
        "mentoring",
        "video"
      ]
    },
    {
      "login": "goastler",
      "name": "George Oastler",
      "avatar_url": "https://avatars0.githubusercontent.com/u/7059456?v=4",
      "profile": "https://github.com/goastler",
      "contributions": [
        "code",
        "test",
        "platform",
        "example",
        "doc"
      ]
    },
    {
      "login": "ViktorKaz",
      "name": "ViktorKaz",
      "avatar_url": "https://avatars0.githubusercontent.com/u/33499138?v=4",
      "profile": "https://github.com/ViktorKaz",
      "contributions": [
        "code",
        "doc",
        "design"
      ]
    },
    {
      "login": "MatthewMiddlehurst",
      "name": "Matthew Middlehurst",
      "avatar_url": "https://avatars0.githubusercontent.com/u/25731235?v=4",
      "profile": "https://github.com/MatthewMiddlehurst",
      "contributions": [
        "bug",
        "code",
        "data",
        "doc",
        "design",
        "example",
        "infra",
        "maintenance",
        "test",
        "tutorial",
        "review"
      ]
    },
    {
      "login": "miraep8",
      "name": "Mirae Parker",
      "avatar_url": "https://avatars.githubusercontent.com/u/10511777?s=400&u=10a774fd4be767fa3b23a82a98bbfe102c17f0f3&v=4",
      "profile": "https://github.com/miraep8",
      "contributions": [
        "code",
        "test"
      ]
    },
    {
      "login": "jesellier",
      "name": "jesellier",
      "avatar_url": "https://avatars0.githubusercontent.com/u/51952076?v=4",
      "profile": "https://github.com/jesellier",
      "contributions": [
        "code"
      ]
    },
    {
      "login": "James-Large",
      "name": "James Large",
      "avatar_url": "https://avatars0.githubusercontent.com/u/44509982?v=4",
      "profile": "http://www.timeseriesclassification.com/",
      "contributions": [
        "code",
        "doc",
        "test",
        "infra",
        "maintenance"
      ]
    },
    {
      "login": "achieveordie",
      "name": "Sagar Mishra",
      "avatar_url": "https://avatars.githubusercontent.com/u/54197164?v=4",
      "profile": "https://github.com/achieveordie",
      "contributions": [
        "test"
      ]
    },
    {
      "login": "simone-pignotti",
      "name": "simone-pignotti",
      "avatar_url": "https://avatars1.githubusercontent.com/u/44410066?v=4",
      "profile": "https://github.com/simone-pignotti",
      "contributions": [
        "code",
        "bug"
      ]
    },
    {
      "login": "ClaudiaSanches",
      "name": "ClaudiaSanches",
      "avatar_url": "https://avatars3.githubusercontent.com/u/28742178?v=4",
      "profile": "https://github.com/ClaudiaSanches",
      "contributions": [
        "code",
        "test"
      ]
    },
    {
      "login": "aa25desh",
      "name": "aa25desh",
      "avatar_url": "https://avatars1.githubusercontent.com/u/29518290?v=4",
      "profile": "https://github.com/aa25desh",
      "contributions": [
        "code",
        "bug"
      ]
    },
    {
      "login": "matteogales",
      "name": "matteogales",
      "avatar_url": "https://avatars0.githubusercontent.com/u/9269326?v=4",
      "profile": "https://github.com/matteogales",
      "contributions": [
        "code",
        "design",
        "ideas"
      ]
    },
    {
      "login": "prockenschaub",
      "name": "Patrick Rockenschaub",
      "avatar_url": "https://avatars0.githubusercontent.com/u/15381732?v=4",
      "profile": "https://github.com/prockenschaub",
      "contributions": [
        "code",
        "design",
        "ideas",
        "test"
      ]
    },
    {
      "login": "dasgupsa",
      "name": "Saurabh Dasgupta",
      "avatar_url": "https://avatars2.githubusercontent.com/u/10398956?v=4",
      "profile": "https://github.com/dasgupsa",
      "contributions": [
        "code"
      ]
    },
    {
      "login": "angus924",
      "name": "Angus Dempster",
      "avatar_url": "https://avatars0.githubusercontent.com/u/55837131?v=4",
      "profile": "https://github.com/angus924",
      "contributions": [
        "code",
        "test",
        "tutorial"
      ]
    },
    {
      "login": "lnthach",
      "name": "Thach Le Nguyen",
      "avatar_url": "https://avatars0.githubusercontent.com/u/7788363?v=4",
      "profile": "https://github.com/lnthach",
      "contributions": [
        "code",
        "test"
      ]
    },
    {
      "login": "Ayushmaanseth",
      "name": "Ayushmaan Seth",
      "avatar_url": "https://avatars1.githubusercontent.com/u/29939762?v=4",
      "profile": "https://www.linkedin.com/in/ayushmaan-seth-4a96364a/",
      "contributions": [
        "code",
        "review",
        "test",
        "doc",
        "eventOrganizing",
        "tutorial"
      ]
    },
    {
      "login": "ninfueng",
      "name": "Ninnart Fuengfusin",
      "avatar_url": "https://avatars2.githubusercontent.com/u/28499769?v=4",
      "profile": "https://github.com/ninfueng",
      "contributions": [
        "code"
      ]
    },
    {
      "login": "big-o",
      "name": "big-o",
      "avatar_url": "https://avatars1.githubusercontent.com/u/1134151?v=4",
      "profile": "https://github.com/big-o",
      "contributions": [
        "code",
        "test",
        "design",
        "ideas",
        "review",
        "tutorial",
        "mentoring"
      ]
    },
    {
      "login": "Kludex",
      "name": "Marcelo Trylesinski",
      "avatar_url": "https://avatars3.githubusercontent.com/u/7353520?v=4",
      "profile": "http://marcelotryle.com",
      "contributions": [
        "doc"
      ]
    },
    {
      "login": "oleskiewicz",
      "name": "oleskiewicz",
      "avatar_url": "https://avatars1.githubusercontent.com/u/5682158?v=4",
      "profile": "https://github.com/oleskiewicz",
      "contributions": [
        "code",
        "doc",
        "test"
      ]
    },
    {
      "login": "dguijo",
      "name": "David Guijo-Rubio",
      "avatar_url": "https://avatars1.githubusercontent.com/u/47889499?v=4",
      "profile": "https://dguijo.com",
      "contributions": [
        "code",
        "ideas"
      ]
    },
    {
      "login": "HYang1996",
      "name": "HYang1996",
      "avatar_url": "https://avatars0.githubusercontent.com/u/44179303?v=4",
      "profile": "https://github.com/HYang1996",
      "contributions": [
        "code",
        "test",
        "doc",
        "tutorial"
      ]
    },
    {
      "login": "Mo-Saif",
      "name": "Mohammed Saif Kazamel",
      "avatar_url": "https://avatars0.githubusercontent.com/u/27867617?v=4",
      "profile": "https://mo-saif.github.io/",
      "contributions": [
        "bug"
      ]
    },
    {
      "login": "abandus",
      "name": "abandus",
      "avatar_url": "https://avatars2.githubusercontent.com/u/46486474?v=4",
      "profile": "https://github.com/abandus",
      "contributions": [
        "ideas",
        "code"
      ]
    },
    {
      "login": "Pangoraw",
      "name": "Paul",
      "avatar_url": "https://avatars1.githubusercontent.com/u/9824244?v=4",
      "profile": "https://ber.gp",
      "contributions": [
        "doc"
      ]
    },
    {
      "login": "vedazeren",
      "name": "vedazeren",
      "avatar_url": "https://avatars3.githubusercontent.com/u/63582874?v=4",
      "profile": "https://github.com/vedazeren",
      "contributions": [
        "code",
        "test"
      ]
    },
    {
      "login": "hiqbal2",
      "name": "hiqbal2",
      "avatar_url": "https://avatars3.githubusercontent.com/u/10302415?v=4",
      "profile": "https://github.com/hiqbal2",
      "contributions": [
        "doc"
      ]
    },
    {
      "login": "btrtts",
      "name": "btrtts",
      "avatar_url": "https://avatars3.githubusercontent.com/u/66252156?v=4",
      "profile": "https://github.com/btrtts",
      "contributions": [
        "doc"
      ]
    },
    {
      "login": "marielledado",
      "name": "Marielle",
      "avatar_url": "https://avatars2.githubusercontent.com/u/13499809?v=4",
      "profile": "https://twitter.com/marielli",
      "contributions": [
        "doc",
        "code",
        "ideas"
      ]
    },
    {
      "login": "Cheukting",
      "name": "Cheuk Ting Ho",
      "avatar_url": "https://avatars1.githubusercontent.com/u/28761465?v=4",
      "profile": "http://cheuk.dev",
      "contributions": [
        "code"
      ]
    },
    {
      "login": "sophijka",
      "name": "sophijka",
      "avatar_url": "https://avatars2.githubusercontent.com/u/47450591?v=4",
      "profile": "https://github.com/sophijka",
      "contributions": [
        "doc",
        "maintenance"
      ]
    },
    {
      "login": "Quaterion",
      "name": "Quaterion",
      "avatar_url": "https://avatars2.githubusercontent.com/u/23200273?v=4",
      "profile": "https://github.com/Quaterion",
      "contributions": [
        "bug"
      ]
    },
    {
      "login": "ABostrom",
      "name": "Aaron Bostrom",
      "avatar_url": "https://avatars0.githubusercontent.com/u/9571933?v=4",
      "profile": "https://github.com/ABostrom",
      "contributions": [
        "code",
        "doc",
        "test",
        "mentoring"
      ]
    },
    {
      "login": "BandaSaiTejaReddy",
      "name": "BANDASAITEJAREDDY",
      "avatar_url": "https://avatars0.githubusercontent.com/u/31387911?v=4",
      "profile": "https://github.com/BandaSaiTejaReddy",
      "contributions": [
        "code",
        "doc"
      ]
    },
    {
      "login": "lynnssi",
      "name": "Alexandra Amidon",
      "avatar_url": "https://avatars2.githubusercontent.com/u/17050655?v=4",
      "profile": "https://medium.com/@alexandra.amidon",
      "contributions": [
        "blog",
        "doc",
        "ideas"
      ]
    },
    {
      "login": "chizzi25",
      "name": "chizzi25",
      "avatar_url": "https://avatars3.githubusercontent.com/u/67911243?v=4",
      "profile": "https://github.com/chizzi25",
      "contributions": [
        "blog"
      ]
    },
    {
      "login": "Piyush1729",
      "name": "Piyush Gade",
      "avatar_url": "https://avatars2.githubusercontent.com/u/64950012?v=4",
      "profile": "https://github.com/Piyush1729",
      "contributions": [
        "code",
        "review"
      ]
    },
    {
      "login": "sri1419",
      "name": "sri1419",
      "avatar_url": "https://avatars2.githubusercontent.com/u/65078278?v=4",
      "profile": "https://github.com/sri1419",
      "contributions": [
        "code"
      ]
    },
    {
      "login": "patrickzib",
      "name": "Patrick Schäfer",
      "avatar_url": "https://avatars0.githubusercontent.com/u/7783034?v=4",
      "profile": "http://www2.informatik.hu-berlin.de/~schaefpa/",
      "contributions": [
        "code",
        "tutorial"
      ]
    },
    {
      "login": "ermshaua",
      "name": "Arik Ermshaus",
      "avatar_url": "https://avatars.githubusercontent.com/u/23294512?v=4",
      "profile": "https://github.com/ermshaua/",
      "contributions": [
        "code"
      ]
    },
    {
      "login": "akanz1",
      "name": "Andreas Kanz",
      "avatar_url": "https://avatars3.githubusercontent.com/u/51492342?v=4",
      "profile": "https://github.com/akanz1",
      "contributions": [
        "tutorial"
      ]
    },
    {
      "login": "brettkoonce",
      "name": "brett koonce",
      "avatar_url": "https://avatars2.githubusercontent.com/u/11281814?v=4",
      "profile": "https://github.com/brettkoonce",
      "contributions": [
        "doc"
      ]
    },
    {
      "login": "alwinw",
      "name": "Alwin",
      "avatar_url": "https://avatars3.githubusercontent.com/u/16846521?v=4",
      "profile": "https://github.com/alwinw",
      "contributions": [
        "doc",
        "code",
        "maintenance"
      ]
    },
    {
      "login": "kkoziara",
      "name": "kkoziara",
      "avatar_url": "https://avatars1.githubusercontent.com/u/4346849?v=4",
      "profile": "https://github.com/kkoziara",
      "contributions": [
        "code",
        "bug"
      ]
    },
    {
      "login": "evanmiller29",
      "name": "Evan Miller",
      "avatar_url": "https://avatars2.githubusercontent.com/u/8062590?v=4",
      "profile": "https://github.com/evanmiller29",
      "contributions": [
        "tutorial"
      ]
    },
    {
      "login": "krumeto",
      "name": "Krum Arnaudov",
      "avatar_url": "https://avatars3.githubusercontent.com/u/11272436?v=4",
      "profile": "https://github.com/krumeto",
      "contributions": [
        "bug",
        "code"
      ]
    },
    {
      "login": "martinagvilas",
      "name": "Martina G. Vilas",
      "avatar_url": "https://avatars2.githubusercontent.com/u/37339384?v=4",
      "profile": "https://github.com/martinagvilas",
      "contributions": [
        "review",
        "ideas"
      ]
    },
    {
      "login": "Emiliathewolf",
      "name": "Emilia Rose",
      "avatar_url": "https://avatars2.githubusercontent.com/u/22026218?v=4",
      "profile": "https://github.com/Emiliathewolf",
      "contributions": [
        "code",
        "test"
      ]
    },
    {
      "login": "AidenRushbrooke",
      "name": "AidenRushbrooke",
      "avatar_url": "https://avatars0.githubusercontent.com/u/72034940?v=4",
      "profile": "https://github.com/AidenRushbrooke",
      "contributions": [
        "code",
        "test"
      ]
    },
    {
      "login": "whackteachers",
      "name": "Jason Pong",
      "avatar_url": "https://avatars0.githubusercontent.com/u/33785383?v=4",
      "profile": "https://github.com/whackteachers",
      "contributions": [
        "code",
        "test"
      ]
    },
    {
      "login": "magittan",
      "name": "William Zheng",
      "avatar_url": "https://avatars0.githubusercontent.com/u/14024202?v=4",
      "profile": "https://github.com/magittan",
      "contributions": [
        "code",
        "test"
      ]
    },
    {
      "login": "huayicodes",
      "name": "Huayi Wei",
      "avatar_url": "https://avatars3.githubusercontent.com/u/22870735?v=4",
      "profile": "https://www.linkedin.com/in/huayiwei/",
      "contributions": [
        "tutorial"
      ]
    },
    {
      "login": "Multivin12",
      "name": "Multivin12",
      "avatar_url": "https://avatars3.githubusercontent.com/u/36476633?v=4",
      "profile": "https://github.com/Multivin12",
      "contributions": [
        "code",
        "test"
      ]
    },
    {
      "login": "davidbp",
      "name": "David Buchaca Prats",
      "avatar_url": "https://avatars3.githubusercontent.com/u/4223580?v=4",
      "profile": "https://github.com/davidbp",
      "contributions": [
        "code"
      ]
    },
    {
      "login": "SebasKoel",
      "name": "Sebastiaan Koel",
      "avatar_url": "https://avatars3.githubusercontent.com/u/66252156?v=4",
      "profile": "https://github.com/SebasKoel",
      "contributions": [
        "code",
        "doc"
      ]
    },
    {
      "login": "MarcoGorelli",
      "name": "Marco Gorelli",
      "avatar_url": "https://avatars2.githubusercontent.com/u/33491632?v=4",
      "profile": "https://github.com/MarcoGorelli",
      "contributions": [
        "infra"
      ]
    },
    {
      "login": "DmitriyValetov",
      "name": "Dmitriy Valetov",
      "avatar_url": "https://avatars0.githubusercontent.com/u/27976850?v=4",
      "profile": "https://github.com/DmitriyValetov",
      "contributions": [
        "code",
        "tutorial"
      ]
    },
    {
      "login": "vollmersj",
      "name": "vollmersj",
      "avatar_url": "https://avatars2.githubusercontent.com/u/12613127?v=4",
      "profile": "https://github.com/vollmersj",
      "contributions": [
        "doc"
      ]
    },
    {
      "login": "MichalChromcak",
      "name": "Michal Chromcak",
      "avatar_url": "https://avatars1.githubusercontent.com/u/12393430?v=4",
      "profile": "https://github.com/MichalChromcak",
      "contributions": [
        "code",
        "doc",
        "test",
        "tutorial"
      ]
    },
    {
      "login": "bmurdata",
      "name": "Brian Murphy",
      "avatar_url": "https://avatars2.githubusercontent.com/u/32182553?v=4",
      "profile": "https://bmurphyportfolio.netlify.com/",
      "contributions": [
        "doc"
      ]
    },
    {
      "login": "raishubham1",
      "name": "raishubham1",
      "avatar_url": "https://avatars3.githubusercontent.com/u/29356417?v=4",
      "profile": "https://github.com/raishubham1",
      "contributions": [
        "doc"
      ]
    },
    {
      "login": "ngupta23",
      "name": "Nikhil Gupta",
      "avatar_url": "https://avatars0.githubusercontent.com/u/33585645?v=4",
      "profile": "https://github.com/ngupta23",
      "contributions": [
        "code",
        "bug",
        "doc"
      ]
    },
    {
      "login": "aiwalter",
      "name": "Martin Walter",
      "avatar_url": "https://avatars0.githubusercontent.com/u/29627036?v=4",
      "profile": "https://www.linkedin.com/in/martin-walter-1a33b3114/",
      "contributions": [
        "code",
        "bug",
        "projectManagement",
        "fundingFinding",
        "mentoring",
        "ideas",
        "design",
        "review",
        "doc",
        "talk"
      ]
    },
    {
      "login": "afzal442",
      "name": "Afzal Ansari",
      "avatar_url": "https://avatars0.githubusercontent.com/u/11625672?v=4",
      "profile": "https://github.com/afzal442",
      "contributions": [
        "code",
        "doc"
      ]
    },
    {
      "login": "gracewgao",
      "name": "Grace Gao",
      "avatar_url": "https://avatars0.githubusercontent.com/u/38268331?v=4",
      "profile": "https://www.linkedin.com/in/gracewgao/",
      "contributions": [
        "code",
        "bug"
      ]
    },
    {
      "login": "utsavcoding",
      "name": "Utsav Kumar Tiwari",
      "avatar_url": "https://avatars3.githubusercontent.com/u/55446385?v=4",
      "profile": "https://github.com/utsavcoding",
      "contributions": [
        "code",
        "doc"
      ]
    },
    {
      "login": "tch",
      "name": "Tomasz Chodakowski",
      "avatar_url": "https://avatars3.githubusercontent.com/u/184076?v=4",
      "profile": "https://github.com/tch",
      "contributions": [
        "code",
        "doc",
        "bug"
      ]
    },
    {
      "login": "koralturkk",
      "name": "Kutay Koralturk",
      "avatar_url": "https://avatars2.githubusercontent.com/u/18037789?s=460&v=4",
      "profile": "https://github.com/koralturkk",
      "contributions": [
        "code",
        "bug"
      ]
    },
    {
      "login": "vnmabus",
      "name": "Carlos Ramos Carreño",
      "avatar_url": "https://avatars1.githubusercontent.com/u/2364173?v=4",
      "profile": "https://github.com/vnmabus",
      "contributions": [
        "doc"
      ]
    },
    {
      "login": "lpantano",
      "name": "Lorena Pantano",
      "avatar_url": "https://avatars2.githubusercontent.com/u/1621788?v=4",
      "profile": "http://lpantano.github.io/",
      "contributions": [
        "ideas"
      ]
    },
    {
      "login": "KirstieJane",
      "name": "Kirstie Whitaker",
      "avatar_url": "https://avatars1.githubusercontent.com/u/3626306?v=4",
      "profile": "https://whitakerlab.github.io/",
      "contributions": [
        "ideas",
        "fundingFinding"
      ]
    },
    {
      "login": "juanitorduz",
      "name": "Juan Orduz",
      "avatar_url": "https://avatars1.githubusercontent.com/u/22996444?v=4",
      "profile": "https://juanitorduz.github.io/",
      "contributions": [
        "tutorial",
        "doc"
      ]
    },
    {
      "login": "dhirschfeld",
      "name": "Dave Hirschfeld",
      "avatar_url": "https://avatars1.githubusercontent.com/u/881019?v=4",
      "profile": "https://dhirschfeld.github.io/",
      "contributions": [
        "infra"
      ]
    },
    {
      "login": "xuyxu",
      "name": "Yi-Xuan Xu",
      "avatar_url": "https://avatars2.githubusercontent.com/u/22359569?v=4",
      "profile": "https://github.com/xuyxu",
      "contributions": [
        "code",
        "test",
        "maintenance",
        "doc"
      ]
    },
    {
      "login": "vincent-nich12",
      "name": "vincent-nich12",
      "avatar_url": "https://avatars3.githubusercontent.com/u/36476633?v=4",
      "profile": "https://github.com/vincent-nich12",
      "contributions": [
        "code"
      ]
    },
    {
      "login": "hamzahiqb",
      "name": "hamzahiqb",
      "avatar_url": "https://avatars3.githubusercontent.com/u/10302415?v=4",
      "profile": "https://github.com/hamzahiqb",
      "contributions": [
        "infra"
      ]
    },
    {
      "login": "Hephaest",
      "name": "Miao Cai",
      "avatar_url": "https://avatars2.githubusercontent.com/u/37981444?v=4",
      "profile": "https://github.com/Hephaest",
      "contributions": [
        "bug",
        "code"
      ]
    },
    {
      "login": "RNKuhns",
      "name": "Ryan Kuhns",
      "avatar_url": "https://avatars0.githubusercontent.com/u/26907244?v=4",
      "profile": "https://github.com/rnkuhns",
      "contributions": [
        "code",
        "doc",
        "tutorial",
        "example",
        "ideas",
        "review",
        "test"
      ]
    },
    {
      "login": "pabworks",
      "name": "pabworks",
      "avatar_url": "https://avatars.githubusercontent.com/u/32725127?v=4",
      "profile": "https://github.com/pabworks",
      "contributions": [
        "code",
        "test"
      ]
    },
    {
      "login": "ayan-biswas0412",
      "name": "AYAN BISWAS",
      "avatar_url": "https://avatars.githubusercontent.com/u/52851184?v=4",
      "profile": "https://github.com/ayan-biswas0412",
      "contributions": [
        "code"
      ]
    },
    {
      "login": "Lovkush-A",
      "name": "Lovkush",
      "avatar_url": "https://avatars.githubusercontent.com/u/25344832?v=4",
      "profile": "https://github.com/Lovkush-A",
      "contributions": [
        "code",
        "test",
        "ideas",
        "mentoring",
        "projectManagement"
      ]
    },
    {
      "login": "luiszugasti",
      "name": "Luis Zugasti",
      "avatar_url": "https://avatars.githubusercontent.com/u/11198457?s=460&u=0645b72683e491824aca16db9702f1d3eb990389&v=4",
      "profile": "https://github.com/luiszugasti",
      "contributions": [
        "doc"
      ]
    },
    {
      "login": "kanand77",
      "name": "Kavin Anand",
      "avatar_url": "https://avatars.githubusercontent.com/kanand77",
      "profile": "https://github.com/kanand77",
      "contributions": [
        "doc"
      ]
    },
    {
      "login": "dsherry",
      "name": "Dylan Sherry",
      "avatar_url": "https://avatars.githubusercontent.com/dsherry",
      "profile": "https://github.com/dsherry",
      "contributions": [
        "infra"
      ]
    },
    {
      "login": "kachayev",
      "name": "Oleksii Kachaiev",
      "avatar_url": "https://avatars.githubusercontent.com/u/485647?v=4",
      "profile": "https://github.com/kachayev",
      "contributions": [
        "code",
        "test"
      ]
    },
    {
      "login": "Ifeanyi30",
      "name": "Ifeanyi30",
      "avatar_url": "https://avatars.githubusercontent.com/u/49926145?v=4",
      "profile": "https://github.com/Ifeanyi30",
      "contributions": [
        "code"
      ]
    },
    {
      "login": "jschemm",
      "name": "jschemm",
      "avatar_url": "https://avatars.githubusercontent.com/u/81151346?v=4",
      "profile": "https://github.com/jschemm",
      "contributions": [
        "code"
      ]
    },
    {
      "login": "aaronreidsmith",
      "name": "Aaron Smith",
      "avatar_url": "https://avatars.githubusercontent.com/u/21350310?v=4",
      "profile": "https://github.com/aaronreidsmith",
      "contributions": [
        "code"
      ]
    },
    {
      "login": "ltsaprounis",
      "name": "Leonidas Tsaprounis",
      "avatar_url": "https://avatars.githubusercontent.com/u/64217214?v=4",
      "profile": "https://github.com/ltsaprounis",
      "contributions": [
        "code",
        "bug",
        "mentoring",
        "review"
      ]
    },
    {
      "login": "chernika158",
      "name": "Galina Chernikova",
      "avatar_url": "https://avatars.githubusercontent.com/u/43787741?s=400&v=4",
      "profile": "https://github.com/chernika158",
      "contributions": [
        "code"
      ]
    },
    {
      "login": "GuzalBulatova",
      "name": "Guzal Bulatova",
      "avatar_url": "https://avatars.githubusercontent.com/GuzalBulatova",
      "profile": "https://github.com/GuzalBulatova",
      "contributions": [
        "bug",
        "code",
        "eventOrganizing",
        "mentoring",
        "projectManagement",
        "review",
        "test"
      ]
    },
    {
      "login": "satya-pattnaik",
      "name": "Satya Prakash Pattnaik",
      "avatar_url": "https://avatars.githubusercontent.com/u/22102468?v=4",
      "profile": "https://www.linkedin.com/in/satya-pattnaik-77a430144/",
      "contributions": [
        "doc"
      ]
    },
    {
      "login": "yashlamba",
      "name": "Yash Lamba",
      "avatar_url": "https://avatars.githubusercontent.com/u/44164398?v=4",
      "profile": "https://github.com/yashlamba",
      "contributions": [
        "code"
      ]
    },
    {
      "login": "ckastner",
      "name": "Christian Kastner",
      "avatar_url": "https://avatars.githubusercontent.com/u/15859947?v=4",
      "profile": "https://github.com/ckastner",
      "contributions": [
        "code",
        "bug"
      ]
    },
    {
      "login": "tombh",
      "name": "Thomas Buckley-Houston",
      "avatar_url": "https://avatars.githubusercontent.com/u/160835?s=80&v=4",
      "profile": "https://github.com/tombh",
      "contributions": [
        "bug"
      ]
    },
    {
      "login": "julramos",
      "name": "Juliana",
      "avatar_url": "https://avatars.githubusercontent.com/u/19613567?v=4",
      "profile": "https://www.linkedin.com/in/julianarn/",
      "contributions": [
        "code"
      ]
    },
    {
      "login": "SveaMeyer13",
      "name": "Svea Marie Meyer",
      "avatar_url": "https://avatars.githubusercontent.com/u/46671894?v=4",
      "profile": "https://github.com/SveaMeyer13",
      "contributions": [
        "doc",
        "code"
      ]
    },
    {
      "login": "Flix6x",
      "name": "Felix Claessen",
      "avatar_url": "https://avatars.githubusercontent.com/u/30658763?v=4",
      "profile": "https://github.com/flix6x",
      "contributions": [
        "code",
        "doc",
        "test",
        "bug"
      ]
    },
    {
      "login": "thayeylolu",
      "name": "Taiwo Owoseni",
      "avatar_url": "https://avatars.githubusercontent.com/u/13348874?v=4",
      "profile": "https://thayeylolu.github.io/portfolio/",
      "contributions": [
        "code"
      ]
    },
    {
      "login": "jambo6",
      "name": "James Morrill",
      "avatar_url": "https://avatars.githubusercontent.com/u/32545677?v=4",
      "profile": "https://github.com/jambo6",
      "contributions": [
        "code"
      ]
    },
    {
      "login": "Dbhasin1",
      "name": "Drishti Bhasin ",
      "avatar_url": "https://avatars.githubusercontent.com/u/56479884?v=4",
      "profile": "https://github.com/Dbhasin1",
      "contributions": [
        "code"
      ]
    },
    {
      "login": "Yard1",
      "name": "Antoni Baum",
      "avatar_url": "https://avatars.githubusercontent.com/u/10364161?v=4",
      "profile": "https://www.linkedin.com/in/yard1/",
      "contributions": [
        "code"
      ]
    },
    {
      "login": "ltoniazzi",
      "name": "Lorenzo Toniazzi",
      "avatar_url": "https://avatars.githubusercontent.com/u/61414566",
      "profile": "https://github.com/ltoniazzi",
      "contributions": [
        "code"
      ]
    },
    {
      "login": "freddyaboulton",
      "name": "Freddy A Boulton",
      "avatar_url": "https://avatars.githubusercontent.com/u/41651716?v=4",
      "profile": "https://github.com/freddyaboulton",
      "contributions": [
        "infra",
        "test"
      ]
    },
    {
      "login": "Riyabelle25",
      "name": "Riya Elizabeth John",
      "avatar_url": "https://avatars.githubusercontent.com/u/55790848?v=4",
      "profile": "https://github.com/Riyabelle25",
      "contributions": [
        "code",
        "test",
        "doc"
      ]
    },
    {
      "login": "chrisholder",
      "name": "chrisholder",
      "avatar_url": "https://avatars.githubusercontent.com/u/4674372?v=4",
      "profile": "https://github.com/chrisholder",
      "contributions": [
        "code",
        "test",
        "doc",
        "design",
        "example",
        "bug"
      ]
    },
    {
      "login": "moradabaz",
      "name": "Morad :)",
      "avatar_url": "https://avatars.githubusercontent.com/u/29915156?v=4",
      "profile": "https://moradisten.github.io/",
      "contributions": [
        "code",
        "test",
        "doc"
      ]
    },
    {
      "login": "bilal-196",
      "name": "Ahmed Bilal",
      "avatar_url": "https://avatars.githubusercontent.com/u/74570044?v=4",
      "profile": "https://github.com/bilal-196",
      "contributions": [
        "doc"
      ]
    },
    {
      "login": "victordremov",
      "name": "Viktor Dremov",
      "avatar_url": "https://avatars.githubusercontent.com/u/32140716",
      "profile": "https://github.com/victordremov",
      "contributions": [
        "code"
      ]
    },
    {
      "login": "corvusrabus",
      "name": "Corvin Paul",
      "avatar_url": "https://avatars.githubusercontent.com/u/5957191?v=4",
      "profile": "https://sites.google.com/view/corvinpaul/",
      "contributions": [
        "doc"
      ]
    },
    {
      "login": "xloem",
      "name": "patiently pending world peace",
      "avatar_url": "https://avatars.githubusercontent.com/u/279585?v=4",
      "profile": "https://github.com/xloem",
      "contributions": [
        "code"
      ]
    },
    {
      "login": "AreloTanoh",
      "name": "Arelo Tanoh",
      "avatar_url": "https://avatars.githubusercontent.com/AreloTanoh",
      "profile": "https://github.com/AreloTanoh",
      "contributions": [
        "doc"
      ]
    },
    {
      "login": "pul95",
      "name": "Pulkit Verma",
      "avatar_url": "https://avatars.githubusercontent.com/pul95",
      "profile": "https://github.com/pul95",
      "contributions": [
        "doc"
      ]
    },
    {
      "login": "IlyasMoutawwakil",
      "name": "Ilyas Moutawwakil",
      "avatar_url": "https://avatars.githubusercontent.com/IlyasMoutawwakil",
      "profile": "https://github.com/IlyasMoutawwakil",
      "contributions": [
        "code",
        "doc"
      ]
    },
    {
      "login": "mathco-wf",
      "name": "TheMathcompay Widget Factory Team",
      "avatar_url": "https://avatars.githubusercontent.com/mathco-wf",
      "profile": "https://github.com/mathco-wf",
      "contributions": [
        "doc"
      ]
    },
    {
      "login": "BINAYKUMAR943",
      "name": "Binay Kumar",
      "avatar_url": "https://avatars.githubusercontent.com/u/38756834?v=4",
      "profile": "https://github.com/BINAYKUMAR943",
      "contributions": [
        "code",
        "doc",
        "test"
      ]
    },
    {
      "login": "ronnie-llamado",
      "name": "Ronnie Llamado",
      "avatar_url": "https://avatars.githubusercontent.com/ronnie-llamado",
      "profile": "https://github.com/ronnie-llamado",
      "contributions": [
        "doc"
      ]
    },
    {
      "login": "bobbys-dev",
      "name": "bobbys",
      "avatar_url": "https://avatars.githubusercontent.com/bobbys-dev",
      "profile": "https://github.com/bobbys-dev",
      "contributions": [
        "code"
      ]
    },
    {
      "login": "yairbeer",
      "name": "Yair Beer",
      "avatar_url": "https://avatars.githubusercontent.com/yairbeer",
      "profile": "https://github.com/yairbeer",
      "contributions": [
        "code"
      ]
    },
    {
      "login": "boukepostma",
      "name": "Bouke Postma",
      "avatar_url": "https://avatars.githubusercontent.com/boukepostma",
      "profile": "https://github.com/boukepostma",
      "contributions": [
        "code",
        "bug",
        "ideas"
      ]
    },
    {
      "login": "Aparna-Sakshi",
      "name": "Aparna Sakshi",
      "avatar_url": "https://avatars.githubusercontent.com/u/44149689?v=4",
      "profile": "https://aparna-sakshi.github.io/",
      "contributions": [
        "code"
      ]
    },
    {
      "login": "eyalshafran",
      "name": "Eyal Shafran",
      "avatar_url": "https://avatars.githubusercontent.com/u/16999574?v=4",
      "profile": "https://github.com/eyalshafran",
      "contributions": [
        "code"
      ]
    },
    {
      "login": "tensorflow-as-tf",
      "name": "tensorflow-as-tf",
      "avatar_url": "https://avatars.githubusercontent.com/u/51345718?v=4",
      "profile": "https://github.com/tensorflow-as-tf",
      "contributions": [
        "code"
      ]
    },
    {
      "login": "justinshenk",
      "name": "Justin Shenk",
      "avatar_url": "https://avatars.githubusercontent.com/u/10270308?v=4",
      "profile": "https://www.justinshenk.com/",
      "contributions": [
        "doc"
      ]
    },
    {
      "login": "kejsitake",
      "name": "Kejsi Take",
      "avatar_url": "https://avatars.githubusercontent.com/u/23707808?v=4",
      "profile": "https://kejsitake.com/",
      "contributions": [
        "code"
      ]
    },
    {
      "login": "myprogrammerpersonality",
      "name": "Ali Yazdizadeh",
      "avatar_url": "https://avatars.githubusercontent.com/u/49058167?v=4",
      "profile": "https://github.com/myprogrammerpersonality",
      "contributions": [
        "doc"
      ]
    },
    {
      "login": "RavenRudi",
      "name": "RavenRudi",
      "avatar_url": "https://avatars.githubusercontent.com/u/46402968?v=4",
      "profile": "https://github.com/RavenRudi",
      "contributions": [
        "code"
      ]
    },
    {
      "login": "danbartl",
      "name": "danbartl",
      "avatar_url": "https://avatars.githubusercontent.com/u/19947407?v=4",
      "profile": "https://github.com/danbartl",
      "contributions": [
        "bug",
        "code",
        "review",
        "talk",
        "test",
        "tutorial",
        "video"
      ]
    },
    {
      "login": "xiaobenbenecho",
      "name": "xiaobenbenecho",
      "avatar_url": "https://avatars.githubusercontent.com/u/17461849?v=4",
      "profile": "https://github.com/xiaobenbenecho",
      "contributions": [
        "code"
      ]
    },
    {
      "login": "OliverMatthews",
      "name": "Oliver Matthews",
      "avatar_url": "https://avatars.githubusercontent.com/u/31141490?v=4",
      "profile": "https://github.com/olivermatthews",
      "contributions": [
        "code"
      ]
    },
    {
      "login": "Carlosbogo",
      "name": "Carlos Borrajo",
      "avatar_url": "https://avatars.githubusercontent.com/u/84228424?v=4",
      "profile": "https://github.com/Carlosbogo",
      "contributions": [
        "code",
        "doc"
      ]
    },
    {
      "login": "fstinner",
      "name": "Florian Stinner",
      "avatar_url": "https://avatars.githubusercontent.com/u/11679462?v=4",
      "profile": "https://github.com/fstinner",
      "contributions": [
        "code",
        "test"
      ]
    },
    {
      "login": "ChangWeiTan",
      "name": "Chang Wei Tan",
      "avatar_url": "https://avatars.githubusercontent.com/u/570744?v=4",
      "profile": "https://github.com/ChangWeiTan",
      "contributions": [
        "code"
      ]
    },
    {
      "login": "lmmentel",
      "name": "Lukasz Mentel",
      "avatar_url": "https://avatars.githubusercontent.com/u/8989838?v=4",
      "profile": "https://github.com/lmmentel",
      "contributions": [
        "code",
        "doc",
        "infra",
        "test",
        "bug",
        "maintenance",
        "mentoring"
      ]
    },
    {
      "login": "AngelPone",
      "name": "Bohan Zhang",
      "avatar_url": "https://avatars.githubusercontent.com/u/32930283?v=4",
      "profile": "https://angelpone.github.io/",
      "contributions": [
        "code"
      ]
    },
    {
      "login": "rakshitha123",
      "name": "Rakshitha Godahewa",
      "avatar_url": "https://avatars.githubusercontent.com/u/7654679?v=4",
      "profile": "https://github.com/rakshitha123",
      "contributions": [
        "code",
        "doc"
      ]
    },
    {
      "login": "marcio55afr",
      "name": "Márcio A. Freitas Jr",
      "avatar_url": "https://avatars.githubusercontent.com/u/42646282?v=4",
      "profile": "https://github.com/marcio55afr",
      "contributions": [
        "doc"
      ]
    },
    {
      "login": "MrPr3ntice",
      "name": "Philipp Kortmann",
      "avatar_url": "https://avatars.githubusercontent.com/u/20466981?v=4",
      "profile": "https://www.imes.uni-hannover.de/de/institut/team/m-sc-karl-philipp-kortmann/",
      "contributions": [
        "code",
        "doc"
      ]
    },
    {
      "login": "ishannangia001",
      "name": "Ishan Nangia",
      "avatar_url": "https://avatars.githubusercontent.com/u/29480389?v=4",
      "profile": "https://github.com/ishannangia001",
      "contributions": [
        "ideas"
      ]
    },
    {
      "login": "khrapovs",
      "name": "Stanislav Khrapov",
      "avatar_url": "https://avatars.githubusercontent.com/u/3774663?v=4",
      "profile": "https://github.com/khrapovs",
      "contributions": [
        "code"
      ]
    },
    {
      "login": "Saransh-cpp",
      "name": "Saransh Chopra",
      "avatar_url": "https://avatars.githubusercontent.com/u/74055102?v=4",
      "profile": "https://github.com/Saransh-cpp",
      "contributions": [
        "doc",
        "infra"
      ]
    },
    {
      "login": "RishiKumarRay",
      "name": "Rishi Kumar Ray",
      "avatar_url": "https://avatars.githubusercontent.com/u/87641376?v=4",
      "profile": "https://github.com/RishiKumarRay",
      "contributions": [
        "infra"
      ]
    },
    {
      "login": "cdahlin",
      "name": "Christopher Dahlin",
      "avatar_url": "https://avatars.githubusercontent.com/u/1567780?v=4",
      "profile": "https://github.com/cdahlin",
      "contributions": [
        "code"
      ]
    },
    {
      "login": "iljamaurer",
      "name": "Ilja Maurer",
      "avatar_url": "https://avatars.githubusercontent.com/u/45882103?v=4",
      "profile": "https://github.com/iljamaurer",
      "contributions": [
        "code"
      ]
    },
    {
      "login": "FedericoGarza",
      "name": "Federico Garza",
      "avatar_url": "https://avatars.githubusercontent.com/u/10517170?v=4",
      "profile": "https://github.com/FedericoGarza",
      "contributions": [
        "code",
        "example"
      ]
    },
    {
      "login": "TNTran92",
      "name": "TNTran92",
      "avatar_url": "https://avatars.githubusercontent.com/u/55965636?v=4",
      "profile": "https://github.com/TNTran92",
      "contributions": [
        "code"
      ]
    },
    {
      "login": "niekvanderlaan",
      "name": "Niek van der Laan",
      "avatar_url": "https://avatars.githubusercontent.com/u/9962825?v=4",
      "profile": "https://github.com/niekvanderlaan",
      "contributions": [
        "code"
      ]
    },
    {
      "login": "bethrice44",
      "name": "bethrice44",
      "avatar_url": "https://avatars.githubusercontent.com/u/11226988?v=4",
      "profile": "https://github.com/bethrice44",
      "contributions": [
        "bug",
        "code",
        "review",
        "test"
      ]
    },
    {
      "login": "keepersas",
      "name": "Aleksandr Grekov",
      "avatar_url": "https://avatars.githubusercontent.com/u/44262176?v=4",
      "profile": "https://github.com/keepersas",
      "contributions": [
        "doc"
      ]
    },
    {
      "login": "ZiyaoWei",
      "name": "Ziyao Wei",
      "avatar_url": "https://avatars.githubusercontent.com/u/940823?v=4",
      "profile": "https://github.com/ZiyaoWei",
      "contributions": [
        "code"
      ]
    },
    {
      "login": "dougollerenshaw",
      "name": "Doug Ollerenshaw",
      "avatar_url": "https://avatars.githubusercontent.com/u/19944442?v=4",
      "profile": "https://github.com/dougollerenshaw",
      "contributions": [
        "doc"
      ]
    },
    {
      "login": "AurumnPegasus",
      "name": "Shivansh Subramanian",
      "avatar_url": "https://avatars.githubusercontent.com/u/54315149?v=4",
      "profile": "https://github.com/AurumnPegasus",
      "contributions": [
        "doc",
        "code"
      ]
    },
    {
      "login": "NoaBenAmi",
      "name": "Noa Ben Ami",
      "avatar_url": "https://avatars.githubusercontent.com/u/37590002?v=4",
      "profile": "https://github.com/NoaBenAmi",
      "contributions": [
        "code",
        "test",
        "doc"
      ]
    },
    {
      "login": "lielleravid",
      "name": "Lielle Ravid",
      "avatar_url": "https://avatars.githubusercontent.com/u/37774194?v=4",
      "profile": "https://github.com/lielleravid",
      "contributions": [
        "code",
        "doc"
      ]
    },
    {
      "login": "ciaran-g",
      "name": "Ciaran Gilbert",
      "avatar_url": "https://avatars.githubusercontent.com/u/41995662?v=4",
      "profile": "https://github.com/ciaran-g",
      "contributions": [
        "bug",
        "code",
        "doc",
        "test",
        "ideas"
      ]
    },
    {
      "login": "mariamjabara",
      "name": "Mariam Jabara",
      "avatar_url": "https://avatars.githubusercontent.com/u/38568292?v=4",
      "profile": "https://github.com/mariamjabara",
      "contributions": [
        "code"
      ]
    },
    {
      "login": "lbventura",
      "name": "Luis Ventura",
      "avatar_url": "https://avatars.githubusercontent.com/u/68004282?s=96&v=4",
      "profile": "https://github.com/lbventura",
      "contributions": [
        "code"
      ]
    },
    {
      "login": "Ris-Bali",
      "name": "Rishabh Bali",
      "avatar_url": "https://avatars.githubusercontent.com/u/81592570?v=4",
      "profile": "https://github.com/Ris-Bali",
      "contributions": [
        "code"
      ]
    },
    {
      "login": "shchur",
      "name": "Oleksandr Shchur",
      "avatar_url": "https://avatars.githubusercontent.com/u/6944857?v=4",
      "profile": "https://github.com/shchur",
      "contributions": [
        "bug",
        "code"
      ]
    },
    {
      "login": "jelc53",
      "name": "Julian Cooper",
      "avatar_url": "https://avatars.githubusercontent.com/u/30467615?v=4",
      "profile": "https://github.com/jelc53",
      "contributions": [
        "code",
        "ideas"
      ]
    },
    {
      "login": "benheid",
      "name": "Benedikt Heidrich",
      "avatar_url": "https://avatars.githubusercontent.com/u/9725296?v=4",
      "profile": "https://github.com/benheid",
      "contributions": [
        "code"
      ]
    },
    {
      "login": "AnH0ang",
      "name": "An Hoang",
      "avatar_url": "https://avatars.githubusercontent.com/u/46025351?v=4",
      "profile": "https://github.com/AnH0ang",
      "contributions": [
        "bug",
        "code"
      ]
    },
    {
      "login": "haskarb",
      "name": "Bhaskar Dhariyal",
      "avatar_url": "https://avatars.githubusercontent.com/u/20501023?v=4",
      "profile": "https://haskarb.github.io/",
      "contributions": [
        "code",
        "test"
      ]
    },
    {
      "login": "kcc-lion",
      "name": "Kai Lion",
      "avatar_url": "https://avatars.githubusercontent.com/u/54307609?v=4",
      "profile": "https://github.com/kcc-lion",
      "contributions": [
        "code",
        "test",
        "doc"
      ]
    },
    {
      "login": "bugslayer-332",
      "name": "Arepalli Yashwanth Reddy",
      "avatar_url": "https://avatars.githubusercontent.com/u/89122324?v=4",
      "profile": "https://github.com/bugslayer-332",
      "contributions": [
        "code",
        "bug",
        "doc"
      ]
    },
    {
      "login": "shagn",
      "name": "Sebastian Hagn",
      "avatar_url": "https://avatars.githubusercontent.com/u/16029092?v=4",
      "profile": "https://github.com/shagn",
      "contributions": [
        "doc"
      ]
    },
    {
      "login": "jasmineliaw",
      "name": "Jasmine Liaw",
      "avatar_url": "https://avatars.githubusercontent.com/u/93530957?v=4",
      "profile": "https://github.com/jasmineliaw",
      "contributions": [
        "code"
      ]
    },
    {
      "login": "topher-lo",
      "name": "Christopher Lo",
      "avatar_url": "https://avatars.githubusercontent.com/u/46541035?v=4",
      "profile": "https://github.com/topher-lo",
      "contributions": [
        "code",
        "ideas"
      ]
    },
    {
      "login": "arampuria19",
      "name": "Akshat Rampuria",
      "avatar_url": "https://avatars.githubusercontent.com/u/85577835?v=4",
      "profile": "https://github.com/arampuria19",
      "contributions": [
        "doc"
      ]
    },
    {
      "login": "chillerobscuro",
      "name": "Logan Duffy",
      "avatar_url": "https://avatars.githubusercontent.com/u/5232872?v=4",
      "profile": "https://github.com/chillerobscuro",
      "contributions": [
        "code",
        "doc",
        "test",
        "bug",
        "ideas"
      ]
    },
    {
      "login": "michaelfeil",
      "name": "Michael Feil",
      "avatar_url": "https://avatars.githubusercontent.com/u/63565275?v=4",
      "profile": "michaelfeil.eu",
      "contributions": [
        "code",
        "test",
        "ideas"
      ]
    },
    {
      "login": "KishManani",
      "name": "Kishan Manani",
      "avatar_url": "https://avatars.githubusercontent.com/u/30973056?v=4",
      "profile": "https://github.com/kishmanani",
      "contributions": [
        "code",
        "doc",
        "test",
        "bug",
        "ideas"
      ]
    },
    {
      "login": "jorenham",
      "name": "Joren Hammudoglu",
      "avatar_url": "https://avatars.githubusercontent.com/u/6208662?v=4",
      "profile": "https://github.com/jorenham",
      "contributions": [
        "infra"
      ]
    },
    {
      "login": "wolph",
      "name": "Rick van Hattem",
      "avatar_url": "https://avatars.githubusercontent.com/u/270571?v=4",
      "profile": "https://github.com/wolph",
      "contributions": [
        "infra"
      ]
    },
    {
      "login": "templierw",
      "name": "William Templier",
      "avatar_url": "https://github.com/templierw.png",
      "profile": "https://www.linkedin.com/in/templierw/",
      "contributions": [
        "doc"
      ]
    },
    {
      "login": "badrmarani",
      "name": "Badr-Eddine Marani",
      "avatar_url": "https://avatars.githubusercontent.com/badrmarani",
      "profile": "https://github.com/badrmarani",
      "contributions": [
        "code"
      ]
    },
    {
      "login": "adoherty21",
      "name": "adoherty21",
      "avatar_url": "https://avatars.githubusercontent.com/u/52799751?s=400&v=4",
      "profile": "https://github.com/adoherty21",
      "contributions": [
        "bug"
      ]
    },
    {
      "login": "jnrusson1",
      "name": "Jack Russon",
      "avatar_url": "https://avatars.githubusercontent.com/u/51986332?v=4",
      "profile": "https://github.com/jnrusson1",
      "contributions": [
        "code"
      ]
    },
    {
      "login": "solen0id",
      "name": "Max Patzelt",
      "avatar_url": "https://avatars.githubusercontent.com/u/20767606?v=4",
      "profile": "https://github.com/solen0id",
      "contributions": [
        "code"
      ]
    },
    {
      "login": "benjaminbluhm",
      "name": "Benjamin Bluhm",
      "avatar_url": "https://avatars.githubusercontent.com/u/40917599?v=4",
      "profile": "https://github.com/benjaminbluhm",
      "contributions": [
        "code",
        "doc",
        "example"
      ]
    },
    {
      "login": "VyomkeshVyas",
      "name": "Vyomkesh Vyas",
      "avatar_url": "https://avatars.githubusercontent.com/u/110027694?v=4",
      "profile": "https://github.com/VyomkeshVyas",
      "contributions": [
        "code",
        "doc",
        "example",
        "test"
      ]
    },
    {
      "login": "xxl4tomxu98",
      "name": "Tom Xu",
      "avatar_url": "https://avatars.githubusercontent.com/u/62292177?s=40&v=4",
      "profile": "https://github.com/xxl4tomxu98",
      "contributions": [
        "code",
        "doc"
      ]
    },
    {
      "login": "nshahpazov",
      "name": "Nikola Shahpazov",
      "avatar_url": "https://avatars.githubusercontent.com/nshahpazov",
      "profile": "https://www.linkedin.com/in/nshahpazov/",
      "contributions": [
        "doc"
      ]
    },
    {
      "login": "dainelli98",
      "name": "Daniel Martín Martínez",
      "avatar_url": "https://avatars.githubusercontent.com/dainelli98",
      "profile": "https://www.linkedin.com/in/daniel-martin-martinez",
      "contributions": [
        "doc",
        "bug"
      ]
    },
    {
      "login": "nilesh05apr",
      "name": "Nilesh Kumar",
      "avatar_url": "https://avatars.githubusercontent.com/u/65773314?v=4",
      "profile": "https://github.com/nilesh05apr",
      "contributions": [
        "code"
      ]
    },
    {
      "login": "JonathanBechtel",
      "name": "JonathanBechtel",
      "avatar_url": "https://avatars.githubusercontent.com/u/481696?v=4",
      "profile": "https://github.com/JonathanBechtel",
      "contributions": [
        "code",
        "ideas",
        "test"
      ]
    },
    {
      "login": "arnavrneo",
      "name": "Arnav",
      "avatar_url": "https://avatars.githubusercontent.com/u/48650781?v=4",
      "profile": "https://github.com/arnavrneo",
      "contributions": [
        "code"
      ]
    },
    {
      "login": "erjieyong",
      "name": "Er Jie Yong",
      "avatar_url": "https://avatars.githubusercontent.com/u/109052378?v=4",
      "profile": "https://www.linkedin.com/in/erjieyong",
      "contributions": [
        "bug",
        "code"
      ]
    },
    {
      "login": "mateuja",
      "name": "Jaume Mateu",
      "avatar_url": "https://avatars.githubusercontent.com/mateuja",
      "profile": "https://github.com/mateuja",
      "contributions": [
        "code"
      ]
    },
    {
      "login": "aaronrmm",
      "name": "Aaron Margolese-Malin",
      "avatar_url": "https://avatars.githubusercontent.com/u/1742879?v=4",
      "profile": "https://github.com/aaronrmm",
      "contributions": [
        "bug"
      ]
    },
    {
      "login": "klam-data",
      "name": "Kevin Lam",
      "avatar_url": "https://avatars.githubusercontent.com/u/114420932?s=400&v=4",
      "profile": "https://www.linkedin.com/in/kevinlam2",
      "contributions": [
        "code",
        "example",
        "test"
      ]
    },
    {
      "login": "mgorlin",
      "name": "Margaret Gorlin",
      "avatar_url": "https://avatars.githubusercontent.com/u/23091594?v=4",
      "profile": "https://www.linkedin.com/in/margaret-gorlin/",
      "contributions": [
        "code",
        "example",
        "test"
      ]
    },
    {
      "login": "pyyim",
      "name": "Paul Yim",
      "avatar_url": "https://avatars.githubusercontent.com/pyyim",
      "profile": "https://www.linkedin.com/in/paulyim97/",
      "contributions": [
        "code",
        "example",
        "test"
      ]
    },
    {
      "login": "snnbotchway",
      "name": "Solomon Botchway",
      "avatar_url": "https://avatars.githubusercontent.com/u/62394255?v=4",
      "profile": "https://www.linkedin.com/in/solomon-botchway-a1383821b/",
      "contributions": [
        "maintenance"
      ]
    },
    {
      "login": "GuiArcencio",
      "name": "Guilherme Arcencio",
      "avatar_url": "https://avatars.githubusercontent.com/u/47733489",
      "profile": "https://github.com/GuiArcencio",
      "contributions": [
        "code",
        "test"
      ]
    },
    {
      "login": "scorcism",
      "name": "Abhishek Pathak",
      "avatar_url": "https://avatars.githubusercontent.com/u/69761436",
      "profile": "https://github.com/scorcism",
      "contributions": [
        "bug"
      ]
    },
    {
      "login": "hadifawaz1999",
      "name": "Ali Ismail-Fawaz",
      "avatar_url": "https://avatars.githubusercontent.com/u/54309336",
      "profile": "https://github.com/hadifawaz1999",
      "contributions": [
        "code",
        "bug",
        "doc",
        "test",
        "maintenance"
      ]
    },
    {
      "login": "baraline",
      "name": "Antoine Guillaume",
      "avatar_url": "https://avatars.githubusercontent.com/u/10759117",
      "profile": "https://github.com/baraline",
      "contributions": [
        "code",
        "doc"
      ]
    },
    {
      "login": "DBCerigo",
      "name": "Daniel Burkhardt Cerigo",
      "avatar_url": "https://avatars.githubusercontent.com/u/8318425?v=4",
      "profile": "https://github.com/DBCerigo",
      "contributions": [
        "code"
      ]
    },
    {
      "login": "alex-hh",
      "name": "Alex Hawkins-Hooker",
      "avatar_url": "https://avatars.githubusercontent.com/u/5719745?v=4",
      "profile": "https://github.com/alex-hh",
      "contributions": [
        "code"
      ]
    },
    {
      "login": "ali-tny",
      "name": "Ali Teeney",
      "avatar_url": "https://avatars.githubusercontent.com/u/26010073?v=4",
      "profile": "https://github.com/ali-tny",
      "contributions": [
        "code"
      ]
    },
    {
      "login": "RafaAyGar",
      "name": "Rafael Ayllón-Gavilán",
      "avatar_url": "https://avatars.githubusercontent.com/u/37343008?s=400&u=bbd9c00c6045adf11cd9376e6db1d959565c27c6&v=4",
      "profile": "https://github.com/RafaAyGar",
      "contributions": [
        "code"
      ]
    },
    {
      "login": "sylvaincom",
      "name": "Sylvain Combettes",
      "avatar_url": "https://avatars.githubusercontent.com/u/48064216?v=4",
      "profile": "https://github.com/sylvaincom",
      "contributions": [
        "code",
        "bug"
      ]
    },
    {
      "login": "hedeershowk",
      "name": "Hedeer El Showk",
      "avatar_url": "https://avatars.githubusercontent.com/u/144284759?v=4",
      "profile": "https://github.com/hedeershowk",
      "contributions": [
        "bug",
        "doc",
        "code"
      ]
    },
    {
      "login": "steenrotsman",
      "name": "Stijn Rotman",
      "avatar_url": "https://avatars.githubusercontent.com/u/78110080?s=400&v=4",
      "profile": "https://github.com/steenrotsman",
      "contributions": [
        "code"
      ]
    },
    {
      "login": "zy18811",
      "name": "Luca Bennett",
      "avatar_url": "https://avatars.githubusercontent.com/u/74973887?v=4",
      "profile": "https://github.com/zy18811",
      "contributions": [
        "code",
        "doc",
        "test"
      ]
    },
    {
      "login": "wwzeng1",
      "name": "William Zeng",
      "avatar_url": "https://avatars.githubusercontent.com/u/44910023?v=4",
      "profile": "https://github.com/wwzeng1",
      "contributions": [
        "bug"
      ]
    },
    {
      "login": "akshatvishu",
      "name": "Akshat Nayak",
      "avatar_url": "https://avatars.githubusercontent.com/u/33392262?v=4",
      "profile": "https://github.com/akshatvishu",
      "contributions": [
        "code"
      ]
    },
    {
      "login": "PaulRabich",
      "name": "Paul Rabich",
      "avatar_url": "https://avatars.githubusercontent.com/u/78356939?v=4",
      "profile": "https://github.com/PaulRabich",
      "contributions": [
        "code"
      ]
    },
    {
      "login": "xiaopu222",
      "name": "xiaopu222",
      "avatar_url": "https://avatars.githubusercontent.com/u/118000577?v=4",
      "profile": "https://github.com/xiaopu222",
      "contributions": [
        "doc"
      ]
    },
    {
      "login": "frankl1",
      "name": "Michael F. Mbouopda",
      "avatar_url": "https://avatars.githubusercontent.com/u/23366578?s=96&v=4",
      "profile": "https://github.com/frankl1",
      "contributions": [
        "code",
        "bug",
        "doc"
      ]
    },
    {
      "login": "andregdmitri",
      "name": "André Guarnier De Mitri",
      "avatar_url": "https://avatars.githubusercontent.com/u/51839703?v=4",
      "profile": "https://www.linkedin.com/in/andre-de-mitri/",
      "contributions": [
        "code"
      ]
    },
    {
      "login": "jose-gilberto",
      "name": "Gilberto Barbosa",
      "avatar_url": "https://avatars.githubusercontent.com/u/32587935?v=4",
      "profile": "https://jose-gilberto.github.io/",
      "contributions": [
        "code"
      ]
    },
    {
      "login": "julu98",
      "name": "julu98",
      "avatar_url": "https://avatars.githubusercontent.com/u/133243896?v=4",
      "profile": "https://github.com/julu98",
      "contributions": [
        "bug"
      ]
    },
    {
      "login": "Raya679",
      "name": "Raya Chakravarty",
      "avatar_url": "https://avatars.githubusercontent.com/u/113240231?v=4",
      "profile": "https://github.com/Raya679",
      "contributions": [
        "doc"
      ]
    },
    {
      "login": "itsdivya1309",
      "name": "Divya Tiwari",
      "avatar_url": "https://avatars.githubusercontent.com/u/108270861?v=4",
      "profile": "https://github.com/itsdivya1309",
      "contributions": [
        "data"
      ]
    },
    {
      "login": "nimanzik",
      "name": "Nima Nooshiri",
      "avatar_url": "https://avatars.githubusercontent.com/u/4640548?v=4",
      "profile": "https://github.com/nimanzik",
      "contributions": [
        "doc"
      ]
    },
    {
      "login": "Vedant222",
      "name": "Vedant",
      "avatar_url": "https://avatars.githubusercontent.com/u/70121054?v=4",
      "profile": "https://github.com/Vedant222",
      "contributions": [
        "doc"
      ]
    },
    {
      "login": "itsdivya1309",
      "name": "Divya Tiwari",
      "avatar_url": "https://avatars.githubusercontent.com/u/108270861?v=4",
      "profile": "https://github.com/itsdivya1309",
      "contributions": [
        "code"
      ]
    },
    {
<<<<<<< HEAD
      "login": "codelionx",
      "name": "Sebastian Schmidl",
      "avatar_url": "https://avatars.githubusercontent.com/u/10573700?v=4",
      "profile": "https://github.com/codelionx",
      "contributions": [
        "bug",
        "code"
=======
      "login": "aadya940",
      "name": "Aadya Chinubhai",
      "avatar_url": "https://avatars.githubusercontent.com/u/77720426?v=4",
      "profile": "https://github.com/aadya940",
      "contributions": [
        "code",
        "doc"
>>>>>>> 620caa54
      ]
    }
  ],
  "commitType": "docs"
}<|MERGE_RESOLUTION|>--- conflicted
+++ resolved
@@ -2322,7 +2322,16 @@
       ]
     },
     {
-<<<<<<< HEAD
+      "login": "aadya940",
+      "name": "Aadya Chinubhai",
+      "avatar_url": "https://avatars.githubusercontent.com/u/77720426?v=4",
+      "profile": "https://github.com/aadya940",
+      "contributions": [
+        "code",
+        "doc"
+      ]
+    },
+    {
       "login": "codelionx",
       "name": "Sebastian Schmidl",
       "avatar_url": "https://avatars.githubusercontent.com/u/10573700?v=4",
@@ -2330,15 +2339,6 @@
       "contributions": [
         "bug",
         "code"
-=======
-      "login": "aadya940",
-      "name": "Aadya Chinubhai",
-      "avatar_url": "https://avatars.githubusercontent.com/u/77720426?v=4",
-      "profile": "https://github.com/aadya940",
-      "contributions": [
-        "code",
-        "doc"
->>>>>>> 620caa54
       ]
     }
   ],
