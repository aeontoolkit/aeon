--- conflicted
+++ resolved
@@ -7,13 +7,10 @@
 __maintainer__ = []
 
 
-<<<<<<< HEAD
 @pytest.mark.skipif(
-    not _check_soft_dependencies(["tensorflow", "tensorflow-addons"], severity="none"),
+    not _check_soft_dependencies(["tensorflow", "tensorflow_addons"], severity="none"),
     reason="skip test if required soft dependency not available",
 )
-=======
->>>>>>> 75c4c656
 def test_all_networks_functionality():
     """Test the functionality of all networks."""
     network_classes = [
