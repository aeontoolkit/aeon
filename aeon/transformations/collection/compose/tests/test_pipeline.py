--- conflicted
+++ resolved
@@ -14,7 +14,7 @@
 from aeon.transformations.collection import (
     AutocorrelationFunctionTransformer,
     HOG1DTransformer,
-    Padder,
+    PaddingTransformer,
     Tabularizer,
     TimeSeriesScaler,
 )
@@ -25,23 +25,13 @@
 @pytest.mark.parametrize(
     "transformers",
     [
-        Padder(pad_length=15),
+        PaddingTransformer(pad_length=15),
         SevenNumberSummaryTransformer(),
-<<<<<<< HEAD
-        [TabularToSeriesAdaptor(StandardScaler())],
-        [Padder(pad_length=15), Tabularizer(), StandardScaler()],
-        [Padder(pad_length=15), SevenNumberSummaryTransformer()],
-        [Tabularizer(), StandardScaler(), SevenNumberSummaryTransformer()],
-        [
-            TabularToSeriesAdaptor(StandardScaler()),
-            Padder(pad_length=15),
-=======
         [PaddingTransformer(pad_length=15), Tabularizer(), StandardScaler()],
         [PaddingTransformer(pad_length=15), SevenNumberSummaryTransformer()],
         [Tabularizer(), StandardScaler(), SevenNumberSummaryTransformer()],
         [
             PaddingTransformer(pad_length=15),
->>>>>>> fc351486
             SevenNumberSummaryTransformer(),
         ],
     ],
@@ -70,7 +60,7 @@
     )
 
     t1 = SevenNumberSummaryTransformer()
-    t2 = Padder()
+    t2 = PaddingTransformer()
     t3 = TimeSeriesScaler()
     t4 = AutocorrelationFunctionTransformer(n_lags=5)
     t5 = StandardScaler()
