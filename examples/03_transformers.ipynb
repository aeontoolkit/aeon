--- conflicted
+++ resolved
@@ -336,36 +336,6 @@
    "cell_type": "markdown",
    "metadata": {},
    "source": [
-<<<<<<< HEAD
-    "Example 2: broadcasting/vectorization of time series to scalar features transformer\n",
-    "\n",
-    "The `SummaryTransformer` behaves similarly.\n",
-    "Multiple time series instances are transformed to different columns of the resulting data frame."
-   ]
-  },
-  {
-   "cell_type": "code",
-   "execution_count": null,
-   "metadata": {},
-   "outputs": [],
-   "source": [
-    "from aeon.transformations.series.summarize import SummaryTransformer\n",
-    "\n",
-    "summary_trafo = SummaryTransformer()\n",
-    "\n",
-    "# this produces a pandas DataFrame with more rows and columns\n",
-    "# rows correspond to different instances in X\n",
-    "# columns are multiplied and names prefixed by [variablename]__\n",
-    "# there is one column per variable and transformed feature\n",
-    "summary_trafo.fit_transform(X)"
-   ]
-  },
-  {
-   "cell_type": "markdown",
-   "metadata": {},
-   "source": [
-=======
->>>>>>> ad61d8e5
     "### 1.4 Transformers as pipeline components <a class=\"anchor\" id=\"section_1_4\"></a>\n",
     "\n",
     "A main use of `sktime` transformers is as pipeline components.\n",
@@ -464,48 +434,6 @@
    "cell_type": "markdown",
    "metadata": {},
    "source": [
-<<<<<<< HEAD
-    "#### Example 3: classifier pipeline"
-   ]
-  },
-  {
-   "cell_type": "code",
-   "execution_count": null,
-   "metadata": {},
-   "outputs": [],
-   "source": [
-    "from aeon.classification.distance_based import KNeighborsTimeSeriesClassifier\n",
-    "from aeon.transformations.series.exponent import ExponentTransformer\n",
-    "\n",
-    "pipe = ExponentTransformer() * KNeighborsTimeSeriesClassifier()\n",
-    "\n",
-    "# this constructs a ClassifierPipeline, which is also a classifier\n",
-    "pipe"
-   ]
-  },
-  {
-   "cell_type": "code",
-   "execution_count": null,
-   "metadata": {},
-   "outputs": [],
-   "source": [
-    "from aeon.datasets import load_unit_test\n",
-    "\n",
-    "X_train, y_train = load_unit_test(split=\"TRAIN\")\n",
-    "X_test, _ = load_unit_test(split=\"TEST\")\n",
-    "\n",
-    "# this is a forecaster with the same interface as knn-classifier\n",
-    "# first applies exponent transform, then knn-classifier\n",
-    "pipe.fit(X_train, y_train)\n",
-    "pipe.predict(X_test)"
-   ]
-  },
-  {
-   "cell_type": "markdown",
-   "metadata": {},
-   "source": [
-=======
->>>>>>> ad61d8e5
     "## 2. Transformers types and signatures <a class=\"anchor\" id=\"chapter2\"></a>"
    ]
   },
@@ -872,171 +800,6 @@
    "cell_type": "markdown",
    "metadata": {},
    "source": [
-<<<<<<< HEAD
-    "First, we construct the pairwise transformer with parameters. In this case, the pairwise transformer is a distance (the mean Euclidean distance):"
-   ]
-  },
-  {
-   "cell_type": "code",
-   "execution_count": null,
-   "metadata": {},
-   "outputs": [],
-   "source": [
-    "# constructing the transformer\n",
-    "from aeon.dists_kernels import AggrDist, ScipyDist\n",
-    "\n",
-    "# mean of paired Euclidean distances\n",
-    "my_series_dist = AggrDist(ScipyDist(metric=\"euclidean\"))"
-   ]
-  },
-  {
-   "cell_type": "markdown",
-   "metadata": {},
-   "source": [
-    "We can then evaluate the distance by `transform` or direct call:"
-   ]
-  },
-  {
-   "cell_type": "code",
-   "execution_count": null,
-   "metadata": {},
-   "outputs": [],
-   "source": [
-    "# evaluate the metric on two series, via transform\n",
-    "my_series_dist.transform(X_series, X2_series)"
-   ]
-  },
-  {
-   "cell_type": "code",
-   "execution_count": null,
-   "metadata": {},
-   "outputs": [],
-   "source": [
-    "# evaluate the metric on two series, by direct call - this is the same\n",
-    "my_series_dist(X_series, X2_series)"
-   ]
-  },
-  {
-   "cell_type": "code",
-   "execution_count": null,
-   "metadata": {},
-   "outputs": [],
-   "source": [
-    "# evaluate the metric on two identical panels of three series\n",
-    "my_series_dist(X_panel, X_panel)"
-   ]
-  },
-  {
-   "cell_type": "code",
-   "execution_count": null,
-   "metadata": {},
-   "outputs": [],
-   "source": [
-    "# this is the same as providing only one argument\n",
-    "my_series_dist(X_panel)"
-   ]
-  },
-  {
-   "cell_type": "code",
-   "execution_count": null,
-   "metadata": {},
-   "outputs": [],
-   "source": [
-    "# one series, one panel\n",
-    "# we subset X_panel to univariate, since the distance in question\n",
-    "#     cannot compare series with different number of variables\n",
-    "my_series_dist(X_series, X_panel[[\"var_1\"]])"
-   ]
-  },
-  {
-   "cell_type": "markdown",
-   "metadata": {},
-   "source": [
-    "Pairwise transformers are composable, and use the familiar `get_params` interface, just like any other `sktime` object and `scikit-learn` estimator:"
-   ]
-  },
-  {
-   "cell_type": "code",
-   "execution_count": null,
-   "metadata": {},
-   "outputs": [],
-   "source": [
-    "my_series_dist.get_params()"
-   ]
-  },
-  {
-   "cell_type": "markdown",
-   "metadata": {},
-   "source": [
-    "### 2.4 General transformer signature - pairwise transformers<a class=\"anchor\" id=\"section_2_4\"></a>"
-   ]
-  },
-  {
-   "cell_type": "markdown",
-   "metadata": {},
-   "source": [
-    "`sktime` also provides functionality for pairwise transformers on tabular data, i.e., mathematical objects of signature `(DataFrame-row, DataFrame-row) -> float`, or, in mathematical notation, $$\\mathbb{R}^n \\times\\mathbb{R}^n\\rightarrow\\mathbb{R}$$.\n",
-    "Common examples are distances between series, or (positive definite) kernels on series.\n",
-    "\n",
-    "The behaviour is as for series transformers, evaluation is callable by `transform(X, X2)` or a direct call.\n",
-    "\n",
-    "Inputs to `transform` of a pairwise (tabular) transformer must always be `pandas.DataFrame`.\n",
-    "The output is an `m x n` matrix, a 2D `np.ndarray`, with `m = len(X), n=len(X2)`. \n",
-    "The `(i,j)`-th entry corresponds to `t(Xi, X2j)`, where `Xi` is ths `i`-th row of `X`, and `X2j` is the `j`-th row of `X2`.\n",
-    "If `X2` is not passed, it defaults to `X`.\n",
-    "\n",
-    "Example:"
-   ]
-  },
-  {
-   "cell_type": "code",
-   "execution_count": null,
-   "metadata": {},
-   "outputs": [],
-   "source": [
-    "from aeon.datatypes import get_examples\n",
-    "\n",
-    "# we retrieve some DataFrame examples\n",
-    "X_tabular = get_examples(\"pd.DataFrame\", \"Series\")[1]\n",
-    "X2_tabular = get_examples(\"pd.DataFrame\", \"Series\")[1][0:3]"
-   ]
-  },
-  {
-   "cell_type": "code",
-   "execution_count": null,
-   "metadata": {},
-   "outputs": [],
-   "source": [
-    "# constructing the transformer\n",
-    "from aeon.dists_kernels import ScipyDist\n",
-    "\n",
-    "# mean of paired Euclidean distances\n",
-    "my_tabular_dist = ScipyDist(metric=\"euclidean\")"
-   ]
-  },
-  {
-   "cell_type": "code",
-   "execution_count": null,
-   "metadata": {},
-   "outputs": [],
-   "source": [
-    "# obtain matrix of distances between each pair of rows in X_tabular, X2_tabular\n",
-    "my_tabular_dist(X_tabular, X2_tabular)"
-   ]
-  },
-  {
-   "cell_type": "markdown",
-   "metadata": {},
-   "source": [
-    "### 2.5 Searching for transformers<a class=\"anchor\" id=\"section_2_5\"></a>"
-   ]
-  },
-  {
-   "cell_type": "markdown",
-   "metadata": {},
-   "source": [
-=======
->>>>>>> ad61d8e5
     "As with all `sktime` objects, we can use the `registry.all_estimators` utility to display all transformers in `sktime`.\n",
     "\n",
     "To filter transformers (`\"transformer\"` scitype) further by input and output, use tags, most importantly:\n",
