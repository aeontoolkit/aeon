--- conflicted
+++ resolved
@@ -13,14 +13,6 @@
     "\n",
     "This notebook is a high level introduction to using and configuring convolution based\n",
     "classifiers in aeon. Convolution based classifiers are based on the ROCKET transform\n",
-<<<<<<< HEAD
-    "[1] and the subsequent extensions MiniROCKET [2] and MultiROCKET [3] and HYDRA [4]\n",
-    "and a combination of ROCKET and HYDRA, MultiRocketHydraClassifier. These\n",
-    "transforms can be used in pipelines, but we provide two convolution based classifiers\n",
-    " based on ROCKET for ease of use and reproducibility. The RocketClassifier\n",
-    " combines the ROCKET transform with a scikit-learn RidgeClassifierCV classifier, while\n",
-    " Hydra and MultiRocketHydra further extend this approach by enhancing feature\n",
-=======
     "[1] and the subsequent extensions MiniROCKET [2], MultiROCKET [3], HYDRA [4] \n",
     "a combination of ROCKET and HYDRA. These\n",
     "transforms can be used in pipelines, but we provide convolution based classifiers\n",
@@ -29,7 +21,6 @@
     "ROCKET classifiers called the Arsenal. The RocketClassifier \n",
     " combines the ROCKET transform with a scikit-learn RidgeClassifierCV classifier, while \n",
     " Hydra and MultiRocketHydra further extend this approach by enhancing feature \n",
->>>>>>> e31eddfc
     " extraction and handling multiple feature maps more effectively.The term\n",
     " convolution and kernel are  used interchangably in this notebook. A convolution is a\n",
     "  subseries that is used to create features for a time series. To do this, a\n",
@@ -298,15 +289,9 @@
    "cell_type": "markdown",
    "metadata": {},
    "source": [
-<<<<<<< HEAD
-    "HYDRA[4] (for HYbrid Dictionary-Rocket Architecture) is a dictionary method for time\n",
-    "series classification using competing convolutional kernels, incorporating aspects\n",
-    "of both Rocket and conventional dictionary methods. Hydra involves transforming\n",
-=======
     "The HYDRA transform [4] (for HYbrid Dictionary-Rocket Architecture) is a dictionary \n",
     "method for time series classification using competing convolutional kernels, incorporating aspects \n",
     "of both Rocket and conventional dictionary methods. Hydra involves transforming \n",
->>>>>>> e31eddfc
     "the input time series using a set of random convolutional kernels, arranged into `g`\n",
     "groups with `k` kernels per group, and then at each timepoint counting the kernels\n",
     "representing the closest match with the input time series for each group."
