"""Implements autoregressive integrated moving average (ARIMA) models."""

__maintainer__ = []
__all__ = ["AutoARIMA", "ARIMA"]

from aeon.forecasting.base.adapters._pmdarima import _PmdArimaAdapter


class AutoARIMA(_PmdArimaAdapter):
    """Wrapper of the pmdarima implementation of fitting Auto-(S)ARIMA(X) models.

    Includes automated fitting of (S)ARIMA(X) hyper-parameters (p, d, q, P, D, Q).

    Exposes `pmdarima.arima.AutoARIMA` [1]_ under the `aeon` interface.
    Seasonal ARIMA models and exogeneous input is supported, hence this estimator is
    capable of fitting auto-SARIMA, auto-ARIMAX, and auto-SARIMAX.

    The auto-ARIMA algorithm seeks to identify the most optimal parameters
    for an ARIMA model, settling on a single fitted ARIMA model. This
    process is based on the commonly-used R function,
    forecast::auto.arima.

    Auto-ARIMA works by conducting differencing tests (i.e.,
    Kwiatkowski–Phillips–Schmidt–Shin, Augmented Dickey-Fuller or
    Phillips–Perron) to determine the order of differencing, d, and then
    fitting models within ranges of defined start_p, max_p, start_q, max_q
    ranges. If the seasonal optional is enabled, auto-ARIMA also seeks to
    identify the optimal P and Q hyper-parameters after conducting the
    Canova-Hansen to determine the optimal order of seasonal differencing, D.

    In order to find the best model, auto-ARIMA optimizes for a given
    information_criterion, one of ('aic', 'aicc', 'bic', 'hqic', 'oob')
    (Akaike Information Criterion, Corrected Akaike Information Criterion,
    Bayesian Information Criterion, Hannan-Quinn Information Criterion, or
    "out of bag"–for validation scoring–respectively) and returns the ARIMA
    which minimizes the value.

    Note that due to stationarity issues, auto-ARIMA might not find a suitable
    model that will converge. If this is the case, a ValueError will be thrown
    suggesting stationarity-inducing measures be taken prior to re-fitting or
    that a new range of order values be selected. Non- stepwise (i.e.,
    essentially a grid search) selection can be slow, especially for seasonal
    data. Stepwise algorithm is outlined in Hyndman and Khandakar (2008).

    Parameters
    ----------
    start_p : int, default=2
        The starting value of p, the order (or number of time lags)
        of the auto-regressive ("AR") model. Must be a positive integer.
    d : int, default=None
        The order of first-differencing. If None (by default), the value will
        automatically be selected based on the results of the test (i.e.,
        either the Kwiatkowski–Phillips–Schmidt–Shin, Augmented Dickey-Fuller
        or the Phillips–Perron test will be conducted to find the most probable
        value). Must be a positive integer or None. Note that if d is None,
        the runtime could be significantly longer.
    start_q : int, default=2
        The starting value of q, the order of the moving-average ("MA") model.
        Must be a positive integer.
    max_p : int, default=5
        The maximum value of p, inclusive. Must be a positive integer greater
        than or equal to start_p.
    max_d : int, default=2
        The maximum value of d, or the maximum number of non-seasonal
        differences. Must be a positive integer greater than or equal to d.
    max_q : int, default=5
        he maximum value of q, inclusive. Must be a positive integer greater
        than start_q.
    start_P : int, default=1
        The starting value of P, the order of the auto-regressive portion of
        the seasonal model.
    D : int, default=None
        The order of the seasonal differencing. If None (by default, the value
        will automatically be selected based on the results of the
        seasonal_test. Must be a positive integer or None.
    start_Q : int, default=1
        The starting value of Q, the order of the moving-average portion of
        the seasonal model.
    max_P : int, default=2
        The maximum value of P, inclusive. Must be a positive integer greater
        than start_P.
    max_D : int, default=1
        The maximum value of D. Must be a positive integer greater than D.
    max_Q : int, default=2
        The maximum value of Q, inclusive. Must be a positive integer greater
        than start_Q.
    max_order : int, default=5
        Maximum value of p+q+P+Q if model selection is not stepwise. If the
        sum of p and q is >= max_order, a model will not be fit with those
        parameters, but will progress to the next combination. Default is 5.
        If max_order is None, it means there are no constraints on maximum
        order.
    sp : int, default=1
        The period for seasonal differencing, sp refers to the number of
        periods in each season. For example, sp is 4 for quarterly data, 12
        for monthly data, or 1 for annual (non-seasonal) data. Default is 1.
        Note that if sp == 1 (i.e., is non-seasonal), seasonal will be set to
        False. For more information on setting this parameter, see Setting sp.
        (link to http://alkaline-ml.com/pmdarima/tips_and_tricks.html#period)
    seasonal : bool, default=True
        Whether to fit a seasonal ARIMA. Default is True. Note that if
        seasonal is True and sp == 1, seasonal will be set to False.
    stationary : bool, default=False
        Whether the time-series is stationary and d should be set to zero.
    information_criterion : str, default='aic'
        The information criterion used to select the best ARIMA model. One of
        pmdarima.arima.auto_arima.VALID_CRITERIA, ('aic', 'bic', 'hqic',
        'oob').
    alpha : float, default=0.05
        Level of the test for testing significance.
    test : str, default='kpss'
        Type of unit root test to use in order to detect stationarity if
        stationary is False and d is None.
    seasonal_test : str, default='ocsb'
        This determines which seasonal unit root test is used if seasonal is
        True and D is None.
    stepwise : bool, default=True
        Whether to use the stepwise algorithm outlined in Hyndman and
        Khandakar (2008) to identify the optimal model parameters. The
        stepwise algorithm can be significantly faster than fitting all (or a
        random subset of) hyper-parameter combinations and is less likely to
        over-fit the model.
    n_jobs : int, default=1
        The number of models to fit in parallel in the case of a grid search
        (stepwise=False). Default is 1, but -1 can be used to designate "as
        many as possible".
    start_params : array-like, default=None
        Starting parameters for ARMA(p,q). If None, the default is given by
        ARMA._fit_start_params.
    trend : str, default=None
        The trend parameter. If with_intercept is True, trend will be used. If
        with_intercept is False, the trend will be set to a no- intercept
        value.
    method : str, default='lbfgs'
        The ``method`` determines which solver from ``scipy.optimize``
        is used, and it can be chosen from among the following strings:

        - 'newton' for Newton-Raphson
        - 'nm' for Nelder-Mead
        - 'bfgs' for Broyden-Fletcher-Goldfarb-Shanno (BFGS)
        - 'lbfgs' for limited-memory BFGS with optional box constraints
        - 'powell' for modified Powell's method
        - 'cg' for conjugate gradient
        - 'ncg' for Newton-conjugate gradient
        - 'basinhopping' for global basin-hopping solver

        The explicit arguments in ``fit`` are passed to the solver,
        with the exception of the basin-hopping solver. Each
        solver has several optional arguments that are not the same across
        solvers. These can be passed as **fit_kwargs
    maxiter : int, default=50
        The maximum number of function evaluations.
    offset_test_args : dict, default=None
        The args to pass to the constructor of the offset (d) test.
        See pmdarima.arima.stationarity for more details.
    seasonal_test_args : dict, default=None
        The args to pass to the constructor of the seasonal offset (D) test.
        See pmdarima.arima.seasonality for more details.
    suppress_warnings : bool, default=False
        Many warnings might be thrown inside of statsmodels. If
        suppress_warnings is True, all of the warnings coming from ARIMA will
        be squelched.
    error_action : str, default='warn'
        If unable to fit an ARIMA due to stationarity issues, whether to warn
        ('warn'), raise the ValueError ('raise') or ignore ('ignore'). Note
        that the default behavior is to warn, and fits that fail will be
        returned as None. This is the recommended behavior, as statsmodels
        ARIMA and SARIMAX models hit bugs periodically that can cause an
        otherwise healthy parameter combination to fail for reasons not
        related to pmdarima.
    trace : bool, default=False
        Whether to print status on the fits. A value of False will print no
        debugging information. A value of True will print some. Integer values
        exceeding 1 will print increasing amounts of debug information at each
        fit.
    random : bool, default='False'
        Similar to grid searches, auto_arima provides the capability to
        perform a "random search" over a hyper-parameter space. If random is
        True, rather than perform an exhaustive search or stepwise search,
        only n_fits ARIMA models will be fit (stepwise must be False for this
        option to do anything).
<<<<<<< HEAD
    random_state : int, long or numpy RandomState, optional (default=None)

    The PRNG for when random=True. Ensures replicable testing and results.
    n_fits : int, optional (default=10)
=======
    random_state : int, long or numpy RandomState, default=None
        The PRNG for when random=True. Ensures replicable testing and results.
    n_fits : int, default=10
>>>>>>> e5989350
        If random is True and a "random search" is going to be performed,
        n_iter is the number of ARIMA models to be fit.
    out_of_sample_size : int, default=0
        The number of examples from the tail of the time series to hold out
        and use as validation examples. The model will not be fit on these
        samples, but the observations will be added into the model's ``endog``
        and ``exog`` arrays so that future forecast values originate from the
        end of the endogenous vector. For instance::
            y = [0, 1, 2, 3, 4, 5, 6]
            out_of_sample_size = 2
            > Fit on: [0, 1, 2, 3, 4]
            > Score on: [5, 6]
            > Append [5, 6] to end of self.arima_res_.data.endog values
    scoring : str, default='mse'
        If performing validation (i.e., if out_of_sample_size > 0), the metric
        to use for scoring the out-of-sample data. One of ('mse', 'mae')
    scoring_args : dict, default=None
        A dictionary of key-word arguments to be passed to the scoring metric.
    with_intercept : bool, default=True
        Whether to include an intercept term.
    update_pdq : bool, default=True
        whether to update pdq parameters in update
        True: model is refit on all data seen so far, potentially updating p,d,q
        False: model updates only ARIMA coefficients via likelihood, as in pmdarima
    Further arguments to pass to the SARIMAX constructor:
    - time_varying_regression : boolean, default=False
        Whether or not coefficients on the exogenous regressors are allowed
        to vary over time.
    - enforce_stationarity : boolean, default=True
        Whether or not to transform the AR parameters to enforce
        stationarity in the auto-regressive component of the model.
        - enforce_invertibility : boolean, default=True
        Whether or not to transform the MA parameters to enforce
        invertibility in the moving average component of the model.
    - simple_differencing : boolean, default=False
        Whether or not to use partially conditional maximum likelihood
        estimation for seasonal ARIMA models. If True, differencing is
        performed prior to estimation, which discards the first
        :math:`s D + d` initial rows but results in a smaller
        state-space formulation. If False, the full SARIMAX model is
        put in state-space form so that all datapoints can be used in
        estimation. Default is False.
    - measurement_error: boolean, default=False
        Whether or not to assume the endogenous observations endog were
        measured with error. Default is False.
    - mle_regression : boolean, default=True
        Whether or not to use estimate the regression coefficients for the
        exogenous variables as part of maximum likelihood estimation or
        through the Kalman filter (i.e. recursive least squares). If
        time_varying_regression is True, this must be set to False.
        Default is True.
    - hamilton_representation : boolean, default=False
        Whether or not to use the Hamilton representation of an ARMA
        process (if True) or the Harvey representation (if False).
        Default is False.
    - concentrate_scale : boolean, default=False
        Whether or not to concentrate the scale (variance of the error
        term) out of the likelihood. This reduces the number of parameters
        estimated by maximum likelihood by one, but standard errors will
        then not be available for the scale parameter.

    See Also
    --------
    ARIMA

    References
    ----------
    .. [1] https://alkaline-ml.com/pmdarima/modules/generated/pmdarima.arima.AutoARIMA.html

    Examples
    --------
    >>> from aeon.datasets import load_airline
    >>> from aeon.forecasting.arima import AutoARIMA
    >>> y = load_airline()
    >>> forecaster = AutoARIMA(sp=12, d=0, max_p=2, max_q=2, suppress_warnings=True)  # doctest: +SKIP
    >>> forecaster.fit(y)  # doctest: +SKIP
    AutoARIMA(...)
    >>> y_pred = forecaster.predict(fh=[1,2,3])  # doctest: +SKIP
    """  # noqa: E501

    _tags = {"capability:missing_values": True}

    SARIMAX_KWARGS_KEYS = [
        "time_varying_regression",
        "enforce_stationarity",
        "enforce_invertibility",
        "simple_differencing",
        "measurement_error",
        "mle_regression",
        "hamilton_representation",
        "concentrate_scale",
    ]

    def __init__(
        self,
        start_p=2,
        d=None,
        start_q=2,
        max_p=5,
        max_d=2,
        max_q=5,
        start_P=1,
        D=None,
        start_Q=1,
        max_P=2,
        max_D=1,
        max_Q=2,
        max_order=5,
        sp=1,
        seasonal=True,
        stationary=False,
        information_criterion="aic",
        alpha=0.05,
        test="kpss",
        seasonal_test="ocsb",
        stepwise=True,
        n_jobs=1,
        start_params=None,
        trend=None,
        method="lbfgs",
        maxiter=50,
        offset_test_args=None,
        seasonal_test_args=None,
        suppress_warnings=False,
        error_action="warn",
        trace=False,
        random=False,
        random_state=None,
        n_fits=10,
        out_of_sample_size=0,
        scoring="mse",
        scoring_args=None,
        with_intercept=True,
        update_pdq=True,
        time_varying_regression=False,
        enforce_stationarity=True,
        enforce_invertibility=True,
        simple_differencing=False,
        measurement_error=False,
        mle_regression=True,
        hamilton_representation=False,
        concentrate_scale=False,
    ):
        self.start_p = start_p
        self.d = d
        self.start_q = start_q
        self.max_p = max_p
        self.max_d = max_d
        self.max_q = max_q
        self.start_P = start_P
        self.D = D
        self.start_Q = start_Q
        self.max_P = max_P
        self.max_D = max_D
        self.max_Q = max_Q
        self.max_order = max_order
        self.sp = sp
        self.seasonal = seasonal
        self.stationary = stationary
        self.information_criterion = information_criterion
        self.alpha = alpha
        self.test = test
        self.seasonal_test = seasonal_test
        self.stepwise = stepwise
        self.n_jobs = n_jobs
        self.start_params = start_params
        self.trend = trend
        self.method = method
        self.maxiter = maxiter
        self.offset_test_args = offset_test_args
        self.seasonal_test_args = seasonal_test_args
        self.suppress_warnings = suppress_warnings
        self.error_action = error_action
        self.trace = trace
        self.random = random
        self.random_state = random_state
        self.n_fits = n_fits
        self.out_of_sample_size = out_of_sample_size
        self.scoring = scoring
        self.scoring_args = scoring_args
        self.with_intercept = with_intercept
        self.update_pdq = update_pdq
        for key in self.SARIMAX_KWARGS_KEYS:
            setattr(self, key, eval(key))

        super().__init__()

        self._sp = sp if sp else 1

    def _instantiate_model(self):
        # import inside method to avoid hard dependency
        from pmdarima.arima import AutoARIMA as _AutoARIMA  # type: ignore

        sarimax_kwargs = {key: getattr(self, key) for key in self.SARIMAX_KWARGS_KEYS}

        return _AutoARIMA(
            start_p=self.start_p,
            d=self.d,
            start_q=self.start_q,
            max_p=self.max_p,
            max_d=self.max_d,
            max_q=self.max_q,
            start_P=self.start_P,
            D=self.D,
            start_Q=self.start_Q,
            max_P=self.max_P,
            max_D=self.max_D,
            max_Q=self.max_Q,
            max_order=self.max_order,
            m=self._sp,
            seasonal=self.seasonal,
            stationary=self.stationary,
            information_criterion=self.information_criterion,
            alpha=self.alpha,
            test=self.test,
            seasonal_test=self.seasonal_test,
            stepwise=self.stepwise,
            n_jobs=self.n_jobs,
            start_params=None,
            trend=self.trend,
            method=self.method,
            maxiter=self.maxiter,
            offset_test_args=self.offset_test_args,
            seasonal_test_args=self.seasonal_test_args,
            suppress_warnings=self.suppress_warnings,
            error_action=self.error_action,
            trace=self.trace,
            random=self.random,
            random_state=self.random_state,
            n_fits=self.n_fits,
            out_of_sample_size=self.out_of_sample_size,
            scoring=self.scoring,
            scoring_args=self.scoring_args,
            with_intercept=self.with_intercept,
            **sarimax_kwargs,
        )

    def _update(self, y, X=None, update_params=True):
        """Update model with data.

        Parameters
        ----------
        y : pd.Series
            Target time series to which to fit the forecaster.
        X : pd.DataFrame, default=None
            Exogenous variables are ignored

        Returns
        -------
        self : returns an instance of self.
        """
        update_pdq = self.update_pdq
        if update_params:
            if update_pdq:
                self._fit(y=self._y, X=self._X)
            else:
                if X is not None:
                    X = X.loc[y.index]
                self._forecaster.update(y=y, X=X)
        return self

    @classmethod
    def get_test_params(cls, parameter_set="default"):
        """Return testing parameter settings for the estimator.

        Parameters
        ----------
        parameter_set : str, default="default"
            Name of the set of test parameters to return, for use in tests. If no
            special parameters are defined for a value, will return `"default"` set.

        Returns
        -------
        params : dict or list of dict
        """
        params = {
            "d": 0,
            "suppress_warnings": True,
            "max_p": 2,
            "max_q": 2,
            "seasonal": False,
        }
        params2 = {
            "d": 0,
            "suppress_warnings": True,
            "max_p": 2,
            "max_q": 2,
            "seasonal": False,
            "update_pdq": True,
        }
        return [params, params2]


class ARIMA(_PmdArimaAdapter):
    """Wrapper of the pmdarima implementation of fitting (S)ARIMA(X) models.

    Exposes `pmdarima.arima.ARIMA` [1]_ under the `aeon` interface.
    Seasonal ARIMA models and exogeneous input is supported, hence this estimator is
    capable of fitting SARIMA, ARIMAX, and SARIMAX.
    To additionally fit (S)ARIMA(X) hyper-parameters, use the `AutoARIMA` estimator.

    An ARIMA, or autoregressive integrated moving average model, is a
    generalization of an autoregressive moving average (ARMA) model, and is fitted to
    time-series data in an effort to forecast future points. ARIMA models can
    be especially efficacious in cases where data shows evidence of
    non-stationarity.

    The "AR" part of ARIMA indicates that the evolving variable of interest is
    regressed on its own lagged (i.e., prior observed) values. The "MA" part
    indicates that the regression error is actually a linear combination of
    error terms whose values occurred contemporaneously and at various times
    in the past. The "I" (for "integrated") indicates that the data values
    have been replaced with the difference between their values and the
    previous values (and this differencing process may have been performed
    more than once). The purpose of each of these features is to make the model
    fit the data as well as possible.

    Non-seasonal ARIMA models are generally denoted ``ARIMA(p,d,q)`` where
    parameters ``p``, ``d``, and ``q`` are non-negative integers, ``p`` is the
    order (number of time lags) of the autoregressive model, ``d`` is the
    degree of differencing (the number of times the data have had past values
    subtracted), and ``q`` is the order of the moving-average model. Seasonal
    ARIMA models are usually denoted ``ARIMA(p,d,q)(P,D,Q)m``, where ``m``
    refers to the number of periods in each season, and the uppercase ``P``,
    ``D``, ``Q`` refer to the autoregressive, differencing, and moving average
    terms for the seasonal part of the ARIMA model.

    When two out of the three terms are zeros, the model may be referred to
    based on the non-zero parameter, dropping "AR", "I" or "MA" from the
    acronym describing the model. For example, ``ARIMA(1,0,0)`` is ``AR(1)``,
    ``ARIMA(0,1,0)`` is ``I(1)``, and ``ARIMA(0,0,1)`` is ``MA(1)``.

    See notes for more practical information on the ``ARIMA`` class.

    Parameters
    ----------
    order : iterable or array-like, shape=(3,), default=(1, 0, 0)
        The (p,d,q) order of the model for the number of AR parameters,
        differences, and MA parameters to use. ``p`` is the order (number of
        time lags) of the auto-regressive model, and is a non-negative integer.
        ``d`` is the degree of differencing (the number of times the data have
        had past values subtracted), and is a non-negative integer. ``q`` is
        the order of the moving-average model, and is a non-negative integer.
        Default is an AR(1) model: (1,0,0).
    seasonal_order : array-like, shape=(4,), default=(0, 0, 0, 0)
        The (P,D,Q,s) order of the seasonal component of the model for the
        AR parameters, differences, MA parameters, and periodicity. ``D`` must
        be an integer indicating the integration order of the process, while
        ``P`` and ``Q`` may either be an integers indicating the AR and MA
        orders (so that all lags up to those orders are included) or else
        iterables giving specific AR and / or MA lags to include. ``S`` is an
        integer giving the periodicity (number of periods in season), often it
        is 4 for quarterly data or 12 for monthly data. Default is no seasonal
        effect.
    start_params : array-like, default=None
        Starting parameters for ``ARMA(p,q)``.  If None, the default is given
        by ``ARMA._fit_start_params``.
    method : str, default='lbfgs'
        The ``method`` determines which solver from ``scipy.optimize``
        is used, and it can be chosen from among the following strings:

        - 'newton' for Newton-Raphson
        - 'nm' for Nelder-Mead
        - 'bfgs' for Broyden-Fletcher-Goldfarb-Shanno (BFGS)
        - 'lbfgs' for limited-memory BFGS with optional box constraints
        - 'powell' for modified Powell's method
        - 'cg' for conjugate gradient
        - 'ncg' for Newton-conjugate gradient
        - 'basinhopping' for global basin-hopping solver

        The explicit arguments in ``fit`` are passed to the solver,
        with the exception of the basin-hopping solver. Each
        solver has several optional arguments that are not the same across
        solvers. These can be passed as **fit_kwargs
    maxiter : int, default=50
        The maximum number of function evaluations. Default is 50
    suppress_warnings : bool, default=False
        Many warnings might be thrown inside of statsmodels. If
        ``suppress_warnings`` is True, all of these warnings will be squelched.
    out_of_sample_size : int, default=0
        The number of examples from the tail of the time series to hold out
        and use as validation examples. The model will not be fit on these
        samples, but the observations will be added into the model's ``endog``
        and ``exog`` arrays so that future forecast values originate from the
        end of the endogenous vector. See :func:`update`.
        For instance::
            y = [0, 1, 2, 3, 4, 5, 6]
            out_of_sample_size = 2
            > Fit on: [0, 1, 2, 3, 4]
            > Score on: [5, 6]
            > Append [5, 6] to end of self.arima_res_.data.endog values
    scoring : str or callable, default='mse'
        If performing validation (i.e., if ``out_of_sample_size`` > 0), the
        metric to use for scoring the out-of-sample data:

        - If a string, must be a valid metric name importable from
          ``sklearn.metrics``

        - If a callable, must adhere to the function signature::

            def foo_loss(y_true, y_pred)

        Note that models are selected by *minimizing* loss. If using a
        maximizing metric (such as ``sklearn.metrics.r2_score``), it is the
        user's responsibility to wrap the function such that it returns a
        negative value for minimizing.
    scoring_args : dict, default=None
        A dictionary of key-word arguments to be passed to the
        ``scoring`` metric.
    trend : str or None, default=None
        The trend parameter. If ``with_intercept`` is True, ``trend`` will be
        used. If ``with_intercept`` is False, the trend will be set to a no-
        intercept value. If None and ``with_intercept``, 'c' will be used as
        a default.
    with_intercept : bool, default=True
        Whether to include an intercept term. Default is True.
    Further arguments to pass to the SARIMAX constructor:
    - time_varying_regression : boolean, default=False
        Whether or not coefficients on the exogenous regressors are allowed
        to vary over time.
    - enforce_stationarity : boolean, default=True
        Whether or not to transform the AR parameters to enforce
        stationarity in the auto-regressive component of the model.
        - enforce_invertibility : boolean, default=True
        Whether or not to transform the MA parameters to enforce
        invertibility in the moving average component of the model.
    - simple_differencing : boolean, default=False
        Whether or not to use partially conditional maximum likelihood
        estimation for seasonal ARIMA models. If True, differencing is
        performed prior to estimation, which discards the first
        :math:`s D + d` initial rows but results in a smaller
        state-space formulation. If False, the full SARIMAX model is
        put in state-space form so that all datapoints can be used in
        estimation. Default is False.
    - measurement_error: boolean, default=False
        Whether or not to assume the endogenous observations endog were
        measured with error. Default is False.
    - mle_regression : boolean, default=True
        Whether or not to use estimate the regression coefficients for the
        exogenous variables as part of maximum likelihood estimation or
        through the Kalman filter (i.e. recursive least squares). If
        time_varying_regression is True, this must be set to False.
        Default is True.
    - hamilton_representation : boolean, default=False
        Whether or not to use the Hamilton representation of an ARMA
        process (if True) or the Harvey representation (if False).
        Default is False.
    - concentrate_scale : boolean, default=False
        Whether or not to concentrate the scale (variance of the error
        term) out of the likelihood. This reduces the number of parameters
        estimated by maximum likelihood by one, but standard errors will
        then not be available for the scale parameter.

    See Also
    --------
    AutoARIMA

    References
    ----------
    .. [1] https://alkaline-ml.com/pmdarima/modules/generated/pmdarima.arima.ARIMA.html

    .. [2] https://www.statsmodels.org/stable/generated/statsmodels.tsa.statespace.sarimax.SARIMAX.html

    Examples
    --------
    >>> from aeon.datasets import load_airline
    >>> from aeon.forecasting.arima import ARIMA
    >>> y = load_airline()
    >>> forecaster = ARIMA(  # doctest: +SKIP
    ...     order=(1, 1, 0),
    ...     seasonal_order=(0, 1, 0, 12),
    ...     suppress_warnings=True)
    >>> forecaster.fit(y)  # doctest: +SKIP
    ARIMA(...)
    >>> y_pred = forecaster.predict(fh=[1,2,3])  # doctest: +SKIP
    """  # noqa: E501

    _tags = {"capability:missing_values": True}

    SARIMAX_KWARGS_KEYS = [
        "time_varying_regression",
        "enforce_stationarity",
        "enforce_invertibility",
        "simple_differencing",
        "measurement_error",
        "mle_regression",
        "hamilton_representation",
        "concentrate_scale",
    ]

    def __init__(
        self,
        order=(1, 0, 0),
        seasonal_order=(0, 0, 0, 0),
        start_params=None,
        method="lbfgs",
        maxiter=50,
        suppress_warnings=False,
        out_of_sample_size=0,
        scoring="mse",
        scoring_args=None,
        trend=None,
        with_intercept=True,
        time_varying_regression=False,
        enforce_stationarity=True,
        enforce_invertibility=True,
        simple_differencing=False,
        measurement_error=False,
        mle_regression=True,
        hamilton_representation=False,
        concentrate_scale=False,
    ):
        self.order = order
        self.seasonal_order = seasonal_order
        self.start_params = start_params
        self.method = method
        self.maxiter = maxiter
        self.suppress_warnings = suppress_warnings
        self.out_of_sample_size = out_of_sample_size
        self.scoring = scoring
        self.scoring_args = scoring_args
        self.trend = trend
        self.with_intercept = with_intercept
        for key in self.SARIMAX_KWARGS_KEYS:
            setattr(self, key, eval(key))

        super().__init__()

    def _instantiate_model(self):
        # import inside method to avoid hard dependency
        from pmdarima.arima.arima import ARIMA as _ARIMA

        sarimax_kwargs = {key: getattr(self, key) for key in self.SARIMAX_KWARGS_KEYS}

        return _ARIMA(
            order=self.order,
            seasonal_order=self.seasonal_order,
            start_params=self.start_params,
            method=self.method,
            maxiter=self.maxiter,
            suppress_warnings=self.suppress_warnings,
            out_of_sample_size=self.out_of_sample_size,
            scoring=self.scoring,
            scoring_args=self.scoring_args,
            trend=self.trend,
            with_intercept=self.with_intercept,
            **sarimax_kwargs,
        )

    @classmethod
    def get_test_params(cls, parameter_set="default"):
        """Return testing parameter settings for the estimator.

        Parameters
        ----------
        parameter_set : str, default="default"
            Name of the set of test parameters to return, for use in tests. If no
            special parameters are defined for a value, will return `"default"` set.

        Returns
        -------
        params : dict or list of dict
        """
        params1 = {"maxiter": 3}
        params2 = {
            "order": (1, 1, 0),
            "seasonal_order": (1, 0, 0, 2),
            "maxiter": 3,
        }
        return [params1, params2]<|MERGE_RESOLUTION|>--- conflicted
+++ resolved
@@ -179,16 +179,9 @@
         True, rather than perform an exhaustive search or stepwise search,
         only n_fits ARIMA models will be fit (stepwise must be False for this
         option to do anything).
-<<<<<<< HEAD
-    random_state : int, long or numpy RandomState, optional (default=None)
-
-    The PRNG for when random=True. Ensures replicable testing and results.
-    n_fits : int, optional (default=10)
-=======
     random_state : int, long or numpy RandomState, default=None
         The PRNG for when random=True. Ensures replicable testing and results.
     n_fits : int, default=10
->>>>>>> e5989350
         If random is True and a "random search" is going to be performed,
         n_iter is the number of ARIMA models to be fit.
     out_of_sample_size : int, default=0
