--- conflicted
+++ resolved
@@ -35,10 +35,7 @@
     assert "aeon.classification" in modules
     assert "aeon.classification.shapelet_based" in modules
     assert "aeon.classification.base" in modules
-<<<<<<< HEAD
-=======
     assert "aeon.segmentation" in modules
->>>>>>> 0b8f227e
 
 
 @pytest.mark.parametrize("module", modules)
