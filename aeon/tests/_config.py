# -*- coding: utf-8 -*-

__author__ = ["mloning"]
__all__ = ["EXCLUDE_ESTIMATORS", "EXCLUDED_TESTS"]

import os

from aeon.base import BaseEstimator, BaseObject
from aeon.registry import BASE_CLASS_LIST, BASE_CLASS_LOOKUP, ESTIMATOR_TAG_LIST

# whether to subsample estimators per os/version partition matrix design
# default is False, can be set to True by pytest --matrixdesign True flag
MATRIXDESIGN = False

EXCLUDE_ESTIMATORS = [
    # Interface is outdated, needs a rework.
<<<<<<< HEAD
    "ColumnTransformer",
    # tapnet based excluded until refactored to match other deep learners
=======
    "MiniRocket",
    "MatrixProfileTransformer",
    # tapnet based estimators fail stochastically for unknown reasons, see #3525
>>>>>>> 8303ebf1
    "TapNetRegressor",
    "TapNetClassifier",
]

# the test currently fails when numba is disabled. See issue #622
if os.environ.get("NUMBA_DISABLE_JIT") == "1":
    EXCLUDE_ESTIMATORS.append("StatsForecastAutoARIMA")

EXCLUDED_TESTS = {
    # issue when predicting residuals, see #3479
    "SquaringResiduals": ["test_predict_residuals"],
    # known issue when X is passed, wrong time indices are returned, #1364
    "StackingForecaster": ["test_predict_time_index_with_X"],
    # known side effects on multivariate arguments, #2072
    "WindowSummarizer": ["test_methods_have_no_side_effects"],
    # test fails in the Panel case for Differencer, see #2522
    "Differencer": ["test_transform_inverse_transform_equivalent"],
    # tagged in issue #2490
    "SignatureClassifier": [
        "test_classifier_on_unit_test_data",
        "test_classifier_on_basic_motions",
    ],
    # sth is not quite right with the RowTransformer-s changing state,
    #   but these are anyway on their path to deprecation, see #2370
    "SeriesToSeriesRowTransformer": ["test_non_state_changing_method_contract"],
    # ColumnTransformer still needs to be refactored, see #2537
    "ColumnTransformer": ["test_non_state_changing_method_contract"],
    # Early classifiers (EC) intentionally retain information from previous predict
    # calls for #1 (test_non_state_changing_method_contract).
    # #2 (test_fit_deterministic), #3 (test_persistence_via_pickle) and #4
    # (test_save_estimators_to_file) are due to predict/predict_proba returning two
    # items and that breaking assert_array_equal.
    "TEASER": [  # EC
        "test_non_state_changing_method_contract",
        "test_fit_deterministic",
        "test_persistence_via_pickle",
        "test_save_estimators_to_file",
    ],
    "ProbabilityThresholdEarlyClassifier": [  # EC
        "test_non_state_changing_method_contract",
        "test_fit_deterministic",
        "test_persistence_via_pickle",
        "test_save_estimators_to_file",
    ],
    "VARMAX": [
        "test_update_predict_single",  # see 2997, sporadic failure, unknown cause
        "test__y_when_refitting",  # see 3176
    ],
    # GGS inherits from BaseEstimator which breaks this test
    "GreedyGaussianSegmentation": ["test_inheritance", "test_create_test_instance"],
    "InformationGainSegmentation": [
        "test_inheritance",
        "test_create_test_instance",
    ],
    # this needs to be fixed, was not tested previously due to legacy exception
    "Prophet": ":test_hierarchical_with_exogeneous",
    # Prophet does not support datetime indices, see #2475 for the known issue
}

# We use estimator tags in addition to class hierarchies to further distinguish
# estimators into different categories. This is useful for defining and running
# common tests for estimators with the same tags.
VALID_ESTIMATOR_TAGS = tuple(ESTIMATOR_TAG_LIST)

# NON_STATE_CHANGING_METHODS =
# methods that should not change the state of the estimator, that is, they should
# not change fitted parameters or hyper-parameters. They are also the methods that
# "apply" the fitted estimator to data and useful for checking results.
# NON_STATE_CHANGING_METHODS_ARRAYLIK =
# non-state-changing methods that return an array-like output

NON_STATE_CHANGING_METHODS_ARRAYLIKE = (
    "predict",
    "predict_var",
    "predict_proba",
    "decision_function",
    "transform",
)

NON_STATE_CHANGING_METHODS = NON_STATE_CHANGING_METHODS_ARRAYLIKE + (
    "get_fitted_params",
)

# The following gives a list of valid estimator base classes.
BASE_BASE_TYPES = (BaseEstimator, BaseObject)
VALID_ESTIMATOR_BASE_TYPES = tuple(set(BASE_CLASS_LIST).difference(BASE_BASE_TYPES))

VALID_ESTIMATOR_TYPES = (
    BaseEstimator,
    *VALID_ESTIMATOR_BASE_TYPES,
)

VALID_ESTIMATOR_BASE_TYPE_LOOKUP = BASE_CLASS_LOOKUP<|MERGE_RESOLUTION|>--- conflicted
+++ resolved
@@ -14,14 +14,9 @@
 
 EXCLUDE_ESTIMATORS = [
     # Interface is outdated, needs a rework.
-<<<<<<< HEAD
-    "ColumnTransformer",
-    # tapnet based excluded until refactored to match other deep learners
-=======
     "MiniRocket",
     "MatrixProfileTransformer",
     # tapnet based estimators fail stochastically for unknown reasons, see #3525
->>>>>>> 8303ebf1
     "TapNetRegressor",
     "TapNetClassifier",
 ]
