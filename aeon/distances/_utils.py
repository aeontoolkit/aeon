--- conflicted
+++ resolved
@@ -1,8 +1,4 @@
-<<<<<<< HEAD
-from typing import List, Tuple, Union
-=======
 from typing import List, Optional, Tuple, Union
->>>>>>> 4911ab8e
 
 import numpy as np
 from numba import njit
@@ -73,36 +69,6 @@
             _y = y.reshape((y.shape[0], 1, y.shape[1]))
             return _x, _y
         raise ValueError("x and y must be 1D, 2D, or 3D arrays")
-<<<<<<< HEAD
-
-
-def _convert_to_list(
-    x: Union[np.ndarray, List[np.ndarray]], name: str = "X"
-) -> NumbaList[np.ndarray]:
-    """Convert input collections to a list of arrays for pairwise distance calculation.
-
-    Takes a single or multiple time series and converts them to a list of 2D arrays. If
-    the input is a single time series, it is reshaped to a 2D array as the sole element
-    of a list. If the input is a 2D array of shape (n_cases, n_timepoints), it is
-    reshaped to a list of n_cases 1D arrays with n_timepoints points. A 3D array is
-    converted to a list with n_cases 2D arrays of shape (n_channels, n_timepoints).
-    Lists of 1D arrays are converted to lists of 2D arrays.
-
-    Parameters
-    ----------
-    x : Union[np.ndarray, List[np.ndarray]]
-        One or more time series of shape (n_cases, n_channels, n_timepoints) or
-        (n_cases, n_timepoints) or (n_timepoints,).
-    name : str, optional
-        Name of the variable to be converted for error handling, by default "X".
-
-    Returns
-    -------
-    NumbaList[np.ndarray]
-        Numba typedList of 2D arrays with shape (n_channels, n_timepoints) of length
-        n_cases.
-
-=======
 
 
 def _is_multivariate(
@@ -228,7 +194,6 @@
         Boolean indicating if the time series is of unequal length. True if the time
         series are of unequal length, False otherwise.
 
->>>>>>> 4911ab8e
     Raises
     ------
     ValueError
@@ -236,13 +201,6 @@
     """
     if isinstance(x, np.ndarray):
         if x.ndim == 3:
-<<<<<<< HEAD
-            return NumbaList(x)
-        elif x.ndim == 2:
-            return NumbaList(x.reshape(x.shape[0], 1, x.shape[1]))
-        elif x.ndim == 1:
-            return NumbaList(x.reshape(1, 1, x.shape[0]))
-=======
             return NumbaList(x), False
         elif x.ndim == 2:
             if multivariate_conversion:
@@ -250,21 +208,10 @@
             return NumbaList(x.reshape(x.shape[0], 1, x.shape[1])), False
         elif x.ndim == 1:
             return NumbaList(x.reshape(1, 1, x.shape[0])), False
->>>>>>> 4911ab8e
         else:
             raise ValueError(f"{name} must be 1D, 2D or 3D")
     elif isinstance(x, (List, NumbaList)):
         x_new = NumbaList()
-<<<<<<< HEAD
-        for i in range(len(x)):
-            if x[i].ndim == 2:
-                x_new.append(x[i])
-            elif x[i].ndim == 1:
-                x_new.append(x[i].reshape((1, x[i].shape[0])))
-            else:
-                raise ValueError(f"{name} must include only 1D or 2D arrays")
-        return x_new
-=======
         expected_n_timepoints = x[0].shape[-1]
         unequal_timepoints = False
         for i in range(len(x)):
@@ -278,6 +225,5 @@
             else:
                 raise ValueError(f"{name} must include only 1D or 2D arrays")
         return x_new, unequal_timepoints
->>>>>>> 4911ab8e
     else:
         raise ValueError(f"{name} must be either np.ndarray or List[np.ndarray]")