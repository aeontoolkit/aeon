<p align="center">
    <a href="https://aeon-toolkit.org"><img src="https://raw.githubusercontent.com/aeon-toolkit/aeon/main/docs/images/logo/aeon-logo-blue-compact.png" width="50%" alt="aeon logo" /></a>
</p>

# ⌛ Welcome to aeon

`aeon` is an open-source toolkit for learning from time series. It is compatible with
[scikit-learn](https://scikit-learn.org) and provides access to the very latest
algorithms for time series machine learning, in addition to a range of classical
techniques for learning tasks such as forecasting and classification.

We strive to provide a broad library of time series algorithms including the
latest advances, offer efficient implementations using numba, and interfaces with other
time series packages to provide a single framework for algorithm comparison.

The latest `aeon` release is `v0.5.0`. You can view the full changelog
[here](https://www.aeon-toolkit.org/en/latest/changelog.html).

<<<<<<< HEAD
=======
```diff
- The deprecation policy is currently suspended, be careful with the version bounds used when including aeon as a dependency.
- The policy will return in version v0.6.0, but in the mean time the suspension allows us to quickly develop and maintain the package in the forking transition period.
```

>>>>>>> 53a825a7
Our webpage and documentation is available at https://aeon-toolkit.org.

| Overview      |                                                                                                                                                                                                                                                                                                                                                                                                                                                                                                                                                                                                                                                                                                                                                                                                                                                                                                                                                                                                                                                                                                                                                                                   |
|---------------|-----------------------------------------------------------------------------------------------------------------------------------------------------------------------------------------------------------------------------------------------------------------------------------------------------------------------------------------------------------------------------------------------------------------------------------------------------------------------------------------------------------------------------------------------------------------------------------------------------------------------------------------------------------------------------------------------------------------------------------------------------------------------------------------------------------------------------------------------------------------------------------------------------------------------------------------------------------------------------------------------------------------------------------------------------------------------------------------------------------------------------------------------------------------------------------|
| **CI/CD**     | [![github-actions-release](https://img.shields.io/github/actions/workflow/status/aeon-toolkit/aeon/release.yml?logo=github&label=build%20%28release%29)](https://github.com/aeon-toolkit/aeon/actions/workflows/release.yml) [![github-actions-main](https://img.shields.io/github/actions/workflow/status/aeon-toolkit/aeon/pr_pytest.yml?logo=github&branch=main&label=build%20%28main%29)](https://github.com/aeon-toolkit/aeon/actions/workflows/pr_pytest.yml) [![github-actions-nightly](https://img.shields.io/github/actions/workflow/status/aeon-toolkit/aeon/periodic_tests.yml?logo=github&label=build%20%28nightly%29)](https://github.com/aeon-toolkit/aeon/actions/workflows/periodic_tests.yml) [![docs-main](https://img.shields.io/readthedocs/aeon-toolkit/stable?logo=readthedocs&label=docs%20%28stable%29)](https://www.aeon-toolkit.org/en/stable/) [![docs-main](https://img.shields.io/readthedocs/aeon-toolkit/latest?logo=readthedocs&label=docs%20%28latest%29)](https://www.aeon-toolkit.org/en/latest/) [![!codecov](https://img.shields.io/codecov/c/github/aeon-toolkit/aeon?label=codecov&logo=codecov)](https://codecov.io/gh/aeon-toolkit/aeon) |
| **Code**      | [![!pypi](https://img.shields.io/pypi/v/aeon?logo=pypi&color=blue)](https://pypi.org/project/aeon/) [![!conda](https://img.shields.io/conda/vn/conda-forge/aeon?logo=anaconda&color=blue)](https://anaconda.org/conda-forge/aeon) [![!python-versions](https://img.shields.io/pypi/pyversions/aeon?logo=python)](https://www.python.org/) [![!black](https://img.shields.io/badge/code%20style-black-000000.svg)](https://github.com/psf/black) [![license](https://img.shields.io/badge/license-BSD%203--Clause-green?logo=style)](https://github.com/aeon-toolkit/aeon/blob/main/LICENSE) [![binder](https://mybinder.org/badge_logo.svg)](https://mybinder.org/v2/gh/aeon-toolkit/aeon/main?filepath=examples)                                                                                                                                                                                                                                                                                                                                                                                                                                                                 |
| **Community** | [![!slack](https://img.shields.io/static/v1?logo=slack&label=Slack&message=chat&color=lightgreen)](https://join.slack.com/t/aeon-toolkit/shared_invite/zt-22vwvut29-HDpCu~7VBUozyfL_8j3dLA) [![!linkedin](https://img.shields.io/static/v1?logo=linkedin&label=LinkedIn&message=news&color=lightblue)](https://www.linkedin.com/company/aeon-toolkit/) [![!twitter](https://img.shields.io/static/v1?logo=twitter&label=Twitter&message=news&color=lightblue)](https://twitter.com/aeon_toolkit)                                                                                                                                                                                                                                                                                                                                                                                                                                                                                                                                                                                                                                                                                  |

## ⚙️ Installation

`aeon` requires a Python version of 3.8 or greater. Our full installation guide is
available in our [documentation](https://www.aeon-toolkit.org/en/latest/installation.html).

The easiest way to install `aeon` is via pip:

```bash
pip install aeon
```

Some estimators require additional packages to be installed. If you want to install
the full package with all optional dependencies, you can use:

```bash
pip install aeon[all_extras]
```

Instructions for installation from the [GitHub source](https://github.com/aeon-toolkit/aeon)
can be found [here](https://www.aeon-toolkit.org/en/latest/developer_guide/dev_installation.html).

## ⏲️ Getting started

The best place to get started for all `aeon` packages is our [getting started guide](https://www.aeon-toolkit.org/en/latest/getting_started.html).

Below we provide a quick example of how to use `aeon` for forecasting and
classification.

### Forecasting

```python
import pandas as pd
from aeon.forecasting.trend import TrendForecaster

y = pd.Series([20.0, 40.0, 60.0, 80.0, 100.0])
>>> 0     20.0
>>> 1     40.0
>>> 2     60.0
>>> 3     80.0
>>> 4    100.0
>>> dtype: float64

forecaster = TrendForecaster()
forecaster.fit(y)  # fit the forecaster
>>> TrendForecaster()

pred = forecaster.predict(fh=[1, 2, 3])  # forecast the next 3 values
>>> 5    120.0
>>> 6    140.0
>>> 7    160.0
>>> dtype: float64
```

### Classification

```python
import numpy as np
from aeon.classification.distance_based import KNeighborsTimeSeriesClassifier

X = [[[1, 2, 3, 4, 5, 5]],  # 3D array example (univariate)
     [[1, 2, 3, 4, 4, 2]],  # Three samples, one channel, six series length,
     [[8, 7, 6, 5, 4, 4]]]
y = ['low', 'low', 'high']  # class labels for each sample
X = np.array(X)
y = np.array(y)

clf = KNeighborsTimeSeriesClassifier(distance="dtw")
clf.fit(X, y)  # fit the classifier on train data
>>> KNeighborsTimeSeriesClassifier()

X_test = np.array(
    [[[2, 2, 2, 2, 2, 2]], [[5, 5, 5, 5, 5, 5]], [[6, 6, 6, 6, 6, 6]]]
)
y_pred = clf.predict(X_test)  # make class predictions on new data
>>> ['low' 'high' 'high']
```

## 💬 Where to ask questions

| Type                                | Platforms                        |
|-------------------------------------|----------------------------------|
| 🐛 **Bug Reports**                  | [GitHub Issue Tracker]           |
| ✨ **Feature Requests & Ideas**      | [GitHub Issue Tracker] & [Slack] |
| 💻 **Usage Questions**              | [GitHub Discussions] & [Slack]   |
| 💬 **General Discussion**           | [GitHub Discussions] & [Slack]   |
| 🏭 **Contribution & Development**   | [Slack]                          |

[GitHub Issue Tracker]: https://github.com/aeon-toolkit/aeon/issues
[GitHub Discussions]: https://github.com/aeon-toolkit/aeon/discussions
[Slack]: https://join.slack.com/t/aeon-toolkit/shared_invite/zt-22vwvut29-HDpCu~7VBUozyfL_8j3dLA<|MERGE_RESOLUTION|>--- conflicted
+++ resolved
@@ -16,14 +16,11 @@
 The latest `aeon` release is `v0.5.0`. You can view the full changelog
 [here](https://www.aeon-toolkit.org/en/latest/changelog.html).
 
-<<<<<<< HEAD
-=======
 ```diff
 - The deprecation policy is currently suspended, be careful with the version bounds used when including aeon as a dependency.
 - The policy will return in version v0.6.0, but in the mean time the suspension allows us to quickly develop and maintain the package in the forking transition period.
 ```
 
->>>>>>> 53a825a7
 Our webpage and documentation is available at https://aeon-toolkit.org.
 
 | Overview      |                                                                                                                                                                                                                                                                                                                                                                                                                                                                                                                                                                                                                                                                                                                                                                                                                                                                                                                                                                                                                                                                                                                                                                                   |
