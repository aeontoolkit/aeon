"""Tests for all clusterers."""

import os
import tempfile
import time
from functools import partial

import numpy as np

from aeon.base._base import _clone_estimator
from aeon.clustering.deep_learning import BaseDeepClusterer
from aeon.testing.testing_data import FULL_TEST_DATA_DICT
from aeon.utils.validation import get_n_cases


def _yield_clustering_checks(estimator_class, estimator_instances, datatypes):
    """Yield all clustering checks for an aeon clusterer."""
    # only class required
    yield partial(check_clusterer_tags_consistent, estimator_class=estimator_class)
    yield partial(
        check_clusterer_does_not_override_final_methods, estimator_class=estimator_class
    )

    # test class instances
    for i, estimator in enumerate(estimator_instances):
        # data type irrelevant
        if isinstance(estimator, BaseDeepClusterer):
            yield partial(
                check_clustering_random_state_deep_learning,
                estimator=estimator,
                datatype=datatypes[i][0],
            )
        for datatype in datatypes[i]:
            yield partial(
                check_clusterer_output, estimator=estimator, datatype=datatype
            )

        if issubclass(estimator_class, BaseDeepClusterer):
            yield partial(
                check_clusterer_saving_loading_deep_learning,
                estimator_class=estimator_class,
                datatype=datatypes[i][0],
            )


def check_clusterer_tags_consistent(estimator_class):
    """Test all estimators capability tags reflect their capabilities."""
    # Test the tag X_inner_type is consistent with capability:unequal_length
    unequal_length = estimator_class.get_class_tag("capability:unequal_length")
    valid_types = {"np-list", "df-list", "pd-multivariate"}
    if unequal_length:  # one of X_inner_types must be capable of storing unequal length
        internal_types = estimator_class.get_class_tag("X_inner_type")
        if isinstance(internal_types, str):
            assert internal_types in valid_types
        else:  # must be a list
            assert bool(set(internal_types) & valid_types)
    # Test can actually fit/predict with multivariate if tag is set
    multivariate = estimator_class.get_class_tag("capability:multivariate")
    if multivariate:
        X = np.random.random((10, 2, 10))
        inst = estimator_class._create_test_instance(parameter_set="default")
        inst.fit(X)
        inst.predict(X)
        inst.predict_proba(X)


def check_clusterer_does_not_override_final_methods(estimator_class):
    """Test does not override final methods."""
    assert "fit" not in estimator_class.__dict__
    assert "predict" not in estimator_class.__dict__


def check_clustering_random_state_deep_learning(estimator, datatype):
    """Test Deep Clusterer seeding."""
    random_state = 42

    deep_clr1 = _clone_estimator(estimator, random_state=random_state)
    deep_clr1.fit(FULL_TEST_DATA_DICT[datatype]["train"][0])

    layers1 = deep_clr1.training_model_.layers[1:]

    deep_clr2 = _clone_estimator(estimator, random_state=random_state)
    deep_clr2.fit(FULL_TEST_DATA_DICT[datatype]["train"][0])

    layers2 = deep_clr2.training_model_.layers[1:]

    assert len(layers1) == len(layers2)

    for i in range(len(layers1)):
        weights1 = layers1[i].get_weights()
        weights2 = layers2[i].get_weights()

        assert len(weights1) == len(weights2)

        for j in range(len(weights1)):
            _weight1 = np.asarray(weights1[j])
            _weight2 = np.asarray(weights2[j])

            np.testing.assert_almost_equal(_weight1, _weight2, 4)


<<<<<<< HEAD
def check_clusterer_output(estimator, datatype):
    """Test clusterer outputs the correct data types and values.

    Test predict produces a np.array or pd.Series with only values seen in the train
    data, and that predict_proba probability estimates add up to one.
    """
    estimator = _clone_estimator(estimator)

    # run fit and predict
    estimator.fit(
        FULL_TEST_DATA_DICT[datatype]["train"][0],
        FULL_TEST_DATA_DICT[datatype]["train"][1],
    )
    assert hasattr(estimator, "labels_")
    assert isinstance(estimator.labels_, np.ndarray)

    y_pred = estimator.predict(FULL_TEST_DATA_DICT[datatype]["test"][0])

    # check predict
    assert isinstance(y_pred, np.ndarray)
    assert y_pred.shape == (get_n_cases(FULL_TEST_DATA_DICT[datatype]["test"][0]),)

    # check predict proba (all classifiers have predict_proba by default)
    y_proba = estimator.predict_proba(FULL_TEST_DATA_DICT[datatype]["test"][0])

    assert isinstance(y_proba, np.ndarray)
    np.testing.assert_almost_equal(y_proba.sum(axis=1), 1, decimal=4)
=======
def check_clusterer_saving_loading_deep_learning(estimator_class, datatype):
    """Test Deep Clusterer saving."""
    with tempfile.TemporaryDirectory() as tmp:
        if not (
            estimator_class.__name__
            in [
                "BaseDeepClusterer",
            ]
        ):
            if tmp[-1] != "/":
                tmp = tmp + "/"
            curr_time = str(time.time_ns())
            last_file_name = curr_time + "last"
            best_file_name = curr_time + "best"
            init_file_name = curr_time + "init"

            deep_cltr_train = estimator_class(
                **estimator_class._get_test_params()[0],
                save_best_model=True,
                save_last_model=True,
                save_init_model=True,
                best_file_name=best_file_name,
                last_file_name=last_file_name,
                init_file_name=init_file_name,
                file_path=tmp,
            )
            deep_cltr_train.fit(
                FULL_TEST_DATA_DICT[datatype]["train"][0],
                FULL_TEST_DATA_DICT[datatype]["train"][1],
            )

            estimator_pre_trained = deep_cltr_train._estimator

            deep_cltr_best = estimator_class()
            deep_cltr_best.load_model(
                model_path=os.path.join(tmp, best_file_name + ".keras"),
                estimator=estimator_pre_trained,
            )
            ypred_best = deep_cltr_best.predict(
                FULL_TEST_DATA_DICT[datatype]["train"][0]
            )
            assert len(ypred_best) == len(FULL_TEST_DATA_DICT[datatype]["train"][1])

            deep_cltr_last = estimator_class()
            deep_cltr_last.load_model(
                model_path=os.path.join(tmp, last_file_name + ".keras"),
                estimator=estimator_pre_trained,
            )
            ypred_last = deep_cltr_last.predict(
                FULL_TEST_DATA_DICT[datatype]["train"][0]
            )
            assert len(ypred_last) == len(FULL_TEST_DATA_DICT[datatype]["train"][1])

            deep_cltr_init = estimator_class()
            deep_cltr_init.load_model(
                model_path=os.path.join(tmp, init_file_name + ".keras"),
                estimator=estimator_pre_trained,
            )
            ypred_init = deep_cltr_init.predict(
                FULL_TEST_DATA_DICT[datatype]["train"][0]
            )
            assert len(ypred_init) == len(FULL_TEST_DATA_DICT[datatype]["train"][1])
>>>>>>> d0ed2a9a
<|MERGE_RESOLUTION|>--- conflicted
+++ resolved
@@ -99,7 +99,6 @@
             np.testing.assert_almost_equal(_weight1, _weight2, 4)
 
 
-<<<<<<< HEAD
 def check_clusterer_output(estimator, datatype):
     """Test clusterer outputs the correct data types and values.
 
@@ -127,7 +126,8 @@
 
     assert isinstance(y_proba, np.ndarray)
     np.testing.assert_almost_equal(y_proba.sum(axis=1), 1, decimal=4)
-=======
+
+
 def check_clusterer_saving_loading_deep_learning(estimator_class, datatype):
     """Test Deep Clusterer saving."""
     with tempfile.TemporaryDirectory() as tmp:
@@ -189,5 +189,4 @@
             ypred_init = deep_cltr_init.predict(
                 FULL_TEST_DATA_DICT[datatype]["train"][0]
             )
-            assert len(ypred_init) == len(FULL_TEST_DATA_DICT[datatype]["train"][1])
->>>>>>> d0ed2a9a
+            assert len(ypred_init) == len(FULL_TEST_DATA_DICT[datatype]["train"][1])