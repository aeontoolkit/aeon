--- conflicted
+++ resolved
@@ -11,71 +11,6 @@
 __author__ = ["hadifawaz1999"]
 
 
-<<<<<<< HEAD
-class _DummyDeepClusterer(BaseDeepClusterer):
-    """Dummy Deep Clusterer for testing empty base deep class save utilities."""
-
-    def __init__(self, last_file_name):
-        self.last_file_name = last_file_name
-        super().__init__(n_clusters=2, last_file_name=last_file_name)
-
-    def build_model(self, input_shape):
-        import tensorflow as tf
-
-        input_layer_encoder = tf.keras.layers.Input(input_shape)
-        gap = tf.keras.layers.GlobalAveragePooling1D()(input_layer_encoder)
-        output_layer_encoder = tf.keras.layers.Dense(units=10)(gap)
-        encoder = tf.keras.models.Model(
-            inputs=input_layer_encoder, outputs=output_layer_encoder
-        )
-
-        input_layer_decoder = tf.keras.layers.Input((10,))
-        dense = tf.keras.layers.Dense(10)(input_layer_decoder)
-        _output_layer_decoder = tf.keras.layers.Dense(np.prod(input_shape))(dense)
-        output_layer_decoder = tf.keras.layers.Reshape(target_shape=input_shape)(
-            _output_layer_decoder
-        )
-
-        decoder = tf.keras.models.Model(
-            inputs=input_layer_decoder, outputs=output_layer_decoder
-        )
-
-        input_layer = tf.keras.layers.Input(input_shape)
-        encoder_ouptut = encoder(input_layer)
-        decoder_output = decoder(encoder_ouptut)
-
-        model = tf.keras.models.Model(inputs=input_layer, outputs=decoder_output)
-
-        model.compile(loss="mse")
-
-        return model
-
-    def _fit(self, X, y=None):
-        X = X.transpose(0, 2, 1)
-
-        self.input_shape_ = X.shape[1:]
-        self.model_ = self.build_model(self.input_shape_)
-
-        self.history = self.model_.fit(
-            X,
-            X,
-            batch_size=16,
-            epochs=2,
-        )
-        self._fit_clustering(X=X)
-
-        gc.collect()
-        return self
-
-    def _score(self, X, y=None):
-        # Transpose to conform to Keras input style.
-        X = X.transpose(0, 2, 1)
-        latent_space = self.model_.layers[1].predict(X)
-        return self.clusterer.score(latent_space)
-
-
-=======
->>>>>>> 555ee2d8
 @pytest.mark.skipif(
     not _check_soft_dependencies("tensorflow", severity="none"),
     reason="skip test if required soft dependency not available",
