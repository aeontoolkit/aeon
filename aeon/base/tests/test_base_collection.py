--- conflicted
+++ resolved
@@ -15,13 +15,8 @@
 @pytest.mark.parametrize("data", COLLECTIONS_DATA_TYPES)
 def test__get_metadata(data):
     """Test get meta data."""
-<<<<<<< HEAD
     X = EQUAL_LENGTH_UNIVARIATE_CLASSIFICATION[data]["train"][0]
-    meta = BaseCollectionEstimator._get_metadata(X)
-=======
-    X = EQUAL_LENGTH_UNIVARIATE[data]
-    meta = BaseCollectionEstimator._get_X_metadata(X)
->>>>>>> aceca378
+    meta = BaseCollectionEstimator._get__Xmetadata(X)
     assert not meta["multivariate"]
     assert not meta["missing_values"]
     assert not meta["unequal_length"]
@@ -100,19 +95,11 @@
     # the highest priority type
     cls.set_tags(**{"X_inner_type": ["numpy3D", internal_type]})
     X2 = cls._convert_X(X)
-<<<<<<< HEAD
-    assert get_type(X2) == internal_type
+    assert get_type(X2) == "numpy3D" if data != internal_type else internal_type
+
     if data in UNEQUAL_LENGTH_UNIVARIATE_CLASSIFICATION.keys():
         if internal_type in UNEQUAL_LENGTH_UNIVARIATE_CLASSIFICATION.keys():
-            cls.set_tags(**{"capability:unequal_length": True})
-            cls.set_tags(**{"X_inner_type": ["nested_univ", "np-list", internal_type]})
             X = UNEQUAL_LENGTH_UNIVARIATE_CLASSIFICATION[data]["train"][0]
-=======
-    assert get_type(X2) == "numpy3D" if data != internal_type else internal_type
-
-    if data in UNEQUAL_LENGTH_UNIVARIATE.keys():
-        if internal_type in UNEQUAL_LENGTH_UNIVARIATE.keys():
-            X = UNEQUAL_LENGTH_UNIVARIATE[data]
 
             # Should stay as internal_type
             cls.set_tags(**{"capability:unequal_length": True})
@@ -123,7 +110,6 @@
             # np-list is the highest priority type for unequal length
             cls.set_tags(**{"capability:unequal_length": True})
             cls.set_tags(**{"X_inner_type": [internal_type, "np-list"]})
->>>>>>> aceca378
             X2 = cls._convert_X(X)
             assert get_type(X2) == "np-list" if data != internal_type else internal_type
 
