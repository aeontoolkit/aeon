"""Base classes for defining estimators and other objects in aeon."""

__author__ = ["mloning", "RNKuhns", "fkiraly", "TonyBagnall"]
__all__ = [
    "BaseObject",
    "BaseEstimator",
    "BaseCollectionEstimator",
    "BaseSeriesEstimator",
    "_HeterogenousMetaEstimator",
    "load",
    "COLLECTIONS_DATA_TYPES",
]

from aeon.base._base import BaseEstimator, BaseObject
<<<<<<< HEAD
from aeon.base._base_collection import COLLECTIONS_DATA_TYPES, BaseCollectionEstimator
=======
from aeon.base._base_collection import BaseCollectionEstimator
from aeon.base._base_series import BaseSeriesEstimator
>>>>>>> 763e0441
from aeon.base._meta import _HeterogenousMetaEstimator
from aeon.base._serialize import load<|MERGE_RESOLUTION|>--- conflicted
+++ resolved
@@ -8,15 +8,10 @@
     "BaseSeriesEstimator",
     "_HeterogenousMetaEstimator",
     "load",
-    "COLLECTIONS_DATA_TYPES",
 ]
 
 from aeon.base._base import BaseEstimator, BaseObject
-<<<<<<< HEAD
-from aeon.base._base_collection import COLLECTIONS_DATA_TYPES, BaseCollectionEstimator
-=======
 from aeon.base._base_collection import BaseCollectionEstimator
 from aeon.base._base_series import BaseSeriesEstimator
->>>>>>> 763e0441
 from aeon.base._meta import _HeterogenousMetaEstimator
 from aeon.base._serialize import load