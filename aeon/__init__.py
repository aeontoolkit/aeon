--- conflicted
+++ resolved
@@ -1,10 +1,6 @@
 """aeon toolkit."""
 
-<<<<<<< HEAD
-__version__ = "0.8.0"
-=======
 __version__ = "0.8.1"
->>>>>>> 4911ab8e
 
 __all__ = ["show_versions"]
 
