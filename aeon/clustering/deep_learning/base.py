"""Base class for deep clustering."""

__maintainer__ = []

from abc import ABC, abstractmethod

from aeon.clustering._k_means import TimeSeriesKMeans
<<<<<<< HEAD
from aeon.clustering._k_medoids import TimeSeriesKMedoids
from aeon.clustering._k_shape import TimeSeriesKShape
=======
>>>>>>> 7e2ccb1a
from aeon.clustering.base import BaseClusterer


class BaseDeepClusterer(BaseClusterer, ABC):
    """Abstract base class for deep learning time series clusterers.

    Parameters
    ----------
    n_clusters : int, default=None
        Please use 'estimator' parameter.
    estimator : aeon clusterer, default=None
        An aeon estimator to be built using the transformed data.
        Defaults to aeon TimeSeriesKMeans() with euclidean distance
        and mean averaging method and n_clusters set to 2.
    clustering_algorithm : str, default="deprecated"
        Please use 'estimator' parameter.
    clustering_params : dict, default=None
        Please use 'estimator' parameter.
    batch_size : int, default = 40
        training batch size for the model
    last_file_name : str, default = "last_model"
        The name of the file of the last model, used
        only if save_last_model_to_file is used

    """

    _tags = {
        "X_inner_type": "numpy3D",
        "capability:multivariate": True,
        "algorithm_type": "deeplearning",
        "non-deterministic": True,
        "cant-pickle": True,
        "python_dependencies": "tensorflow",
    }

    def __init__(
        self,
        n_clusters=None,
        estimator=None,
        clustering_algorithm="deprecated",
        clustering_params=None,
        batch_size=32,
        last_file_name="last_file",
    ):
        self.estimator = estimator
        self.n_clusters = n_clusters
        self.clustering_algorithm = clustering_algorithm
        self.clustering_params = clustering_params
        self.batch_size = batch_size
        self.last_file_name = last_file_name

        self.model_ = None

        super().__init__(n_clusters=n_clusters)

    @abstractmethod
    def build_model(self, input_shape):
        """Construct a compiled, un-trained, keras model that is ready for training.

        Parameters
        ----------
        input_shape : tuple
            The shape of the data fed into the input layer

        Returns
        -------
        A compiled Keras Model
        """
        ...

    def summary(self):
        """
        Summary function to return the losses/metrics for model fit.

        Returns
        -------
        history : dict or None,
            Dictionary containing model's train/validation losses and metrics

        """
        return self.history.history if self.history is not None else None

    def save_last_model_to_file(self, file_path="./"):
        """Save the last epoch of the trained deep learning model.

        Parameters
        ----------
        file_path : str, default = "./"
            The directory where the model will be saved

        Returns
        -------
        None
        """
        self.model_.save(file_path + self.last_file_name + ".keras")

    def _fit_clustering(self, X):
        """Train the clustering algorithm in the latent space.

        Parameters
        ----------
        X : np.ndarray, shape=(n_cases, n_timepoints, n_channels)
            The input time series.
        """
<<<<<<< HEAD
        if self.clustering_params is None:
            clustering_params_ = dict()
        else:
            clustering_params_ = self.clustering_params
            # clustering_params_["n_clusters"] = self.n_clusters
        if self.clustering_algorithm == "kmeans":
            self.clusterer = TimeSeriesKMeans(
                n_clusters=self.n_clusters, **clustering_params_
            )
        elif self.clustering_algorithm == "kshape":
            self.clusterer = TimeSeriesKShape(
                n_clusters=self.n_clusters, **clustering_params_
            )
        elif self.clustering_algorithm == "kmedoids":
            self.clusterer = TimeSeriesKMedoids(
                n_clusters=self.n_clusters, **clustering_params_
=======
        import warnings

        self._estimator = (
            TimeSeriesKMeans(
                n_clusters=2, distance="euclidean", averaging_method="mean"
>>>>>>> 7e2ccb1a
            )
            if self.estimator is None
            else self.estimator
        )

        # to be removed in 1.0.0
        if (
            self.clustering_algorithm != "deprecated"
            or self.clustering_params is not None
            or self.n_clusters is not None
        ):
            warnings.warn(
                "The 'n_clusters' 'clustering_algorithm' and "
                "'clustering_params' parameters "
                "will be removed in v1.0.0. "
                "Their usage will not have an effect, "
                "please use the new 'estimator' parameter to directly "
                "give an aeon clusterer as input.",
                FutureWarning,
                stacklevel=2,
            )

        latent_space = self.model_.layers[1].predict(X)
        self._estimator.fit(X=latent_space)

        return self

    def _predict(self, X):
        # Transpose to conform to Keras input style.
        X = X.transpose(0, 2, 1)
        latent_space = self.model_.layers[1].predict(X)
        clusters = self._estimator.predict(latent_space)

        return clusters

    def _predict_proba(self, X):
        # Transpose to conform to Keras input style.
        X = X.transpose(0, 2, 1)
        latent_space = self.model_.layers[1].predict(X)
        clusters_proba = self._estimator.predict_proba(latent_space)

        return clusters_proba

    def _get_model_checkpoint_callback(self, callbacks, file_path, file_name):
        import tensorflow as tf

        model_checkpoint_ = tf.keras.callbacks.ModelCheckpoint(
            filepath=file_path + file_name + ".keras",
            monitor="loss",
            save_best_only=True,
        )

        if isinstance(callbacks, list):
            return callbacks + [model_checkpoint_]
        else:
            return [callbacks] + [model_checkpoint_]<|MERGE_RESOLUTION|>--- conflicted
+++ resolved
@@ -5,11 +5,6 @@
 from abc import ABC, abstractmethod
 
 from aeon.clustering._k_means import TimeSeriesKMeans
-<<<<<<< HEAD
-from aeon.clustering._k_medoids import TimeSeriesKMedoids
-from aeon.clustering._k_shape import TimeSeriesKShape
-=======
->>>>>>> 7e2ccb1a
 from aeon.clustering.base import BaseClusterer
 
 
@@ -114,30 +109,12 @@
         X : np.ndarray, shape=(n_cases, n_timepoints, n_channels)
             The input time series.
         """
-<<<<<<< HEAD
-        if self.clustering_params is None:
-            clustering_params_ = dict()
-        else:
-            clustering_params_ = self.clustering_params
-            # clustering_params_["n_clusters"] = self.n_clusters
-        if self.clustering_algorithm == "kmeans":
-            self.clusterer = TimeSeriesKMeans(
-                n_clusters=self.n_clusters, **clustering_params_
-            )
-        elif self.clustering_algorithm == "kshape":
-            self.clusterer = TimeSeriesKShape(
-                n_clusters=self.n_clusters, **clustering_params_
-            )
-        elif self.clustering_algorithm == "kmedoids":
-            self.clusterer = TimeSeriesKMedoids(
-                n_clusters=self.n_clusters, **clustering_params_
-=======
+
         import warnings
 
         self._estimator = (
             TimeSeriesKMeans(
                 n_clusters=2, distance="euclidean", averaging_method="mean"
->>>>>>> 7e2ccb1a
             )
             if self.estimator is None
             else self.estimator
