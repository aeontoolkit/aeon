<<<<<<< HEAD
"""Unit tests for base class transformer."""
=======
"""Unit tests for base class conversion and vectorization functionality.

Each test covers a "decision path" in the base class boilerplate,
    with a focus on frequently breaking paths in base class refactor and bugfixing.
The path taken depends on tags of a given transformer, and input data type.
Concrete transformer classes from aeon are imported to cover
    different combinations of transformer tags.
Transformer scenarios cover different combinations of input data types.
"""

__maintainer__ = []
__all__ = []

from inspect import isclass

import numpy as np
import pandas as pd
from numpy.testing import assert_array_equal

from aeon.testing.data_generation import get_examples, make_series
from aeon.testing.utils.scenarios_transformers import (
    TransformerFitTransformHierarchicalMultivariate,
    TransformerFitTransformHierarchicalUnivariate,
    TransformerFitTransformPanelUnivariate,
    TransformerFitTransformPanelUnivariateWithClassYOnlyFit,
    TransformerFitTransformSeriesMultivariate,
    TransformerFitTransformSeriesUnivariate,
)
from aeon.transformations.base import BaseTransformer
from aeon.transformations.compose import FitInTransform, Id
from aeon.utils.validation import (
    abstract_types,
    is_collection,
    is_hierarchical,
    is_single_series,
    is_tabular,
)


def inner_X_types(est):
    """Return list of abstract types supported by class est, as list of str."""
    if isclass(est):
        X_inner_type = est.get_class_tag("X_inner_type")
    else:
        X_inner_type = est.get_tag("X_inner_type")
    return abstract_types(X_inner_type)


class _DummyOne(BaseTransformer):
    _tags = {
        "input_data_type": "Series",
        "output_data_type": "Series",
        "X_inner_type": "numpy3D",
        "fit_is_empty": False,
    }

    def __init__(self):
        super().__init__()

    def _transform(self, X, y=None):
        return X


def test_series_in_series_out_not_supported_but_panel():
    """Test that fit/transform runs and returns the correct output type.

    Setting: transformer has tags
        "input_data_type" = "Series"
        "output_data_type" = "Series"
        "fit_is_empty" = False
        "X_inner_type" does not support "Series" but does support "Panel"

    X input to fit/transform is a Series
    X output from fit/transform should be Series
    """
    cls = _DummyOne
    est = cls.create_test_instance()
    assert "Panel" in inner_X_types(est)
    assert "Series" not in inner_X_types(est)
    assert not est.get_tag("fit_is_empty")
    assert est.get_tag("input_data_type") == "Series"
    assert est.get_tag("output_data_type") == "Series"
    scenario = TransformerFitTransformSeriesUnivariate()
    Xt = scenario.run(est, method_sequence=["fit", "transform"])

    assert is_single_series(Xt), (
        "fit.transform does not return a Series when given a " "Series"
    )


def test_collection_in_collection_out_supported():
    """Test that fit/transform runs and returns the correct output type.

    Setting: transformer has tags
        "input_data_type" = "Series"
        "output_data_type" = "Series"
        "fit_is_empty" = False
        "X_inner_type" supports "Panel"

    X input to fit/transform has Panel scitype
    X output from fit/transform should be Panel
    """
    cls = _DummyOne
    est = cls.create_test_instance()
    assert "Panel" in inner_X_types(est)
    assert not est.get_tag("fit_is_empty")
    assert est.get_tag("input_data_type") == "Series"
    assert est.get_tag("output_data_type") == "Series"
    scenario = TransformerFitTransformPanelUnivariate()
    Xt = scenario.run(est, method_sequence=["fit", "transform"])
    assert is_collection(Xt), (
        "fit.transform does not return a collection when given " "a collection"
    )


class _DummyTwo(BaseTransformer):
    _tags = {
        "input_data_type": "Series",
        "output_data_type": "Series",
        "X_inner_type": "np.ndarray",
        "univariate-only": True,
        "fit_is_empty": False,
    }

    def _transform(self, X, y=None):
        return X


def test_series_in_series_out_supported():
    """Test that fit/transform runs and returns the correct output type.

    Setting: transformer has tags
        "input_data_type" = "Series"
        "output_data_type" = "Series"
        "fit_is_empty" = False
        "X_inner_type" supports "Series

    X input to fit/transform has Series scitype
    X ouput from fit/transform should be Series
    """
    cls = _DummyTwo
    est = cls.create_test_instance()
    assert "Series" in inner_X_types(est)
    assert not est.get_tag("fit_is_empty")
    assert est.get_tag("input_data_type") == "Series"
    assert est.get_tag("output_data_type") == "Series"
    scenario = TransformerFitTransformSeriesUnivariate()
    Xt = scenario.run(est, method_sequence=["fit", "transform"])
    assert is_single_series(
        Xt
    ), "fit.transform does not return a Series when given a Series"


def test_collection_in_collection_out_not_supported_but_series():
    """Test that fit/transform runs and returns the correct output type.

    Setting: transformer has tags
        "input_data_type" = "Series"
        "output_data_type" = "Series"
        "fit_is_empty" = False
        "X_inner_type" supports "Series" but not "Panel" and not "Hierarchical"

    X input to fit/transform has Panel scitype
    X output from fit/transform should be Panel
    """
    cls = _DummyTwo
    est = cls.create_test_instance()
    assert "Series" in inner_X_types(est)
    assert "Panel" not in inner_X_types(est)
    assert "Hierarchical" not in inner_X_types(est)
    assert not est.get_tag("fit_is_empty")
    assert est.get_tag("input_data_type") == "Series"
    assert est.get_tag("output_data_type") == "Series"
    scenario = TransformerFitTransformPanelUnivariate()
    Xt = scenario.run(est, method_sequence=["fit", "transform"])
    assert is_collection(Xt), (
        "fit.transform does not return a collection when given " "a collection"
    )


def test_broadcast_multivariate_no_row_broadcast_empty_fit():
    """Test that multivariate vectorization of univariate transformers works.

    This test should trigger column (variable) vectorization, but not row vectorization.

    Setting: transformer has tags
        "univariate-only" = True
        "input_data_type" = "Series"
        "output_data_type" = "Series"
        "fit_is_empty" = True
        "X_inner_type" supports "Series"

    X input to fit/transform has Series scitype, is multivariate
    X output from fit/transform should be Series and multivariate
    """
    # one example for a transformer which supports Series internally
    cls = _DummyTwo
    est = FitInTransform(cls.create_test_instance())
    assert "Series" in inner_X_types(est)
    assert est.get_tag("fit_is_empty")
    assert est.get_tag("input_data_type") == "Series"
    assert est.get_tag("output_data_type") == "Series"
    assert est.get_tag("univariate-only")
    scenario = TransformerFitTransformSeriesMultivariate()
    Xt = scenario.run(est, method_sequence=["fit", "transform"])
    assert is_single_series(
        Xt
    ), "fit.transform does not return a series when given a series"
    # length of Xt should be number of hierarchy levels times number of time points
    assert len(Xt) == len(scenario.args["fit"]["X"])
    assert len(Xt.columns) == len(scenario.args["fit"]["X"].columns)


def test_hierarchical_in_hierarchical_out_not_supported_but_series():
    """Test that fit/transform runs and returns the correct output type.

    Setting: transformer has tags
        "input_data_type" = "Series"
        "output_data_type" = "Series"
        "fit_is_empty" = False
        "X_inner_type" supports "Series" but not "Panel" and not "Hierarchical"

    X input to fit/transform has Hierarchical scitype
    X output from fit/transform should be Hierarchical
    """
    cls = _DummyTwo
    est = cls.create_test_instance()
    assert "Series" in inner_X_types(est)
    assert "Panel" not in inner_X_types(est)
    assert "Hierarchical" not in inner_X_types(est)
    assert not est.get_tag("fit_is_empty")
    assert est.get_tag("input_data_type") == "Series"
    assert est.get_tag("output_data_type") == "Series"
    scenario = TransformerFitTransformHierarchicalUnivariate()
    Xt = scenario.run(est, method_sequence=["fit", "transform"])
    assert is_hierarchical(Xt), (
        "fit.transform does not return a Hierarchical when " "given Hierarchical"
    )
    # length of Xt should be number of hierarchy levels times number of time points
    assert len(Xt) == 2 * 4 * 12


def test_vectorization_multivariate_and_hierarchical():
    """Test that fit/transform runs and returns the correct output type.

    This test should trigger both column (variable) and row (hierarchy) vectorization.

    Setting: transformer has tags
        "univariate-only" = True
        "input_data_type" = "Series"
        "output_data_type" = "Series"
        "fit_is_empty" = False
        "X_inner_type" supports "Series" but not "Panel" and not "Hierarchical

    X input to fit/transform has Hierarchical scitype
    X output from fit/transform should be Hierarchical
    """
    cls = _DummyTwo
    est = cls.create_test_instance()
    assert "Series" in inner_X_types(est)
    assert "Panel" not in inner_X_types(est)
    assert "Hierarchical" not in inner_X_types(est)
    assert not est.get_tag("fit_is_empty")
    assert est.get_tag("input_data_type") == "Series"
    assert est.get_tag("output_data_type") == "Series"
    assert est.get_tag("univariate-only")
    scenario = TransformerFitTransformHierarchicalMultivariate()
    Xt = scenario.run(est, method_sequence=["fit", "transform"])
    assert is_hierarchical(Xt), (
        "fit.transform does not return a Hierarchical when " "given Hierarchical"
    )
    # length of Xt should be number of hierarchy levels times number of time points
    assert len(Xt) == len(scenario.args["fit"]["X"])
    assert len(Xt.columns) == len(scenario.args["fit"]["X"].columns)


def test_vectorization_multivariate_and_hierarchical_empty_fit():
    """Test that fit/transform runs and returns the correct output type.

    This test should trigger both column (variable) and row (hierarchy) vectorization.

    Setting: transformer has tags
        "univariate-only" = True
        "input_data_type" = "Series"
        "output_data_type" = "Series"
        "fit_is_empty" = True
        "X_inner_type" supports "Series" but not "Panel" and not "Hierarchical

    X input to fit/transform has Hierarchical scitype
    X output from fit/transform should be Hierarchical
    """
    cls = _DummyTwo
    est = FitInTransform(cls.create_test_instance())
    assert "Series" in inner_X_types(est)
    assert "Panel" not in inner_X_types(est)
    assert "Hierarchical" not in inner_X_types(est)
    assert est.get_tag("fit_is_empty")
    assert est.get_tag("input_data_type") == "Series"
    assert est.get_tag("output_data_type") == "Series"
    assert est.get_tag("univariate-only")
    scenario = TransformerFitTransformHierarchicalMultivariate()
    Xt = scenario.run(est, method_sequence=["fit", "transform"])
    assert is_hierarchical(Xt), (
        "fit.transform does not return a Hierarchical when " "given Hierarchical"
    )
    # length of Xt should be number of hierarchy levels times number of time points
    assert len(Xt) == len(scenario.args["fit"]["X"])
    assert len(Xt.columns) == len(scenario.args["fit"]["X"].columns)


class _DummyThree(BaseTransformer):
    _tags = {
        "input_data_type": "Series",
        "output_data_type": "Series",
        "X_inner_type": "np.ndarray",
        "fit_is_empty": True,
    }

    def _transform(self, X, y=None):
        return X


def test_series_in_series_out_supported_fit_in_transform():
    """Test that fit/transform runs and returns the correct output type.

    Setting: transformer has tags
        "input_data_type" = "Series"
        "output_data_type" = "Series"
        "fit_is_empty" = True
        "X_inner_type" supports "Series"

    X input to fit/transform has Series scitype
    X output from fit/transform should be Series
    """
    cls = _DummyThree
    est = cls.create_test_instance()
    assert "Series" in inner_X_types(est)
    assert est.get_class_tag("fit_is_empty")
    assert est.get_class_tag("input_data_type") == "Series"
    assert est.get_class_tag("output_data_type") == "Series"
    scenario = TransformerFitTransformSeriesUnivariate()
    Xt = scenario.run(est, method_sequence=["fit", "transform"])
    assert is_single_series(
        Xt
    ), "fit.transform does not return a series when given a series"


def test_hierarchical_in_hierarchical_out_not_supported_but_series_fit_in_transform():
    """Test that fit/transform runs and returns the correct output type.

    Setting: transformer has tags
        "input_data_type" = "Series"
        "output_data_type" = "Series"
        "fit_is_empty" = True
        "X_inner_type" supports "Series" but not "Panel" and not "Hierarchical"

    X input to fit/transform has Hierarchical scitype
    X output from fit/transform should be Hierarchical
    """
    cls = _DummyThree
    est = cls.create_test_instance()
    assert "Series" in inner_X_types(est)
    assert "Panel" not in inner_X_types(est)
    assert "Hierarchical" not in inner_X_types(est)
    assert est.get_tag("fit_is_empty")
    assert est.get_tag("input_data_type") == "Series"
    assert est.get_tag("output_data_type") == "Series"
    scenario = TransformerFitTransformHierarchicalUnivariate()
    Xt = scenario.run(est, method_sequence=["fit", "transform"])
    assert is_hierarchical(Xt), (
        "fit.transform does not return a Hierarchical when " "given Hierarchical"
    )
    # length of Xt should be number of hierarchy levels times number of time points
    assert len(Xt) == 2 * 4 * 12


class _DummyFour(BaseTransformer):
    _tags = {
        "input_data_type": "Series",
        "output_data_type": "Primitives",
        "X_inner_type": ["pd.DataFrame"],
        "y_inner_type": "None",
        "fit_is_empty": True,
    }

    def _transform(self, X, y=None):
        return np.array([0.0])


def test_series_in_primitives_out_supported_fit_in_transform():
    """Test that fit/transform runs and returns the correct output type.

    Setting: transformer has tags
        "input_data_type" = "Series"
        "output_data_type" = "Primitives"
        "fit_is_empty" = True
        "X_inner_type" supports "Series"

    X input to fit/transform has Series scitype
    X output from fit/transform should be Table
    """
    cls = _DummyFour
    est = cls.create_test_instance()
    assert "Series" in inner_X_types(est)
    assert est.get_tag("fit_is_empty")
    assert est.get_tag("input_data_type") == "Series"
    assert est.get_tag("output_data_type") == "Primitives"
    scenario = TransformerFitTransformSeriesUnivariate()
    Xt = scenario.run(est, method_sequence=["fit", "transform"])
    # length of Xt should be one, for a single series passed
    assert len(Xt) == 1
    assert is_tabular(Xt), "fit.transform does not return a Table when given a Series"


def test_panel_in_primitives_out_not_supported_fit_in_transform():
    """Test that fit/transform runs and returns the correct output type.

    Setting: transformer has tags
        "input_data_type" = "Series"
        "output_data_type" = "Primitives"
        "fit_is_empty" = True
        "X_inner_type" does not support "Panel", but does supports "Series"

    X input to fit/transform has Panel scitype
    X output from fit/transform should be Table
    """
    cls = _DummyFour
    est = cls.create_test_instance()
    assert "Series" in inner_X_types(est)
    assert "Panel" not in inner_X_types(est)
    assert "Hierarchical" not in inner_X_types(est)
    assert est.get_tag("fit_is_empty")
    assert est.get_tag("input_data_type") == "Series"
    assert est.get_tag("output_data_type") == "Primitives"
    scenario = TransformerFitTransformPanelUnivariate()
    Xt = scenario.run(est, method_sequence=["fit", "transform"])
    assert is_tabular(Xt), "fit.transform does not return a Table when given a Panel"
    # length of Xt should be seven = number of samples in the scenario
    assert len(Xt) == 7


def test_vectorize_reconstruct_correct_hierarchy():
    """Tests correct transform return index in hierarchical case for primitives output.

    Tests that the row index is as expected if rows are vectorized over,
    by a transform that returns Primitives.
    The row index of transform return should be identical to the input,
    with temporal index level removed

    Raises
    ------
    AssertionError if output index is not as expected.
    """
    from aeon.testing.data_generation import _make_hierarchical

    # hierarchical data with 2 variables and 2 levels
    X = _make_hierarchical(n_columns=2)

    trafo = _DummyFour()

    # this produces a pandas DataFrame with more rows and columns
    # rows should correspond to different instances in X
    Xt = trafo.fit_transform(X)

    # check that Xt.index is the same as X.index with time level dropped and made unique
    assert (X.index.droplevel(-1).unique() == Xt.index).all()


class _DummyFive(BaseTransformer):
    _tags = {
        "input_data_type": "Series",
        "output_data_type": "Primitives",
        "X_inner_type": ["numpy3D"],
        "fit_is_empty": True,
    }

    def _transform(self, X, y=None):
        return np.array([0.0])


def test_series_in_primitives_out_not_supported_fit_in_transform():
    """Test that fit/transform runs and returns the correct output type.

    Setting: transformer has tags
        "input_data_type" = "Series"
        "output_data_type" = "Primitives"
        "fit_is_empty" = True
        "X_inner_type" supports "Panel" but does not support "Series"

    X input to fit/transform has Series scitype
    X output from fit/transform should be Table
    """
    cls = _DummyFive
    est = cls.create_test_instance()
    assert "Panel" in inner_X_types(est)
    assert "Series" not in inner_X_types(est)
    assert est.get_tag("fit_is_empty")
    assert est.get_tag("input_data_type") == "Series"
    assert est.get_tag("output_data_type") == "Primitives"
    scenario = TransformerFitTransformSeriesUnivariate()
    Xt = scenario.run(est, method_sequence=["fit", "transform"])
    assert is_tabular(Xt), "fit.transform does not return a Table when given a Series"
    # length of Xt should be one, for a single series passed
    assert len(Xt) == 1


class _DummySix(BaseTransformer):
    _tags = {
        "input_data_type": "Series",
        "output_data_type": "Primitives",
        "X_inner_type": ["numpy3D"],
        "fit_is_empty": False,
        "requires_y": True,
    }

    def _transform(self, X, y=None):
        return np.zeros(len(X))


def test_panel_in_primitives_out_supported_with_y_in_fit_but_not_transform():
    """Test that fit/transform runs and returns the correct output type.

    Setting: transformer has tags
        "input_data_type" = "Series"
        "output_data_type" = "Primitives"
        "fit_is_empty" = False
        "requires_y" = True
        "X_inner_type" supports "Panel"

    X input to fit/transform has Panel scitype
    X output from fit/transform should be Table
    """
    cls = _DummySix
    est = cls.create_test_instance()
    assert "Panel" in inner_X_types(est)
    assert not est.get_tag("fit_is_empty")
    assert est.get_tag("requires_y")
    assert est.get_tag("input_data_type") == "Series"
    assert est.get_tag("output_data_type") == "Primitives"
    scenario = TransformerFitTransformPanelUnivariateWithClassYOnlyFit()
    Xt = scenario.run(est, method_sequence=["fit", "transform"])
    assert is_tabular(Xt), "fit.transform does not return a Table when given a Panel"
    # length of Xt should be seven = number of samples in the scenario
    assert len(Xt) == 7


def test_vectorization_multivariate_no_row_vectorization():
    """Test that multivariate vectorization of univariate transformers works.

    This test should trigger column (variable) vectorization, but not row vectorization.

    Setting: transformer has tags
        "univariate-only" = True
        "input_data_type" = "Series"
        "output_data_type" = "Series"
        "fit_is_empty" = False
        "X_inner_type" supports "Series"

    X input to fit/transform has Series scitype, is multivariate
    X output from fit/transform should be Series and multivariate
    """
    cls = _DummyTwo
    est = cls.create_test_instance()
    assert "Series" in inner_X_types(est)
    assert not est.get_tag("fit_is_empty")
    assert est.get_tag("input_data_type") == "Series"
    assert est.get_tag("output_data_type") == "Series"
    assert est.get_tag("univariate-only")
    scenario = TransformerFitTransformSeriesMultivariate()
    Xt = scenario.run(est, method_sequence=["fit", "transform"])
    assert is_single_series(
        Xt
    ), "fit.transform does not return a Series when given a Series"
    # length of Xt should be number of hierarchy levels times number of time points
    assert len(Xt) == len(scenario.args["fit"]["X"])
    assert len(Xt.columns) == len(scenario.args["fit"]["X"].columns)


def test_vectorize_reconstruct_unique_columns():
    """Tests that vectorization on multivariate output yields unique columns.

    Also test that the column names are as expected:
    <variable>__<transformed> if multiple transformed variables per variable are present
    <variable> if one variable is transformed to one output

    Raises
    ------
    AssertionError if output columns are not as expected.
    """
    from aeon.transformations.detrend import Detrender
    from aeon.transformations.theta import ThetaLinesTransformer

    X = pd.DataFrame({"a": [1, 2], "b": [3, 4], "c": [5, 6]})
    X_mi = get_examples("pd_multiindex_hier")[0]
    t = ThetaLinesTransformer()
    X_t_cols = t.fit_transform(X).columns
    assert set(X_t_cols) == {"a__0", "a__2", "b__0", "b__2", "c__0", "c__2"}
    X_mi_cols = t.fit_transform(X_mi)
    assert set(X_mi_cols) == {"var_0__0", "var_0__2", "var_1__0", "var_1__2"}
    X = make_series(n_columns=2, n_timepoints=15)
    t = Detrender.create_test_instance()
    Xt = t.fit_transform(X)
    assert set(Xt.columns) == {0, 1}


def test_numpy_format_outputs():
    """Test that all numpy formats return the same output when converted."""
    X = np.random.random(size=(2, 1, 8))
    bc = Id()

    u1d = bc.fit_transform(X[0][0])
    # 2d numpy arrays are (n_timepoints, n_channels) while 3d numpy arrays are
    # (n_cases, n_channels, n_timepoints)
    u2d = bc.fit_transform(X[0].transpose()).transpose()
    u3d = bc.fit_transform(X)

    assert_array_equal(u1d, u2d[0])
    assert_array_equal(u1d, u3d[0][0])

    X = np.random.random(size=(2, 2, 8))

    m2d = bc.fit_transform(X[0].transpose()).transpose()
    m3d = bc.fit_transform(X)

    assert_array_equal(m2d, m3d[0])
>>>>>>> de393a24
<|MERGE_RESOLUTION|>--- conflicted
+++ resolved
@@ -1,6 +1,3 @@
-<<<<<<< HEAD
-"""Unit tests for base class transformer."""
-=======
 """Unit tests for base class conversion and vectorization functionality.
 
 Each test covers a "decision path" in the base class boilerplate,
@@ -625,5 +622,4 @@
     m2d = bc.fit_transform(X[0].transpose()).transpose()
     m3d = bc.fit_transform(X)
 
-    assert_array_equal(m2d, m3d[0])
->>>>>>> de393a24
+    assert_array_equal(m2d, m3d[0])