<<<<<<< HEAD
=======
# copyright: aeon developers, BSD-3-Clause License (see LICENSE file)
>>>>>>> fbda7559
"""Testing of registry lookup functionality."""

__author__ = ["fkiraly", "MatthewMiddlehurst"]

import pytest

from aeon.base import BaseObject
from aeon.registry import all_estimators, all_tags, scitype
from aeon.registry._base_classes import BASE_CLASS_LOOKUP, BASE_CLASS_SCITYPE_LIST
from aeon.registry._lookup import _check_estimator_types
from aeon.transformations.base import BaseTransformer

VALID_SCITYPES_SET = set(BASE_CLASS_SCITYPE_LIST + ["estimator"])

# some scitypes have no associated tags yet
SCITYPES_WITHOUT_TAGS = [
    "series-annotator",
    "object",
    "splitter",
    "network",
    "collection-transformer",
    "collection-estimator",
    "similarity-search",
]

# shorthands for easy reading
b = BASE_CLASS_SCITYPE_LIST
n = len(b)

# selected examples of "search for two types at once to avoid quadratic scaling"
double_estimator_scitypes = [[b[i], b[(i + 3) % n]] for i in range(n)]
# fixtures search by individual scitypes, "None", and some pairs
estimator_scitype_fixture = [None] + BASE_CLASS_SCITYPE_LIST + double_estimator_scitypes


def _to_list(obj):
    """Put obj in list if it is not a list."""
    if not isinstance(obj, list):
        return [obj]
    else:
        return obj


def _get_type_tuple(estimator_scitype):
    """Convert scitype string(s) into tuple of classes for isinstance check.

    Parameters
    ----------
    estimator_scitypes: None, string, or list of string

    Returns
    -------
    estimator_classes : tuple of aeon base classes,
        corresponding to scitype strings in estimator_scitypes
    """
    if estimator_scitype is not None:
        estimator_classes = tuple(
            BASE_CLASS_LOOKUP[scitype] for scitype in _to_list(estimator_scitype)
        )
    else:
        estimator_classes = (BaseObject,)

    return estimator_classes


@pytest.mark.parametrize("return_names", [True, False])
@pytest.mark.parametrize("estimator_scitype", estimator_scitype_fixture)
def test_all_estimators_by_scitype(estimator_scitype, return_names):
    """Check that all_estimators return argument has correct type."""
    estimators = all_estimators(
        estimator_types=estimator_scitype,
        return_names=return_names,
    )

    estimator_classes = _get_type_tuple(estimator_scitype)

    assert isinstance(estimators, list)
    # there should be at least one estimator returned
    assert len(estimators) > 0

    # checks return type specification (see docstring)
    if return_names:
        for estimator in estimators:
            assert isinstance(estimator, tuple) and len(estimator) == 2
            assert isinstance(estimator[0], str)
            assert issubclass(estimator[1], estimator_classes)
            assert estimator[0] == estimator[1].__name__
    else:
        for estimator in estimators:
            assert issubclass(estimator, estimator_classes)


@pytest.mark.parametrize("estimator_scitype", estimator_scitype_fixture)
def test_all_tags(estimator_scitype):
    """Check that all_tags return argument has correct type."""
    tags = all_tags(estimator_types=estimator_scitype)
    assert isinstance(tags, list)

    # there should be at least one tag returned
    # exception: scitypes which we know don't have tags associated
    est_list = (
        estimator_scitype
        if isinstance(estimator_scitype, list)
        else [estimator_scitype]
    )
    if not set(est_list).issubset(SCITYPES_WITHOUT_TAGS):
        assert len(tags) > 0

    # checks return type specification (see docstring)
    for tag in tags:
        assert isinstance(tag, tuple)
        assert isinstance(tag[0], str)
        assert VALID_SCITYPES_SET.issuperset(_to_list(tag[1]))
        assert isinstance(tag[2], (str, tuple))
        if isinstance(tag[2], tuple):
            assert len(tag[2]) == 2
            assert isinstance(tag[2][0], str)
            assert isinstance(tag[2][1], (str, list))
        assert isinstance(tag[3], str)


@pytest.mark.parametrize("return_names", [True, False])
def test_all_estimators_return_names(return_names):
    """Test return_names argument in all_estimators."""
    estimators = all_estimators(return_names=return_names)
    assert isinstance(estimators, list)
    assert len(estimators) > 0

    if return_names:
        assert all([isinstance(estimator, tuple) for estimator in estimators])
        names, estimators = list(zip(*estimators))
        assert all([isinstance(name, str) for name in names])
        assert all(
            [name == estimator.__name__ for name, estimator in zip(names, estimators)]
        )

    assert all([isinstance(estimator, type) for estimator in estimators])


def test_all_estimators_exclude_type():
    """Test exclude_estimator_types argument in all_estimators."""
    estimators = all_estimators(
        return_names=True, exclude_estimator_types="transformer"
    )
    assert isinstance(estimators, list)
    assert len(estimators) > 0
    names, estimators = list(zip(*estimators))

    for estimator in estimators:
        assert not isinstance(estimator, BaseTransformer)


# arbitrary list for exclude_estimators argument test
EXCLUDE_ESTIMATORS = [
    "ElasticEnsemble",
    "NaiveForecaster",
]


@pytest.mark.parametrize("exclude_estimators", ["NaiveForecaster", EXCLUDE_ESTIMATORS])
def test_all_estimators_exclude_estimators(exclude_estimators):
    """Test exclued_estimators argument in all_estimators."""
    estimators = all_estimators(
        return_names=True, exclude_estimators=exclude_estimators
    )
    assert isinstance(estimators, list)
    assert len(estimators) > 0
    names, estimators = list(zip(*estimators))

    if not isinstance(exclude_estimators, list):
        exclude_estimators = [exclude_estimators]
    for estimator in exclude_estimators:
        assert estimator not in names


def _get_tag_fixture():
    """Generate a simple list of test cases for optional return_tags."""
    # just picked a few valid tags to try out as valid str return_tags args:
    test_str_as_arg = [
        "X-y-must-have-same-index",
        "capability:pred_var",
        "skip-inverse-transform",
    ]

    # we can also make them into a list to test list of str as a valid arg:
    test_list_as_arg = [test_str_as_arg]
    # Note - I don't include None explicitly as a test case - tested elsewhere
    return test_str_as_arg + test_list_as_arg


# test that all_estimators returns as expected if given correct return_tags:
@pytest.mark.parametrize("return_tags", _get_tag_fixture())
@pytest.mark.parametrize("return_names", [True, False])
def test_all_estimators_return_tags(return_tags, return_names):
    """Test ability to return estimator value of passed tags."""
    estimators = all_estimators(
        return_tags=return_tags,
        return_names=return_names,
    )
    # Helps us keep track of estimator index within the tuple:
    ESTIMATOR_INDEX = 1 if return_names else 0
    TAG_START_INDEX = ESTIMATOR_INDEX + 1

    assert isinstance(estimators[0], tuple)
    # check length of tuple is what we expect:
    if isinstance(return_tags, str):
        assert len(estimators[0]) == TAG_START_INDEX + 1
    else:
        assert len(estimators[0]) == len(return_tags) + TAG_START_INDEX

    # check that for each estimator the value for that tag is correct:
    for est_tuple in estimators:
        est = est_tuple[ESTIMATOR_INDEX]
        if isinstance(return_tags, str):
            assert est.get_class_tag(return_tags) == est_tuple[TAG_START_INDEX]
        else:
            for tag_index, tag in enumerate(return_tags):
                assert est.get_class_tag(tag) == est_tuple[TAG_START_INDEX + tag_index]


def _get_bad_return_tags():
    """Get return_tags arguments that should throw an exception."""
    # case not a str or a list:
    is_int = [12]
    # case is a list, but not all elements are str:
    is_not_all_str = [["this", "is", "a", "test", 12, "!"]]

    return is_int + is_not_all_str


# test that all_estimators breaks as expected if given bad return_tags:
@pytest.mark.parametrize("return_tags", _get_bad_return_tags())
def test_all_estimators_return_tags_bad_arg(return_tags):
    """Test ability to catch bad arguments of return_tags."""
    with pytest.raises(TypeError):
        _ = all_estimators(return_tags=return_tags)


@pytest.mark.parametrize("estimator_scitype", BASE_CLASS_SCITYPE_LIST)
def test_scitype_inference(estimator_scitype):
    """Check that scitype inverts _check_estimator_types."""
    base_class = _check_estimator_types(estimator_scitype)[0]
    inferred_scitype = scitype(base_class)

    assert (
        inferred_scitype == estimator_scitype
    ), "one of scitype, _check_estimator_types is incorrect, these should be inverses"


def test_list_tag_lookup():
    """Check that all estimators can handle tags lists rather than single strings.

    DummyClassifier has two internal datatypes, "numpy3D" and "np-list". This test
    checks that DummyClassifier is returned with either of these argument.s
    """
    matches = all_estimators(
        estimator_types="classifier", filter_tags={"X_inner_mtype": "np-list"}
    )
    names = [t[0] for t in matches]
    assert "DummyClassifier" in names
    matches = all_estimators(
        estimator_types="classifier", filter_tags={"X_inner_mtype": "numpy3D"}
    )
    names = [t[0] for t in matches]
    assert "DummyClassifier" in names<|MERGE_RESOLUTION|>--- conflicted
+++ resolved
@@ -1,7 +1,4 @@
-<<<<<<< HEAD
-=======
 # copyright: aeon developers, BSD-3-Clause License (see LICENSE file)
->>>>>>> fbda7559
 """Testing of registry lookup functionality."""
 
 __author__ = ["fkiraly", "MatthewMiddlehurst"]
