"""Utilities for loading datasets."""

__maintainer__ = []
__all__ = [
    "load_airline",
    "load_plaid",
    "load_arrow_head",
    "load_gunpoint",
    "load_osuleaf",
    "load_italy_power_demand",
    "load_basic_motions",
    "load_japanese_vowels",
    "load_solar",
    "load_shampoo_sales",
    "load_longley",
    "load_lynx",
    "load_acsf1",
    "load_unit_test",
    "load_uschange",
    "load_PBS_dataset",
    "load_gun_point_segmentation",
    "load_electric_devices_segmentation",
    "load_macroeconomic",
    "load_unit_test_tsf",
    "load_covid_3month",
]

import os

import numpy as np
import pandas as pd

from aeon.datasets import load_from_tsf_file
from aeon.datasets._data_loaders import _load_saved_dataset, _load_tsc_dataset
from aeon.utils.validation._dependencies import _check_soft_dependencies

DIRNAME = "data"
MODULE = os.path.dirname(__file__)


def load_gunpoint(split=None, return_type="numpy3d"):
    """Load the GunPoint univariate time series classification problem.

    Parameters
    ----------
    split: None or one of "TRAIN", "TEST", default=None
        Whether to load the train or test instances of the problem. By default it
        loads both train and test instances into a single array.
    return_type: string, default="numpy3d"
        Data structure to use for time series, should be either "numpy2d" or "numpy3d".

    Raises
    ------
    ValueError is raised if the data cannot be stored in the requested return_type.

    Returns
    -------
    X: np.ndarray
        shape (n_cases, 1, 150) (return_type="numpy3d") or shape (n_cases,
        150) (return_type="numpy2d"), where n_cases is either 150 (split="train" or
        "test") or 300.
    y: np.ndarray
        1D array of length 150 or 300. The class labels for each time series instance
        in X.

    Examples
    --------
    >>> from aeon.datasets import load_gunpoint
    >>> X, y = load_gunpoint()

    Notes
    -----
    Dimensionality:     univariate
    Series length:      150
    Train cases:        50
    Test cases:         150
    Number of classes:  2
    Details: https://timeseriesclassification.com/description.php?Dataset=GunPoint
    """
    return _load_tsc_dataset("GunPoint", split, return_type=return_type)


def load_osuleaf(split=None, return_type="numpy3d"):
    """Load the OSULeaf univariate time series classification problem.

    Parameters
    ----------
    split: None or one of "TRAIN", "TEST", default=None
        Whether to load the train or test instances of the problem. By default it
        loads both train and test instances into a single array.
    return_type: string, default="numpy3d"
        Data structure to use for time series, should be either "numpy2d" or "numpy3d".

    Raises
    ------
    ValueError is raised if the data cannot be stored in the requested return_type.

    Returns
    -------
    X: np.ndarray
        shape (n_cases, 1, 427) (return_type="numpy3d") or shape (n_cases,
        427) (return_type="numpy2d"), where n_cases where n_cases is either 200
        (split = "train") 242 (split="test") or 442.
    y: np.ndarray
        1D array of length 200, 242 or 542. The class labels for each time series
        instance in X.

    Examples
    --------
    >>> from aeon.datasets import load_osuleaf
    >>> X, y = load_osuleaf()

    Notes
    -----
    Dimensionality:     univariate
    Series length:      427
    Train cases:        200
    Test cases:         242
    Number of classes:  6
    Details: https://www.timeseriesclassification.com/description.php?Dataset=OSULeaf
    """
    return _load_tsc_dataset("OSULeaf", split, return_type=return_type)


def load_italy_power_demand(split=None, return_type="numpy3d"):
    """Load ItalyPowerDemand univariate time series classification problem.

    Parameters
    ----------
    split: None or one of "TRAIN", "TEST", default=None
        Whether to load the train or test instances of the problem. By default it
        loads both train and test instances into a single array.
    return_type: string, default="numpy3d"
        Data structure to use for time series, should be either "numpy2d" or "numpy3d".

    Raises
    ------
    ValueError is raised if the data cannot be stored in the requested return_type.

    Returns
    -------
    X: np.ndarray
        shape (n_cases, 1, 24) (return_type="numpy3d") or shape (n_cases,
        24) (return_type="numpy2d"), where n_cases where n_cases is either 67
        (split = "train") 1029 (split="test") or 1096.
    y: np.ndarray
        1D array of length 67, 1029 or 1096. The class labels for each time series
        instance in X.

    Examples
    --------
    >>> from aeon.datasets import load_italy_power_demand
    >>> X, y = load_italy_power_demand()

    Notes
    -----
    Dimensionality:     univariate
    Series length:      24
    Train cases:        67
    Test cases:         1029
    Number of classes:  2
    Details:https://timeseriesclassification.com/description.php?Dataset=ItalyPowerDemand
    """
    name = "ItalyPowerDemand"
    return _load_tsc_dataset(name, split, return_type=return_type)


def load_unit_test(split=None, return_type="numpy3d"):
    """
    Load UnitTest data.

    This is an equal length univariate time series classification problem. It is a
    stripped down version of the ChinaTown problem that is used in correctness tests
    for classification.

    Parameters
    ----------
    split: None or one of "TRAIN", "TEST", default=None
        Whether to load the train or test instances of the problem. By default it
        loads both train and test instances into a single array.
    return_type: string, default="numpy3d"
        Data structure containing series, should be either "numpy2d" or "numpy3d".

    Raises
    ------
    ValueError is raised if the data cannot be stored in the requested return_type.

    Returns
    -------
    X: np.ndarray
        shape (n_cases, 1, 24) (return_type="numpy3d) or shape (n_cases,
        24) (return_type="numpy2d), where n_cases where n_cases is either 20
        (split = "train") 22 (split="test") or 42.
    y: np.ndarray
        1D array of length 20, 22 or 42
        The class labels for each time series instance in X

    Examples
    --------
    >>> from aeon.datasets import load_unit_test
    >>> X, y = load_unit_test()

    Details
    -------
    This is the Chinatown problem with a smaller test set, useful for rapid tests.
    Dimensionality:     univariate
    Series length:      24
    Train cases:        20
    Test cases:         22 (full dataset has 345)
    Number of classes:  2
    Details: https://timeseriesclassification.com/description.php?Dataset=Chinatown
    for the full dataset
    """
    return _load_saved_dataset("UnitTest", split, return_type)


def load_arrow_head(split=None, return_type="numpy3d"):
    """
    Load the ArrowHead univariate time series classification problem.

    Parameters
    ----------
    split: None or one of "TRAIN", "TEST", default=None
        Whether to load the train or test instances of the problem. By default it
        loads both train and test instances into a single array.
    return_type: string, default="numpy3d"
        Data structure to use for time series, should be either "numpy2d" or "numpy3d".

    Raises
    ------
    ValueError is raised if the data cannot be stored in the requested return_type.

    Returns
    -------
    X:np.ndarray
        shape (n_cases, 1, 251) (if return_type="numpy3d") or shape (n_cases,
        251) (return_type="numpy2d"), where n_cases where n_cases is either 36
        (split = "train"), 175 (split="test") or 211.
    y: np.ndarray
        1D array of length 36, 175 or 211. The class labels for each time series
        instance in X.

    Examples
    --------
    >>> from aeon.datasets import load_arrow_head
    >>> X, y = load_arrow_head()

    Notes
    -----
    Dimensionality:     univariate
    Series length:      251
    Train cases:        36
    Test cases:         175
    Number of classes:  3
    Details: https://timeseriesclassification.com/description.php?Dataset=ArrowHead
    """
    return _load_saved_dataset(name="ArrowHead", split=split, return_type=return_type)


def load_acsf1(split=None, return_type="numpy3d"):
    """Load the ACSF1 univariate dataset on power consumption of typical appliances.

    Parameters
    ----------
    split: None or one of "TRAIN", "TEST", default=None
        Whether to load the train or test instances of the problem. By default it
        loads both train and test instances into a single array.
    return_type: string, default="numpy3d"
        Data structure to use for time series, should be either "numpy2d" or "numpy3d".

    Raises
    ------
    ValueError is raised if the data cannot be stored in the requested return_type.

    Returns
    -------
    X: np.ndarray
        shape (n_cases, 1, 1460) (if return_type="numpy3d") or shape (n_cases,
        1460) (return_type="numpy2d"), where n_cases where n_cases is either 100
        (split = "train" or split="test") or 200.
    y: np.ndarray
        1D array of length 100 or 200. The class labels for each time series instance
        in X.

    Examples
    --------
    >>> from aeon.datasets import load_acsf1
    >>> X, y = load_acsf1()

    Notes
    -----
    Dimensionality:     univariate
    Series length:      1460
    Train cases:        100
    Test cases:         100
    Number of classes:  10
    Details: https://www.timeseriesclassification.com/description.php?Dataset=ACSF1
    """
    return _load_tsc_dataset("ACSF1", split, return_type=return_type)


def load_basic_motions(split=None, return_type="numpy3d"):
    """
    Load the BasicMotions time series classification problem.

    Example of a multivariate problem with equal length time series.

    Parameters
    ----------
    split: None or one of "TRAIN", "TEST", default=None
        Whether to load the train or test instances of the problem. By default it
        loads both train and test instances into a single array.
    return_type: string, default="numpy3d"
        Data structure to use for time series, should be "numpy3d" or "np-list".

    Raises
    ------
    ValueError is raised if the data cannot be stored in the requested return_type.

    Returns
    -------
    X: np.ndarray
        shape (n_cases, 6, 100) (if return_type="numpy3d"), where n_cases where
        n_cases is either 40 (split = "train" or split="test") or 80.
    y: np.ndarray
        1D array of length 40 or 80. The class labels for each time series instance
        in X.

    Notes
    -----
    Dimensionality:     multivariate, 6
    Series length:      100
    Train cases:        40
    Test cases:         40
    Number of classes:  4
    Details:https://www.timeseriesclassification.com/description.php?Dataset=BasicMotions
    """
    if return_type == "numpy2d" or return_type == "numpy2D":
        raise ValueError(
            f"BasicMotions loader: Error, attempting to load into a {return_type} "
            f"array, but cannot because it is a multivariate problem. Use "
            f"numpy3d instead"
        )
    return _load_saved_dataset(
        name="BasicMotions", split=split, return_type=return_type
    )


def load_plaid(split=None):
    """Load the PLAID univariate time series classification problem.

    Example of a univariate problem with unequal length time series.

    Parameters
    ----------
    split: None or one of "TRAIN", "TEST", default=None
        Whether to load the train or test instances of the problem. By default it
        loads both train and test instances into a single array.

    Returns
    -------
    X: list of 2D np.ndarray, one for each series.
    y: 1D numpy array of length len(X). The class labels for each time series
    instance in X.

    Notes
    -----
    Dimensionality:     univariate
    Series length:      variable
    Train cases:        537
    Test cases:         537
    Number of classes:  2
    Details: https://timeseriesclassification.com/description.php?Dataset=PLAID

    Examples
    --------
    >>> from aeon.datasets import load_plaid
    >>> X, y = load_plaid()
    """
    return _load_tsc_dataset("PLAID", split, return_type="np-list")


def load_japanese_vowels(split=None):
    """Load the JapaneseVowels time series classification problem.

    Example of a multivariate problem with unequal length series.

    Parameters
    ----------
    split: None or one of "TRAIN", "TEST", default=None
        Whether to load the train or test instances of the problem. By default it
        loads both train and test instances into a single array.

    Returns
    -------
    X: list of 2D np.ndarray, one for each series.
    y: 1D numpy array of length len(X). The class labels for each time series instance
    in X.

    Examples
    --------
    >>> from aeon.datasets import load_japanese_vowels
    >>> X, y = load_japanese_vowels()

    Notes
    -----
    Dimensionality:     12
    Series length:      variable (7-29)
    Train cases:        270
    Test cases:         370
    Number of classes:  9
    Details: https://timeseriesclassification.com/description.php?Dataset=JapaneseVowels
    """
    return _load_tsc_dataset("JapaneseVowels", split, return_type="np-list")


def load_covid_3month(split=None, return_type="numpy3d"):
    """Load dataset of last three months confirmed covid cases.

    Parameters
    ----------
    split: None or str{"train", "test"}, default=None
        Whether to load the train or test partition of the problem. By
        default, it loads both.
    return_type: string, default="numpy3d"
        Data structure to use for time series, should be either "numpy2d" or "numpy3d".

    Returns
    -------
    X: np.ndarray
        The time series data.
    y: np.ndarray
        The regression values for each case in X.

    Examples
    --------
    >>> from aeon.datasets import load_covid_3month
    >>> X, y = load_covid_3month()

    Notes
    -----
    Dimensionality:     univariate
    Series length:      84
    Train cases:        140
    Test cases:         61
    Number of classes:  -

    The goal of this dataset is to predict COVID-19's death rate on 1st April 2020 for
    each country using daily confirmed cases for the last three months. This dataset
    contains 201 time series with no missing values, where each time series is
    the daily confirmed cases for a country.
    The data was obtained from WHO's COVID-19 database.
    Please refer to https://covid19.who.int/ for more details

    Dataset details: https://zenodo.org/record/3902690#.Yy1z_HZBxEY
    =Covid3Month
    """
    name = "Covid3Month"
    X, y = _load_tsc_dataset(name, split, return_type)
    y = y.astype(float)
    return X, y


def load_cardano_sentiment(split=None, return_type="numpy3d"):
    """Load dataset of historical sentiment data for Cardano cryptocurrency.

    Parameters
    ----------
    split: None or str{"train", "test"}, default=None
        Whether to load the train or test partition of the problem. By
        default, it loads both.
    return_type: string, default="numpy3d"
        Data structure to use for time series, should be either "numpy2d" or "numpy3d".

    Returns
    -------
    X: np.ndarray
        The time series data.
    y: np.ndarray
        The regression values for each case in X.

    Examples
    --------
    >>> from aeon.datasets import load_cardano_sentiment
    >>> X, y = load_cardano_sentiment()

    Notes
    -----
    Dimensionality:     multivariate
    Series length:      24
    Train cases:        74
    Test cases:         33
    Number of classes:  -

    By combining historical sentiment data for Cardano cryptocurrency, extracted from
    EODHistoricalData and made available on Kaggle, with historical price data for the
    same cryptocurrency, extracted from CryptoDataDownload, we created the
    CardanoSentiment dataset, with 107 instances. The predictors are hourly close price
    (in USD) and traded volume during a day, resulting in 2-dimensional time series of
    length 24. The response variable is the normalized sentiment score on the day
    spanned by the timepoints.

    EODHistoricalData: https://perma.cc/37GN-BMRL
    CryptoDataDownload: https://perma.cc/4M79-7QY4
    Dataset details: https://arxiv.org/pdf/2305.01429.pdf
    """
    X, y = _load_tsc_dataset("CardanoSentiment", split, return_type)
    y = y.astype(float)
    return X, y


<<<<<<< HEAD
# forecasting data sets
def load_shampoo_sales():
    """Load the shampoo sales univariate time series dataset for forecasting.

    Returns
    -------
    y : pd.Series/DataFrame
        Shampoo sales dataset

    Examples
    --------
    >>> from aeon.datasets import load_shampoo_sales
    >>> y = load_shampoo_sales()

    Notes
    -----
    This dataset describes the monthly number of sales of shampoo over a 3
    year period.
    The units are a sales count.

    Dimensionality:     univariate
    Series length:      36
    Frequency:          Monthly
    Number of cases:    1

    References
    ----------
    .. [1] Makridakis, Wheelwright and Hyndman (1998) Forecasting: methods
    and applications,
        John Wiley & Sons: New York. Chapter 3.
    """
    name = "ShampooSales"
    fname = name + ".csv"
    path = os.path.join(MODULE, DIRNAME, name, fname)
    y = pd.read_csv(path, index_col=0, dtype={1: float}).squeeze("columns")
    y.index = pd.PeriodIndex(y.index, freq="M", name="Period")
    y.name = "Number of shampoo sales"
    return y


def load_longley(y_name="TOTEMP"):
    """Load the Longley dataset for forecasting with exogenous variables.

    Parameters
    ----------
    y_name: str, default="TOTEMP"
        Name of target variable (y)

    Returns
    -------
    y: pd.Series
        The target series to be predicted.
    X: pd.DataFrame
        The exogenous time series data for the problem.

    Examples
    --------
    >>> from aeon.datasets import load_longley
    >>> y, X = load_longley()

    Notes
    -----
    This mulitvariate time series dataset contains various US macroeconomic
    variables from 1947 to 1962 that are known to be highly collinear.

    Dimensionality:     multivariate, 6
    Series length:      16
    Frequency:          Yearly
    Number of cases:    1

    Variable description:

    TOTEMP - Total employment
    GNPDEFL - Gross national product deflator
    GNP - Gross national product
    UNEMP - Number of unemployed
    ARMED - Size of armed forces
    POP - Population

    References
    ----------
    .. [1] Longley, J.W. (1967) "An Appraisal of Least Squares Programs for the
        Electronic Computer from the Point of View of the User."  Journal of
        the American Statistical Association.  62.319, 819-41.
        (https://www.itl.nist.gov/div898/strd/lls/data/LINKS/DATA/Longley.dat)
    """
    name = "Longley"
    fname = name + ".csv"
    path = os.path.join(MODULE, DIRNAME, name, fname)
    data = pd.read_csv(path, index_col=0)
    data = data.set_index("YEAR")
    data.index = pd.PeriodIndex(data.index, freq="Y", name="Period")
    data = data.astype(float)

    # Get target series
    y = data.pop(y_name)
    return y, data


def load_lynx():
    """Load the lynx univariate time series dataset for forecasting.

    Returns
    -------
    y : pd.Series/DataFrame
        Lynx sales dataset

    Examples
    --------
    >>> from aeon.datasets import load_lynx
    >>> y = load_lynx()

    Notes
    -----
    The annual numbers of lynx trappings for 1821–1934 in Canada. This
    time-series records the number of skins of
    predators (lynx) that were collected over several years by the Hudson's
    Bay Company. The dataset was
    taken from Brockwell & Davis (1991) and appears to be the series
    considered by Campbell & Walker (1977).

    Dimensionality:     univariate
    Series length:      114
    Frequency:          Yearly
    Number of cases:    1

    This data shows aperiodic, cyclical patterns, as opposed to periodic,
    seasonal patterns.

    References
    ----------
    .. [1] Becker, R. A., Chambers, J. M. and Wilks, A. R. (1988). The New S
    Language. Wadsworth & Brooks/Cole.

    .. [2] Campbell, M. J. and Walker, A. M. (1977). A Survey of statistical
    work on the Mackenzie River series of
    annual Canadian lynx trappings for the years 1821–1934 and a new
    analysis. Journal of the Royal Statistical Society
    series A, 140, 411–431.
    """
    name = "Lynx"
    fname = name + ".csv"
    path = os.path.join(MODULE, DIRNAME, name, fname)
    y = pd.read_csv(path, index_col=0, dtype={1: float}).squeeze("columns")
    y.index = pd.PeriodIndex(y.index, freq="Y", name="Period")
    y.name = "Number of Lynx trappings"
    return y


def load_airline(return_type="pd.Series"):
    """Load the airline univariate time series dataset [1].

    Parameters
    ----------
    return_type: str, valid series type, default="pd.Series"
        The type of series to return, either "pd.Series", "pd.DataFrame or "np.ndarray".

    Returns
    -------
    y : pd.Series, np.ndarray or pd.DataFrame
        Time series

    Examples
    --------
    >>> from aeon.datasets import load_airline
    >>> y = load_airline()

    Notes
    -----
    The classic Box & Jenkins airline data. Monthly totals of international
    airline passengers, 1949 to 1960.

    Dimensionality:     univariate
    Series length:      144
    Frequency:          Monthly
    Number of cases:    1

    This data shows an increasing trend, non-constant (increasing) variance
    and periodic, seasonal patterns.

    References
    ----------
    .. [1] Box, G. E. P., Jenkins, G. M. and Reinsel, G. C. (1976) Time Series
          Analysis, Forecasting and Control. Third Edition. Holden-Day.
          Series G.
    """
    name = "Airline"
    fname = name + ".csv"
    path = os.path.join(MODULE, DIRNAME, name, fname)
    y = pd.read_csv(path, index_col=0, dtype={1: float}).squeeze("columns")

    # make sure time index is properly formatted
    y.index = pd.PeriodIndex(y.index, freq="M", name="Period")
    y.name = "Number of airline passengers"
    if return_type == "np.ndarray":
        return y.to_numpy()
    elif return_type == "pd.DataFrame":
        return pd.DataFrame(y)
    return y


def load_uschange(y_name="Consumption"):
    """Load MTS dataset for forecasting Growth rates of personal consumption and income.

    Parameters
    ----------
    y_name: str, default="Consumption"
        Name of target variable (y)

    Returns
    -------
    y : pd.Series
        selected column, default consumption
    X : pd.DataFrame
        columns with explanatory variables

    Examples
    --------
    >>> from aeon.datasets import load_uschange
    >>> y, X = load_uschange()

    Notes
    -----
    Percentage changes in quarterly personal consumption expenditure,
    personal disposable income, production, savings and the
    unemployment rate for the US, 1960 to 2016.


    Dimensionality:     multivariate
    Columns:            ['Quarter', 'Consumption', 'Income', 'Production',
                         'Savings', 'Unemployment']
    Series length:      188
    Frequency:          Quarterly
    Number of cases:    1

    This data shows an increasing trend, non-constant (increasing) variance
    and periodic, seasonal patterns.

    References
    ----------
    .. [1] Data for "Forecasting: Principles and Practice" (2nd Edition)
    """
    name = "Uschange"
    fname = name + ".csv"
    path = os.path.join(MODULE, DIRNAME, name, fname)
    data = pd.read_csv(path, index_col=0).squeeze("columns")

    data = data.sort_values("Quarter")
    data = data.reset_index(drop=True)
    data.index = pd.Index(data.index, dtype=int)
    data.name = name
    y = data[y_name]
    if y_name != "Quarter":
        data = data.drop("Quarter", axis=1)
    X = data.drop(y_name, axis=1)
    return y, X


=======
>>>>>>> 8208dd08
def load_gun_point_segmentation():
    """Load the GunPoint time series segmentation problem and returns X.

    We group TS of the UCR GunPoint dataset by class label and concatenate
    all TS to create segments with repeating temporal patterns and
    characteristics. The location at which different classes were
    concatenated are marked as change points.

    We resample the resulting TS to control the TS resolution.
    The window sizes for these datasets are hand-selected to capture
    temporal patterns but are approximate and limited to the values
    [10,20,50,100] to avoid over-fitting.

    Returns
    -------
    X : pd.Series
        Single time series for segmentation
    period_length : int
        The annotated period length by a human expert
    change_points : numpy array
        The change points annotated within the dataset

    Examples
    --------
    >>> from aeon.datasets import load_gun_point_segmentation
    >>> X, period_length, change_points = load_gun_point_segmentation()
    """
    dir = "segmentation"
    name = "GunPoint"
    fname = name + ".csv"

    period_length = int(10)
    change_points = np.int32([900])

    path = os.path.join(MODULE, DIRNAME, dir, fname)
    ts = pd.read_csv(path, index_col=0, header=None).squeeze("columns")

    return ts, period_length, change_points


def load_electric_devices_segmentation():
    """Load the Electric Devices segmentation problem and returns X.

    We group TS of the UCR Electric Devices dataset by class label and concatenate
    all TS to create segments with repeating temporal patterns and
    characteristics. The location at which different classes were
    concatenated are marked as change points.

    We resample the resulting TS to control the TS resolution.
    The window sizes for these datasets are hand-selected to capture
    temporal patterns but are approximate and limited to the values
    [10,20,50,100] to avoid over-fitting.

    Returns
    -------
    X : pd.Series
        Single time series for segmentation
    period_length : int
        The annotated period length by a human expert
    change_points : numpy array
        The change points annotated within the dataset

    Examples
    --------
    >>> from aeon.datasets import load_electric_devices_segmentation
    >>> X, period_length, change_points = load_electric_devices_segmentation()
    """
    dir = "segmentation"
    name = "ElectricDevices"
    fname = name + ".csv"

    period_length = int(10)
    change_points = np.int32([1090, 4436, 5712, 7923])

    path = os.path.join(MODULE, DIRNAME, dir, fname)
    ts = pd.read_csv(path, index_col=0, header=None).squeeze("columns")

    return ts, period_length, change_points


def load_PBS_dataset():
    """Load the Pharmaceutical Benefit Scheme univariate time series dataset [1]_.

    Returns
    -------
    y : pd.Series
     Time series

    Examples
    --------
    >>> from aeon.datasets import load_PBS_dataset
    >>> y = load_PBS_dataset()

    Notes
    -----
    The Pharmaceutical Benefits Scheme (PBS) is the Australian government drugs
    subsidy scheme.
    Data comprises of the numbers of scripts sold each month for immune sera
    and immunoglobulin products in Australia.


    Dimensionality:     univariate
    Series length:      204
    Frequency:          Monthly
    Number of cases:    1

    The time series is intermittent, i.e contains small counts,
    with many months registering no sales at all,
    and only small numbers of items sold in other months.

    References
    ----------
    .. [1] Data for "Forecasting: Principles and Practice" (3rd Edition)
    """
    name = "PBS_dataset"
    fname = name + ".csv"
    path = os.path.join(MODULE, DIRNAME, name, fname)
    y = pd.read_csv(path, index_col=0, dtype={1: float}).squeeze("columns")

    # make sure time index is properly formatted
    y.index = pd.PeriodIndex(y.index, freq="M", name="Period")
    y.name = "Number of scripts"
    return y


def load_macroeconomic():
    """
    Load the US Macroeconomic Data [1]_.

    Returns
    -------
    y : pd.DataFrame
     Time series

    Examples
    --------
    >>> from aeon.datasets import load_macroeconomic
    >>> y = load_macroeconomic()  # doctest: +SKIP

    Notes
    -----
    US Macroeconomic Data for 1959Q1 - 2009Q3.

    Dimensionality:     multivariate, 14
    Series length:      203
    Frequency:          Quarterly
    Number of cases:    1

    This data is kindly wrapped via `statsmodels.datasets.macrodata`.

    References
    ----------
    .. [1] Wrapped via statsmodels:
          https://www.statsmodels.org/dev/datasets/generated/macrodata.html
    .. [2] Data Source: FRED, Federal Reserve Economic Data, Federal Reserve
          Bank of St. Louis; http://research.stlouisfed.org/fred2/;
          accessed December 15, 2009.
    .. [3] Data Source: Bureau of Labor Statistics, U.S. Department of Labor;
          http://www.bls.gov/data/; accessed December 15, 2009.
    """
    _check_soft_dependencies("statsmodels")
    import statsmodels.api as sm

    y = sm.datasets.macrodata.load_pandas().data
    y["year"] = y["year"].astype(int).astype(str)
    y["quarter"] = y["quarter"].astype(int).astype(str).apply(lambda x: "Q" + x)
    y["time"] = y["year"] + "-" + y["quarter"]
    y.index = pd.PeriodIndex(data=y["time"], freq="Q", name="Period")
    y = y.drop(columns=["year", "quarter", "time"])
    y.name = "US Macroeconomic Data"
    return y


def load_unit_test_tsf(return_type="tsf_default"):
    """
    Load tsf UnitTest dataset.

    Parameters
    ----------
    return_type : str - "pd_multiindex_hier" or "tsf_default" (default)
        - "tsf_default" = container that faithfully mirrors tsf format from the original
            implementation in: https://github.com/rakshitha123/TSForecasting/
            blob/master/utils/data_loader.py.

    Returns
    -------
    loaded_data: pd.DataFrame
        The converted dataframe containing the time series.
    frequency: str
        The frequency of the dataset.
    forecast_horizon: int
        The expected forecast horizon of the dataset.
    contain_missing_values: bool
        Whether the dataset contains missing values or not.
    contain_equal_length: bool
        Whether the series have equal lengths or not.
    """
    path = os.path.join(MODULE, DIRNAME, "UnitTest", "UnitTest_Tsf_Loader.tsf")
    data, meta = load_from_tsf_file(path, return_type=return_type)
    return (
        data,
        meta["frequency"],
        meta["forecast_horizon"],
        meta["contain_missing_values"],
        meta["contain_equal_length"],
    )


# forecasting data sets
def load_shampoo_sales(return_array=True):
    """Load the shampoo sales univariate time series dataset for forecasting.

    Parameters
    ----------
    return_array : bool, default=True
        return series as an np.ndarray if True, else as a pd.Series.

    Returns
    -------
    np.ndarray or pd.Series
        Shampoo sales dataset

    Examples
    --------
    >>> from aeon.datasets import load_shampoo_sales
    >>> y = load_shampoo_sales()
    >>> type(y)
    <class 'numpy.ndarray'>
    >>> y = load_shampoo_sales(return_array=False)
    >>> type(y)
    <class 'pandas.core.series.Series'>

    Notes
    -----
    This dataset describes the monthly number of sales of shampoo over a 3
    year period. The units are a sales count.

    Dimensionality:     univariate
    Series length:      36
    Frequency:          Monthly
    Number of cases:    1

    References
    ----------
    .. [1] Makridakis, Wheelwright and Hyndman (1998) Forecasting: methods
    and applications,
        John Wiley & Sons: New York. Chapter 3.
    """
    name = "ShampooSales"
    fname = name + ".csv"
    path = os.path.join(MODULE, DIRNAME, name, fname)
    y = pd.read_csv(path, index_col=0, dtype={1: float}).squeeze("columns")
    if return_array:
        return y.values
    y.index = pd.PeriodIndex(y.index, freq="M", name="Period")
    y.name = "Number of shampoo sales"
    return y


def load_lynx(return_array=True):
    """Load the lynx univariate time series dataset for forecasting.

    Parameters
    ----------
    return_array : bool, default=True
        return series as an np.ndarray if True, else as a pd.Series.

    Returns
    -------
    np.ndarray or pd.Series/DataFrame
        Lynx sales dataset

    Examples
    --------
    >>> from aeon.datasets import load_lynx
    >>> y = load_lynx()
    >>> type(y)
    <class 'numpy.ndarray'>
    >>> y = load_lynx(return_array=False)
    >>> type(y)
    <class 'pandas.core.series.Series'>

    Notes
    -----
    The annual numbers of lynx trappings for 1821–1934 in Canada. This
    time-series records the number of skins of
    predators (lynx) that were collected over several years by the Hudson's
    Bay Company. The dataset was
    taken from Brockwell & Davis (1991) and appears to be the series
    considered by Campbell & Walker (1977).

    Dimensionality:     univariate
    Series length:      114
    Frequency:          Yearly
    Number of cases:    1

    This data shows aperiodic, cyclical patterns, as opposed to periodic,
    seasonal patterns.

    References
    ----------
    .. [1] Becker, R. A., Chambers, J. M. and Wilks, A. R. (1988). The New S
    Language. Wadsworth & Brooks/Cole.

    .. [2] Campbell, M. J. and Walker, A. M. (1977). A Survey of statistical
    work on the Mackenzie River series of
    annual Canadian lynx trappings for the years 1821–1934 and a new
    analysis. Journal of the Royal Statistical Society
    series A, 140, 411–431.
    """
    name = "Lynx"
    fname = name + ".csv"
    path = os.path.join(MODULE, DIRNAME, name, fname)
    y = pd.read_csv(path, index_col=0, dtype={1: float}).squeeze("columns")
    if return_array:
        return y.values
    y.index = pd.PeriodIndex(y.index, freq="Y", name="Period")
    y.name = "Number of Lynx trappings"
    return y


def load_airline(return_array=True):
    """Load the airline univariate time series dataset [1].

    Parameters
    ----------
    return_array : bool, default=True
        return series as an np.ndarray if True, else as a pd.Series.

    Returns
    -------
    np.ndarray or pd.Series
        Airline time series

    Examples
    --------
    >>> from aeon.datasets import load_airline
    >>> y = load_airline()
    >>> type(y)
    <class 'numpy.ndarray'>
    >>> y = load_airline(return_array=False)
    >>> type(y)
    <class 'pandas.core.series.Series'>

    Notes
    -----
    The classic Box & Jenkins airline data. Monthly totals of international
    airline passengers, 1949 to 1960.

    Dimensionality:     univariate
    Series length:      144
    Frequency:          Monthly
    Number of cases:    1

    This data shows an increasing trend, non-constant (increasing) variance
    and periodic, seasonal patterns.

    References
    ----------
    .. [1] Box, G. E. P., Jenkins, G. M. and Reinsel, G. C. (1976) Time Series
          Analysis, Forecasting and Control. Third Edition. Holden-Day.
          Series G.
    """
    name = "Airline"
    fname = name + ".csv"
    path = os.path.join(MODULE, DIRNAME, name, fname)
    y = pd.read_csv(path, index_col=0, dtype={1: float}).squeeze("columns")
    if return_array:
        return y.values
    # make sure time index is properly formatted
    y.index = pd.PeriodIndex(y.index, freq="M", name="Period")
    y.name = "Number of airline passengers"
    return y


def load_solar(return_array=True):
    """Get national solar estimates for GB from Sheffield Solar PV_Live API.

    This function calls the Sheffield Solar PV_Live API to extract national solar data
    for the GB eletricity network. Note that these are estimates of the true solar
    generation, since the true values are "behind the meter" and essentially
    unknown.

    The returned time series is half hourly. For more information please refer
    to [1]_.

    Parameters
    ----------
    return_array : bool, default=True
        return series as an np.ndarray if True, else as a pd.Series.

    Returns
    -------
    np.ndarray or pd.Series
        Example Sheffield sloar time series

    References
    ----------
    .. [1] https://www.solar.sheffield.ac.uk/pvlive/

    Examples
    --------
    >>> from aeon.datasets import load_solar  # doctest: +SKIP
    >>> y = load_solar()  # doctest: +SKIP
    """
    name = "solar"
    fname = name + ".csv"
    path = os.path.join(MODULE, DIRNAME, name, fname)
    y = pd.read_csv(path, index_col=0, parse_dates=["datetime_gmt"], dtype={1: float})
    y = y.asfreq("30min")
    y = y.squeeze("columns")
    if return_array:
        return y.values
    return y


def load_uschange(y_name="Consumption"):
    """Load MTS dataset for forecasting Growth rates of personal consumption and income.

    Returns
    -------
    y : pd.Series
        selected column, default is Consumption
    X : pd.DataFrame
        columns with explanatory variables

    Examples
    --------
    >>> from aeon.datasets import load_uschange
    >>> y, X = load_uschange()

    Notes
    -----
    Percentage changes in quarterly personal consumption expenditure,
    personal disposable income, production, savings and the
    unemployment rate for the US, 1960 to 2016.


    Dimensionality:     multivariate
    Columns:            ['Quarter', 'Consumption', 'Income', 'Production',
                         'Savings', 'Unemployment']
    Series length:      188
    Frequency:          Quarterly
    Number of cases:    1

    This data shows an increasing trend, non-constant (increasing) variance
    and periodic, seasonal patterns.

    References
    ----------
    .. [1] Data for "Forecasting: Principles and Practice" (2nd Edition)
    """
    name = "Uschange"
    fname = name + ".csv"
    path = os.path.join(MODULE, DIRNAME, name, fname)
    data = pd.read_csv(path, index_col=0).squeeze("columns")
    data = data.sort_values("Quarter")
    data = data.reset_index(drop=True)
    data.index = pd.Index(data.index, dtype=int)
    data.name = name
    y = data[y_name]
    if y_name != "Quarter":
        data = data.drop("Quarter", axis=1)
    X = data.drop(y_name, axis=1)
    return y, X


def load_longley(y_name="TOTEMP"):
    """Load the Longley dataset for forecasting with exogenous variables.

    Parameters
    ----------
    y_name: str, default="TOTEMP"
        Name of target variable (y)

    Returns
    -------
    y: pd.Series
        The target series to be predicted.
    X: pd.DataFrame
        The exogenous time series data for the problem.

    Examples
    --------
    >>> from aeon.datasets import load_longley
    >>> y, X = load_longley()

    Notes
    -----
    This mulitvariate time series dataset contains various US macroeconomic
    variables from 1947 to 1962 that are known to be highly collinear.

    Dimensionality:     multivariate, 6
    Series length:      16
    Frequency:          Yearly
    Number of cases:    1

    Variable description:

    TOTEMP - Total employment
    GNPDEFL - Gross national product deflator
    GNP - Gross national product
    UNEMP - Number of unemployed
    ARMED - Size of armed forces
    POP - Population

    References
    ----------
    .. [1] Longley, J.W. (1967) "An Appraisal of Least Squares Programs for the
        Electronic Computer from the Point of View of the User."  Journal of
        the American Statistical Association.  62.319, 819-41.
        (https://www.itl.nist.gov/div898/strd/lls/data/LINKS/DATA/Longley.dat)
    """
    name = "Longley"
    fname = name + ".csv"
    path = os.path.join(MODULE, DIRNAME, name, fname)
    data = pd.read_csv(path, index_col=0)
    data = data.set_index("YEAR")
    data.index = pd.PeriodIndex(data.index, freq="Y", name="Period")
    data = data.astype(float)

    # Get target series
    y = data.pop(y_name)
    return y, data<|MERGE_RESOLUTION|>--- conflicted
+++ resolved
@@ -20,7 +20,6 @@
     "load_PBS_dataset",
     "load_gun_point_segmentation",
     "load_electric_devices_segmentation",
-    "load_macroeconomic",
     "load_unit_test_tsf",
     "load_covid_3month",
 ]
@@ -32,7 +31,6 @@
 
 from aeon.datasets import load_from_tsf_file
 from aeon.datasets._data_loaders import _load_saved_dataset, _load_tsc_dataset
-from aeon.utils.validation._dependencies import _check_soft_dependencies
 
 DIRNAME = "data"
 MODULE = os.path.dirname(__file__)
@@ -509,267 +507,6 @@
     return X, y
 
 
-<<<<<<< HEAD
-# forecasting data sets
-def load_shampoo_sales():
-    """Load the shampoo sales univariate time series dataset for forecasting.
-
-    Returns
-    -------
-    y : pd.Series/DataFrame
-        Shampoo sales dataset
-
-    Examples
-    --------
-    >>> from aeon.datasets import load_shampoo_sales
-    >>> y = load_shampoo_sales()
-
-    Notes
-    -----
-    This dataset describes the monthly number of sales of shampoo over a 3
-    year period.
-    The units are a sales count.
-
-    Dimensionality:     univariate
-    Series length:      36
-    Frequency:          Monthly
-    Number of cases:    1
-
-    References
-    ----------
-    .. [1] Makridakis, Wheelwright and Hyndman (1998) Forecasting: methods
-    and applications,
-        John Wiley & Sons: New York. Chapter 3.
-    """
-    name = "ShampooSales"
-    fname = name + ".csv"
-    path = os.path.join(MODULE, DIRNAME, name, fname)
-    y = pd.read_csv(path, index_col=0, dtype={1: float}).squeeze("columns")
-    y.index = pd.PeriodIndex(y.index, freq="M", name="Period")
-    y.name = "Number of shampoo sales"
-    return y
-
-
-def load_longley(y_name="TOTEMP"):
-    """Load the Longley dataset for forecasting with exogenous variables.
-
-    Parameters
-    ----------
-    y_name: str, default="TOTEMP"
-        Name of target variable (y)
-
-    Returns
-    -------
-    y: pd.Series
-        The target series to be predicted.
-    X: pd.DataFrame
-        The exogenous time series data for the problem.
-
-    Examples
-    --------
-    >>> from aeon.datasets import load_longley
-    >>> y, X = load_longley()
-
-    Notes
-    -----
-    This mulitvariate time series dataset contains various US macroeconomic
-    variables from 1947 to 1962 that are known to be highly collinear.
-
-    Dimensionality:     multivariate, 6
-    Series length:      16
-    Frequency:          Yearly
-    Number of cases:    1
-
-    Variable description:
-
-    TOTEMP - Total employment
-    GNPDEFL - Gross national product deflator
-    GNP - Gross national product
-    UNEMP - Number of unemployed
-    ARMED - Size of armed forces
-    POP - Population
-
-    References
-    ----------
-    .. [1] Longley, J.W. (1967) "An Appraisal of Least Squares Programs for the
-        Electronic Computer from the Point of View of the User."  Journal of
-        the American Statistical Association.  62.319, 819-41.
-        (https://www.itl.nist.gov/div898/strd/lls/data/LINKS/DATA/Longley.dat)
-    """
-    name = "Longley"
-    fname = name + ".csv"
-    path = os.path.join(MODULE, DIRNAME, name, fname)
-    data = pd.read_csv(path, index_col=0)
-    data = data.set_index("YEAR")
-    data.index = pd.PeriodIndex(data.index, freq="Y", name="Period")
-    data = data.astype(float)
-
-    # Get target series
-    y = data.pop(y_name)
-    return y, data
-
-
-def load_lynx():
-    """Load the lynx univariate time series dataset for forecasting.
-
-    Returns
-    -------
-    y : pd.Series/DataFrame
-        Lynx sales dataset
-
-    Examples
-    --------
-    >>> from aeon.datasets import load_lynx
-    >>> y = load_lynx()
-
-    Notes
-    -----
-    The annual numbers of lynx trappings for 1821–1934 in Canada. This
-    time-series records the number of skins of
-    predators (lynx) that were collected over several years by the Hudson's
-    Bay Company. The dataset was
-    taken from Brockwell & Davis (1991) and appears to be the series
-    considered by Campbell & Walker (1977).
-
-    Dimensionality:     univariate
-    Series length:      114
-    Frequency:          Yearly
-    Number of cases:    1
-
-    This data shows aperiodic, cyclical patterns, as opposed to periodic,
-    seasonal patterns.
-
-    References
-    ----------
-    .. [1] Becker, R. A., Chambers, J. M. and Wilks, A. R. (1988). The New S
-    Language. Wadsworth & Brooks/Cole.
-
-    .. [2] Campbell, M. J. and Walker, A. M. (1977). A Survey of statistical
-    work on the Mackenzie River series of
-    annual Canadian lynx trappings for the years 1821–1934 and a new
-    analysis. Journal of the Royal Statistical Society
-    series A, 140, 411–431.
-    """
-    name = "Lynx"
-    fname = name + ".csv"
-    path = os.path.join(MODULE, DIRNAME, name, fname)
-    y = pd.read_csv(path, index_col=0, dtype={1: float}).squeeze("columns")
-    y.index = pd.PeriodIndex(y.index, freq="Y", name="Period")
-    y.name = "Number of Lynx trappings"
-    return y
-
-
-def load_airline(return_type="pd.Series"):
-    """Load the airline univariate time series dataset [1].
-
-    Parameters
-    ----------
-    return_type: str, valid series type, default="pd.Series"
-        The type of series to return, either "pd.Series", "pd.DataFrame or "np.ndarray".
-
-    Returns
-    -------
-    y : pd.Series, np.ndarray or pd.DataFrame
-        Time series
-
-    Examples
-    --------
-    >>> from aeon.datasets import load_airline
-    >>> y = load_airline()
-
-    Notes
-    -----
-    The classic Box & Jenkins airline data. Monthly totals of international
-    airline passengers, 1949 to 1960.
-
-    Dimensionality:     univariate
-    Series length:      144
-    Frequency:          Monthly
-    Number of cases:    1
-
-    This data shows an increasing trend, non-constant (increasing) variance
-    and periodic, seasonal patterns.
-
-    References
-    ----------
-    .. [1] Box, G. E. P., Jenkins, G. M. and Reinsel, G. C. (1976) Time Series
-          Analysis, Forecasting and Control. Third Edition. Holden-Day.
-          Series G.
-    """
-    name = "Airline"
-    fname = name + ".csv"
-    path = os.path.join(MODULE, DIRNAME, name, fname)
-    y = pd.read_csv(path, index_col=0, dtype={1: float}).squeeze("columns")
-
-    # make sure time index is properly formatted
-    y.index = pd.PeriodIndex(y.index, freq="M", name="Period")
-    y.name = "Number of airline passengers"
-    if return_type == "np.ndarray":
-        return y.to_numpy()
-    elif return_type == "pd.DataFrame":
-        return pd.DataFrame(y)
-    return y
-
-
-def load_uschange(y_name="Consumption"):
-    """Load MTS dataset for forecasting Growth rates of personal consumption and income.
-
-    Parameters
-    ----------
-    y_name: str, default="Consumption"
-        Name of target variable (y)
-
-    Returns
-    -------
-    y : pd.Series
-        selected column, default consumption
-    X : pd.DataFrame
-        columns with explanatory variables
-
-    Examples
-    --------
-    >>> from aeon.datasets import load_uschange
-    >>> y, X = load_uschange()
-
-    Notes
-    -----
-    Percentage changes in quarterly personal consumption expenditure,
-    personal disposable income, production, savings and the
-    unemployment rate for the US, 1960 to 2016.
-
-
-    Dimensionality:     multivariate
-    Columns:            ['Quarter', 'Consumption', 'Income', 'Production',
-                         'Savings', 'Unemployment']
-    Series length:      188
-    Frequency:          Quarterly
-    Number of cases:    1
-
-    This data shows an increasing trend, non-constant (increasing) variance
-    and periodic, seasonal patterns.
-
-    References
-    ----------
-    .. [1] Data for "Forecasting: Principles and Practice" (2nd Edition)
-    """
-    name = "Uschange"
-    fname = name + ".csv"
-    path = os.path.join(MODULE, DIRNAME, name, fname)
-    data = pd.read_csv(path, index_col=0).squeeze("columns")
-
-    data = data.sort_values("Quarter")
-    data = data.reset_index(drop=True)
-    data.index = pd.Index(data.index, dtype=int)
-    data.name = name
-    y = data[y_name]
-    if y_name != "Quarter":
-        data = data.drop("Quarter", axis=1)
-    X = data.drop(y_name, axis=1)
-    return y, X
-
-
-=======
->>>>>>> 8208dd08
 def load_gun_point_segmentation():
     """Load the GunPoint time series segmentation problem and returns X.
 
@@ -848,99 +585,6 @@
     ts = pd.read_csv(path, index_col=0, header=None).squeeze("columns")
 
     return ts, period_length, change_points
-
-
-def load_PBS_dataset():
-    """Load the Pharmaceutical Benefit Scheme univariate time series dataset [1]_.
-
-    Returns
-    -------
-    y : pd.Series
-     Time series
-
-    Examples
-    --------
-    >>> from aeon.datasets import load_PBS_dataset
-    >>> y = load_PBS_dataset()
-
-    Notes
-    -----
-    The Pharmaceutical Benefits Scheme (PBS) is the Australian government drugs
-    subsidy scheme.
-    Data comprises of the numbers of scripts sold each month for immune sera
-    and immunoglobulin products in Australia.
-
-
-    Dimensionality:     univariate
-    Series length:      204
-    Frequency:          Monthly
-    Number of cases:    1
-
-    The time series is intermittent, i.e contains small counts,
-    with many months registering no sales at all,
-    and only small numbers of items sold in other months.
-
-    References
-    ----------
-    .. [1] Data for "Forecasting: Principles and Practice" (3rd Edition)
-    """
-    name = "PBS_dataset"
-    fname = name + ".csv"
-    path = os.path.join(MODULE, DIRNAME, name, fname)
-    y = pd.read_csv(path, index_col=0, dtype={1: float}).squeeze("columns")
-
-    # make sure time index is properly formatted
-    y.index = pd.PeriodIndex(y.index, freq="M", name="Period")
-    y.name = "Number of scripts"
-    return y
-
-
-def load_macroeconomic():
-    """
-    Load the US Macroeconomic Data [1]_.
-
-    Returns
-    -------
-    y : pd.DataFrame
-     Time series
-
-    Examples
-    --------
-    >>> from aeon.datasets import load_macroeconomic
-    >>> y = load_macroeconomic()  # doctest: +SKIP
-
-    Notes
-    -----
-    US Macroeconomic Data for 1959Q1 - 2009Q3.
-
-    Dimensionality:     multivariate, 14
-    Series length:      203
-    Frequency:          Quarterly
-    Number of cases:    1
-
-    This data is kindly wrapped via `statsmodels.datasets.macrodata`.
-
-    References
-    ----------
-    .. [1] Wrapped via statsmodels:
-          https://www.statsmodels.org/dev/datasets/generated/macrodata.html
-    .. [2] Data Source: FRED, Federal Reserve Economic Data, Federal Reserve
-          Bank of St. Louis; http://research.stlouisfed.org/fred2/;
-          accessed December 15, 2009.
-    .. [3] Data Source: Bureau of Labor Statistics, U.S. Department of Labor;
-          http://www.bls.gov/data/; accessed December 15, 2009.
-    """
-    _check_soft_dependencies("statsmodels")
-    import statsmodels.api as sm
-
-    y = sm.datasets.macrodata.load_pandas().data
-    y["year"] = y["year"].astype(int).astype(str)
-    y["quarter"] = y["quarter"].astype(int).astype(str).apply(lambda x: "Q" + x)
-    y["time"] = y["year"] + "-" + y["quarter"]
-    y.index = pd.PeriodIndex(data=y["time"], freq="Q", name="Period")
-    y = y.drop(columns=["year", "quarter", "time"])
-    y.name = "US Macroeconomic Data"
-    return y
 
 
 def load_unit_test_tsf(return_type="tsf_default"):
@@ -1164,7 +808,7 @@
     Returns
     -------
     np.ndarray or pd.Series
-        Example Sheffield sloar time series
+        Example Sheffield solar time series
 
     References
     ----------
@@ -1186,37 +830,92 @@
     return y
 
 
-def load_uschange(y_name="Consumption"):
-    """Load MTS dataset for forecasting Growth rates of personal consumption and income.
-
-    Returns
-    -------
-    y : pd.Series
-        selected column, default is Consumption
-    X : pd.DataFrame
-        columns with explanatory variables
-
-    Examples
-    --------
-    >>> from aeon.datasets import load_uschange
-    >>> y, X = load_uschange()
-
-    Notes
-    -----
-    Percentage changes in quarterly personal consumption expenditure,
-    personal disposable income, production, savings and the
-    unemployment rate for the US, 1960 to 2016.
-
-
-    Dimensionality:     multivariate
-    Columns:            ['Quarter', 'Consumption', 'Income', 'Production',
-                         'Savings', 'Unemployment']
-    Series length:      188
-    Frequency:          Quarterly
+def load_PBS_dataset(return_array=True):
+    """Load the Pharmaceutical Benefit Scheme univariate time series dataset [1]_.
+
+    Parameters
+    ----------
+    return_array : bool, default=True
+        return series as an np.ndarray if True, else as a pd.Series.
+
+    Returns
+    -------
+    np.ndarray or pd.Series
+        PBS time series
+
+    Examples
+    --------
+    >>> from aeon.datasets import load_PBS_dataset
+    >>> y = load_PBS_dataset()
+
+    Notes
+    -----
+    The Pharmaceutical Benefits Scheme (PBS) is the Australian government drugs
+    subsidy scheme.
+    Data comprises of the numbers of scripts sold each month for immune sera
+    and immunoglobulin products in Australia.
+
+
+    Dimensionality:     univariate
+    Series length:      204
+    Frequency:          Monthly
     Number of cases:    1
+
+    The time series is intermittent, i.e contains small counts,
+    with many months registering no sales at all,
+    and only small numbers of items sold in other months.
+
+    References
+    ----------
+    .. [1] Data for "Forecasting: Principles and Practice" (3rd Edition)
+    """
+    name = "PBS_dataset"
+    fname = name + ".csv"
+    path = os.path.join(MODULE, DIRNAME, name, fname)
+    y = pd.read_csv(path, index_col=0, dtype={1: float}).squeeze("columns")
+    if return_array:
+        return y.values
+    # make sure time index is properly formatted
+    y.index = pd.PeriodIndex(y.index, freq="M", name="Period")
+    y.name = "Number of scripts"
+    return y
+
+
+def load_uschange(return_array=True):
+    """Load US Change forecasting dataset.
+
+    An example of a single multivariate time series. The data is the percentage
+    changes in quarterly personal consumption expenditure, personal disposable
+    income, production, savings and the unemployment rate for the US, 1960 to 2016.
 
     This data shows an increasing trend, non-constant (increasing) variance
     and periodic, seasonal patterns.
+
+    Channels:            ['Consumption', 'Income', 'Production',
+                         'Savings', 'Unemployment']
+    Series length:      187
+    Frequency:          Quarterly
+
+    Parameters
+    ----------
+    return_array : bool, default=True
+        return series as an np.ndarray if True, else as a pd.DataFrame.
+
+    Returns
+    -------
+    np.ndarray or pd.DataFrame
+        US Change dataset. If an np.ndarray is returned the data is in shape (5,
+        187). If a pd.DataFrame is returned the data is in shape (187, 5).
+
+    Examples
+    --------
+    >>> from aeon.datasets import load_uschange
+    >>> data = load_uschange()
+    >>> data.shape
+    (5, 187)
+    >>> data = load_uschange(return_array=False)
+    >>> data.shape
+    (187, 5)
 
     References
     ----------
@@ -1230,36 +929,16 @@
     data = data.reset_index(drop=True)
     data.index = pd.Index(data.index, dtype=int)
     data.name = name
-    y = data[y_name]
-    if y_name != "Quarter":
-        data = data.drop("Quarter", axis=1)
-    X = data.drop(y_name, axis=1)
-    return y, X
-
-
-def load_longley(y_name="TOTEMP"):
-    """Load the Longley dataset for forecasting with exogenous variables.
-
-    Parameters
-    ----------
-    y_name: str, default="TOTEMP"
-        Name of target variable (y)
-
-    Returns
-    -------
-    y: pd.Series
-        The target series to be predicted.
-    X: pd.DataFrame
-        The exogenous time series data for the problem.
-
-    Examples
-    --------
-    >>> from aeon.datasets import load_longley
-    >>> y, X = load_longley()
-
-    Notes
-    -----
-    This mulitvariate time series dataset contains various US macroeconomic
+    data = data.drop("Quarter", axis=1)
+    if return_array:
+        return data.to_numpy().T
+    return data
+
+
+def load_longley(return_array=True):
+    """Load the Longley multivariate time series.
+
+    This time series contains six US macroeconomic
     variables from 1947 to 1962 that are known to be highly collinear.
 
     Dimensionality:     multivariate, 6
@@ -1275,6 +954,27 @@
     UNEMP - Number of unemployed
     ARMED - Size of armed forces
     POP - Population
+
+    Parameters
+    ----------
+    return_array : bool, default=True
+        return series as an np.ndarray if True, else as a pd.DataFrame.
+
+    Returns
+    -------
+    np.ndarray or pd.DataFrame
+        US Change dataset. If an np.ndarray is returned the data is in shape (6,
+        16). If a pd.DataFrame is returned the data is in shape (16, 6).
+
+    Examples
+    --------
+    >>> from aeon.datasets import load_longley
+    >>> data = load_longley()
+    >>> data.shape
+    (6, 16)
+    >>> data = load_longley(return_array=False)
+    >>> data.shape
+    (16, 6)
 
     References
     ----------
@@ -1290,7 +990,6 @@
     data = data.set_index("YEAR")
     data.index = pd.PeriodIndex(data.index, freq="Y", name="Period")
     data = data.astype(float)
-
-    # Get target series
-    y = data.pop(y_name)
-    return y, data+    if return_array:
+        return data.to_numpy().T
+    return data