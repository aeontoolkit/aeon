--- conflicted
+++ resolved
@@ -3,139 +3,6 @@
 import numpy as np
 import pytest
 
-<<<<<<< HEAD
-from aeon.segmentation import BaseSegmenter
-
-
-class TestSegmenter(BaseSegmenter):
-    """Test segmenter."""
-
-    _tags = {"X_inner_type": "ndarray"}
-
-    def _predict(self, X):
-        pass
-
-
-class TestSegmenter2(TestSegmenter):
-    """Test segmenter."""
-
-    _tags = {"X_inner_type": "Series"}
-
-
-class TestMultivariateSegmenter(BaseSegmenter):
-    _tags = {
-        "X_inner_type": "ndarray",
-        "capability:multivariate": True,
-    }
-
-    def _predict(self, X):
-        pass
-
-
-class TestMultivariateSegmenter2(TestMultivariateSegmenter):
-    """Test segmenter."""
-
-    _tags = {"X_inner_type": "DataFrame"}
-
-
-def test__check_input():
-    """Test check_input method."""
-    # Allow np.ndarray, pd.Series or pd.DataFrame of floats
-    segmenter = TestSegmenter()
-    assert segmenter._check_input_series(np.array([1, 2, 3])) is None
-    assert segmenter._check_input_series(pd.Series([1, 2, 3])) is None
-    assert segmenter._check_input_series(pd.DataFrame([1, 2, 3])) is None
-
-    # Dont allow other types
-    with pytest.raises(ValueError, match="Error in input type"):
-        segmenter._check_input_series(1)
-    with pytest.raises(ValueError, match="Error in input type"):
-        segmenter._check_input_series("a")
-    with pytest.raises(ValueError, match="array must contain floats or ints"):
-        segmenter._check_input_series(np.array(["a", "b", "c"]))
-
-    # Check only floats passed
-    with pytest.raises(ValueError, match="Should be 1D or 2D"):
-        segmenter._check_input_series(np.random.random((5, 2, 5)))
-    with pytest.raises(ValueError, match="pd.Series must be numeric"):
-        segmenter._check_input_series(pd.Series(["a", 1.0, 1]))
-    with pytest.raises(ValueError, match="pd.DataFrame must be numeric"):
-        segmenter._check_input_series(pd.DataFrame(["a", "b", 1.0], [1, 1, 1.0]))
-
-
-testy = np.random.random(10)
-uni = []
-uni.append(testy)
-uni.append(pd.Series(testy))
-testy = np.random.random((4, 10))
-multi = []
-multi.append(testy)
-multi.append(pd.DataFrame(testy))
-
-
-def test__check_capabilities():
-    """Check it deals with multivariate if its allowed."""
-    seg1 = TestSegmenter()
-    seg2 = TestMultivariateSegmenter()
-    """ All should allow univariate ndarray, Series or single column DataFrame."""
-    for u in uni:
-        seg1._check_capabilities(u, axis=0)
-        seg2._check_capabilities(u, axis=0)
-    for m in multi:
-        seg2._check_capabilities(m, axis=0)
-        seg2._check_capabilities(m, axis=1)
-        with pytest.raises(ValueError, match="Multivariate data not supported"):
-            seg1._check_capabilities(m, axis=0)
-        with pytest.raises(ValueError, match="Multivariate data not supported"):
-            seg1._check_capabilities(m, axis=1)
-
-
-def test__convert_series():
-    """Test _convert_series method."""
-    seg1 = TestSegmenter()
-    seg2 = TestMultivariateSegmenter()
-    seg1.axis = 0
-    for axis in [0, 1]:
-        for u in uni:
-            u = u.squeeze()
-            res = seg1._convert_series(u, axis)
-            assert isinstance(res, np.ndarray)
-            assert len(res) == 10
-            assert len(res.shape) == 1
-    for m in multi:
-        m = m.squeeze()
-        res = seg1._convert_series(m, 0)
-        assert isinstance(res, np.ndarray)
-        assert res.shape == (4, 10)
-    for m in multi:
-        res = seg1._convert_series(m, 1)
-        assert isinstance(res, np.ndarray)
-        assert res.shape == (10, 4)
-    seg1 = TestSegmenter2()
-    for axis in [0, 1]:
-        for u in uni:
-            u = u.squeeze()
-            res = seg1._convert_series(u, axis)
-            assert isinstance(res, pd.Series)
-            assert len(res) == 10
-    for m in multi:
-        res = seg2._convert_series(m, axis=1)
-        assert isinstance(res, np.ndarray)
-        assert res.shape == (4, 10)
-        res = seg2._convert_series(m, axis=0)
-        assert res.shape == (10, 4)
-    seg2 = TestMultivariateSegmenter2()
-    seg2.axis = 1
-    for m in multi:
-        res = seg2._convert_series(m, axis=1)
-        assert isinstance(res, pd.DataFrame)
-        assert res.shape == (4, 10)
-        res = seg2._convert_series(m, axis=0)
-        assert res.shape == (10, 4)
-
-
-#    for m in multi:
-=======
 from aeon.segmentation.base import BaseSegmenter
 from aeon.testing.mock_estimators import MockSegmenter, SupervisedMockSegmenter
 
@@ -184,5 +51,4 @@
     labels = BaseSegmenter.to_clusters([2, 8], 10)
     assert np.array_equal(labels, np.array([0, 0, 1, 1, 1, 1, 1, 1, 2, 2]))
     labels = BaseSegmenter.to_clusters([1, 2, 3], 4)
-    assert np.array_equal(labels, np.array([0, 1, 2, 3]))
->>>>>>> f18f0422
+    assert np.array_equal(labels, np.array([0, 1, 2, 3]))