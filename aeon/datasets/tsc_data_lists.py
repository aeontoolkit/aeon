"""Datasets in the UCR/tsml data archives from timeseriesclassification.com.

Lists of data available from timeseriesclassification.com. Data is available in .ts
format, and for some problems, in .arff and .tsv format. For any issues with these
data, please see
https://github.com/time-series-machine-learning/tsml-repo

There are four main distinctions: univariate/multivariate equal/unequal length.
Array univariate lists the 128 UCR problems, as described in [1].
Array multivariate lists the 30 UEA problems, as described in [2], plus 3 new additions.
Array univariate_equal_length lists the 112 UCR archive problems used in [3].
Array multivariate_equal_length lists the 26 UEA archive problems used in [4].

[1] H.Dau, A. Bagnall, K. Kamgar, C. Yeh, Y. Zhu, S. Gharghabi, C. Ratanamahatana and
E. Keogh.
The  UCR  time  series  archive. IEEE/CAA J. Autom. Sinica, 6(6):1293–1305, 2019
[2] A. Bagnall, H. Dau, J. Lines, M. Flynn, J. Large, A. Bostrom, P. Southam,and
E.  Keogh.
The UEA  multivariate  time  series  classification  archive, 2018. ArXiv e-prints,
arXiv:1811.00075, 2018
[3] A. Bagnall, M. Flynn, J. Large, J. Lines and M. Middlehurst.
On the Usage and Performance of the Hierarchical Vote Collective of Transformation-Based
Ensembles Version 1.0 (HIVE-COTE v1.0). Lecture Notes in Computer Science. in proc.
5th Advanced Analytics and Learning on Temporal Data
[4] A. Pasos Ruiz, M. Flynn, J. Large, M. Middlehurst and A. Bagnall.
    The great multivariate time series classification bake off: a review and
    experimental evaluation of recent algorithmic advances,
    Data Mining and Knowledge Discovery, 2020.

"""

# 128 UCR univariate time series classification problems [1]
univariate = {
    "ACSF1",
    "Adiac",
    "AllGestureWiimoteX",
    "AllGestureWiimoteY",
    "AllGestureWiimoteZ",
    "ArrowHead",
    "Beef",
    "BeetleFly",
    "BirdChicken",
    "BME",
    "Car",
    "CBF",
    "Chinatown",
    "ChlorineConcentration",
    "CinCECGTorso",
    "Coffee",
    "Computers",
    "CricketX",
    "CricketY",
    "CricketZ",
    "Crop",
    "DiatomSizeReduction",
    "DistalPhalanxOutlineCorrect",
    "DistalPhalanxOutlineAgeGroup",
    "DistalPhalanxTW",
    "DodgerLoopDay",
    "DodgerLoopGame",
    "DodgerLoopWeekend",
    "Earthquakes",
    "ECG200",
    "ECG5000",
    "ECGFiveDays",
    "ElectricDevices",
    "EOGHorizontalSignal",
    "EOGVerticalSignal",
    "EthanolLevel",
    "FaceAll",
    "FaceFour",
    "FacesUCR",
    "FiftyWords",
    "Fish",
    "FordA",
    "FordB",
    "FreezerRegularTrain",
    "FreezerSmallTrain",
    "Fungi",
    "GestureMidAirD1",
    "GestureMidAirD2",
    "GestureMidAirD3",
    "GesturePebbleZ1",
    "GesturePebbleZ2",
    "GunPoint",
    "GunPointAgeSpan",
    "GunPointMaleVersusFemale",
    "GunPointOldVersusYoung",
    "Ham",
    "HandOutlines",
    "Haptics",
    "Herring",
    "HouseTwenty",
    "InlineSkate",
    "InsectEPGRegularTrain",
    "InsectEPGSmallTrain",
    "InsectWingbeatSound",
    "ItalyPowerDemand",
    "LargeKitchenAppliances",
    "Lightning2",
    "Lightning7",
    "Mallat",
    "Meat",
    "MedicalImages",
    "MelbournePedestrian",
    "MiddlePhalanxOutlineCorrect",
    "MiddlePhalanxOutlineAgeGroup",
    "MiddlePhalanxTW",
    "MixedShapesRegularTrain",
    "MixedShapesSmallTrain",
    "MoteStrain",
    "NonInvasiveFetalECGThorax1",
    "NonInvasiveFetalECGThorax2",
    "OliveOil",
    "OSULeaf",
    "PhalangesOutlinesCorrect",
    "Phoneme",
    "PickupGestureWiimoteZ",
    "PigAirwayPressure",
    "PigArtPressure",
    "PigCVP",
    "PLAID",
    "Plane",
    "PowerCons",
    "ProximalPhalanxOutlineCorrect",
    "ProximalPhalanxOutlineAgeGroup",
    "ProximalPhalanxTW",
    "RefrigerationDevices",
    "Rock",
    "ScreenType",
    "SemgHandGenderCh2",
    "SemgHandMovementCh2",
    "SemgHandSubjectCh2",
    "ShakeGestureWiimoteZ",
    "ShapeletSim",
    "ShapesAll",
    "SmallKitchenAppliances",
    "SmoothSubspace",
    "SonyAIBORobotSurface1",
    "SonyAIBORobotSurface2",
    "StarLightCurves",
    "Strawberry",
    "SwedishLeaf",
    "Symbols",
    "SyntheticControl",
    "ToeSegmentation1",
    "ToeSegmentation2",
    "Trace",
    "TwoLeadECG",
    "TwoPatterns",
    "UMD",
    "UWaveGestureLibraryAll",
    "UWaveGestureLibraryX",
    "UWaveGestureLibraryY",
    "UWaveGestureLibraryZ",
    "Wafer",
    "Wine",
    "WordSynonyms",
    "Worms",
    "WormsTwoClass",
    "Yoga",
}

# 33 UEA multivariate time series classification problems [2]
multivariate = {
    "ArticularyWordRecognition",
    "AsphaltObstaclesCoordinates",
    "AsphaltPavementTypeCoordinates",
    "AsphaltRegularityCoordinates",
    "AtrialFibrillation",
    "BasicMotions",
    "CharacterTrajectories",
    "Cricket",
    "DuckDuckGeese",
    "EigenWorms",
    "Epilepsy",
    "EthanolConcentration",
    "ERing",
    "FaceDetection",
    "FingerMovements",
    "HandMovementDirection",
    "Handwriting",
    "Heartbeat",
    "InsectWingbeat",
    "JapaneseVowels",
    "Libras",
    "LSST",
    "MotorImagery",
    "NATOPS",
    "PenDigits",
    "PEMS-SF",
    "PhonemeSpectra",
    "RacketSports",
    "SelfRegulationSCP1",
    "SelfRegulationSCP2",
    "SpokenArabicDigits",
    "StandWalkJump",
    "UWaveGestureLibrary",
}

# 112 equal length/no missing univariate time series classification problems [3]
univariate_equal_length = {
    "ACSF1",
    "Adiac",
    "ArrowHead",
    "Beef",
    "BeetleFly",
    "BirdChicken",
    "BME",
    "Car",
    "CBF",
    "Chinatown",
    "ChlorineConcentration",
    "CinCECGTorso",
    "Coffee",
    "Computers",
    "CricketX",
    "CricketY",
    "CricketZ",
    "Crop",
    "DiatomSizeReduction",
    "DistalPhalanxOutlineCorrect",
    "DistalPhalanxOutlineAgeGroup",
    "DistalPhalanxTW",
    "Earthquakes",
    "ECG200",
    "ECG5000",
    "ECGFiveDays",
    "ElectricDevices",
    "EOGHorizontalSignal",
    "EOGVerticalSignal",
    "EthanolLevel",
    "FaceAll",
    "FaceFour",
    "FacesUCR",
    "FiftyWords",
    "Fish",
    "FordA",
    "FordB",
    "FreezerRegularTrain",
    "FreezerSmallTrain",
    "GunPoint",
    "GunPointAgeSpan",
    "GunPointMaleVersusFemale",
    "GunPointOldVersusYoung",
    "Ham",
    "HandOutlines",
    "Haptics",
    "Herring",
    "HouseTwenty",
    "InlineSkate",
    "InsectEPGRegularTrain",
    "InsectEPGSmallTrain",
    "InsectWingbeatSound",
    "ItalyPowerDemand",
    "LargeKitchenAppliances",
    "Lightning2",
    "Lightning7",
    "Mallat",
    "Meat",
    "MedicalImages",
    "MiddlePhalanxOutlineCorrect",
    "MiddlePhalanxOutlineAgeGroup",
    "MiddlePhalanxTW",
    "MixedShapesRegularTrain",
    "MixedShapesSmallTrain",
    "MoteStrain",
    "NonInvasiveFetalECGThorax1",
    "NonInvasiveFetalECGThorax2",
    "OliveOil",
    "OSULeaf",
    "PhalangesOutlinesCorrect",
    "Phoneme",
    "PigAirwayPressure",
    "PigArtPressure",
    "PigCVP",
    "Plane",
    "PowerCons",
    "ProximalPhalanxOutlineCorrect",
    "ProximalPhalanxOutlineAgeGroup",
    "ProximalPhalanxTW",
    "RefrigerationDevices",
    "Rock",
    "ScreenType",
    "SemgHandGenderCh2",
    "SemgHandMovementCh2",
    "SemgHandSubjectCh2",
    "ShapeletSim",
    "ShapesAll",
    "SmallKitchenAppliances",
    "SmoothSubspace",
    "SonyAIBORobotSurface1",
    "SonyAIBORobotSurface2",
    "StarLightCurves",
    "Strawberry",
    "SwedishLeaf",
    "Symbols",
    "SyntheticControl",
    "ToeSegmentation1",
    "ToeSegmentation2",
    "Trace",
    "TwoLeadECG",
    "TwoPatterns",
    "UMD",
    "UWaveGestureLibraryAll",
    "UWaveGestureLibraryX",
    "UWaveGestureLibraryY",
    "UWaveGestureLibraryZ",
    "Wafer",
    "Wine",
    "WordSynonyms",
    "Worms",
    "WormsTwoClass",
    "Yoga",
}

# 11 variable length univariate time series classification problems [3]
univariate_variable_length = {
    "AllGestureWiimoteX",
    "AllGestureWiimoteY",
    "AllGestureWiimoteZ",
    "GestureMidAirD1",
    "GestureMidAirD2",
    "GestureMidAirD3",
    "GesturePebbleZ1",
    "GesturePebbleZ2",
    "PickupGestureWiimoteZ",
    "PLAID",
    "ShakeGestureWiimoteZ",
}

<<<<<<< HEAD
# 4 fixed length univariate time series classification problems with missing values
=======
# 4 fixed length univariate time series classification problems with missing values"""
>>>>>>> b5e4f7b1
univariate_missing_values = {
    "DodgerLoopDay",
    "DodgerLoopGame",
    "DodgerLoopWeekend",
    "MelbournePedestrian",
}

<<<<<<< HEAD
# 26 equal length multivariate time series classification problems [4]
=======
# 26 equal length multivariate time series classification problems [4]"""
>>>>>>> b5e4f7b1
multivariate_equal_length = {
    "ArticularyWordRecognition",
    "AtrialFibrillation",
    "BasicMotions",
    "Cricket",
    "DuckDuckGeese",
    "EigenWorms",
    "Epilepsy",
    "EthanolConcentration",
    "ERing",
    "FaceDetection",
    "FingerMovements",
    "HandMovementDirection",
    "Handwriting",
    "Heartbeat",
    "Libras",
    "LSST",
    "MotorImagery",
    "NATOPS",
    "PenDigits",
    "PEMS-SF",
    "PhonemeSpectra",
    "RacketSports",
    "SelfRegulationSCP1",
    "SelfRegulationSCP2",
    "StandWalkJump",
    "UWaveGestureLibrary",
}

<<<<<<< HEAD
# 7 variable length multivariate time series classification problems [4]
=======
# 7 variable length multivariate time series classification problems [4]"""
>>>>>>> b5e4f7b1
multivariate_unequal_length = {
    "AsphaltObstaclesCoordinates",
    "AsphaltPavementTypeCoordinates",
    "AsphaltRegularityCoordinates",
    "CharacterTrajectories",
    "InsectWingbeat",
    "JapaneseVowels",
    "SpokenArabicDigits",
}

<<<<<<< HEAD
# 142 time series classification problems
=======
# 142 time series classification problems"""
>>>>>>> b5e4f7b1
whole_set = {
    "Adiac",
    "ArrowHead",
    "Beef",
    "BeetleFly",
    "BirdChicken",
    "Car",
    "CBF",
    "ChlorineConcentration",
    "CinCECGTorso",
    "Coffee",
    "Computers",
    "CricketX",
    "CricketY",
    "CricketZ",
    "DiatomSizeReduction",
    "DistalPhalanxOutlineAgeGroup",
    "DistalPhalanxOutlineCorrect",
    "DistalPhalanxTW",
    "Earthquakes",
    "ECG200",
    "ECG5000",
    "ECGFiveDays",
    "ElectricDevices",
    "FaceAll",
    "FaceFour",
    "FacesUCR",
    "FiftyWords",
    "Fish",
    "FordA",
    "FordB",
    "GunPoint",
    "Ham",
    "HandOutlines",
    "Haptics",
    "Herring",
    "InlineSkate",
    "InsectWingbeatSound",
    "ItalyPowerDemand",
    "LargeKitchenAppliances",
    "Lightning2",
    "Lightning7",
    "Mallat",
    "Meat",
    "MedicalImages",
    "MiddlePhalanxOutlineAgeGroup",
    "MiddlePhalanxOutlineCorrect",
    "MiddlePhalanxTW",
    "MoteStrain",
    "NonInvasiveFetalECGThorax1",
    "NonInvasiveFetalECGThorax2",
    "OliveOil",
    "OSULeaf",
    "PhalangesOutlinesCorrect",
    "Phoneme",
    "Plane",
    "ProximalPhalanxOutlineAgeGroup",
    "ProximalPhalanxOutlineCorrect",
    "ProximalPhalanxTW",
    "RefrigerationDevices",
    "ScreenType",
    "ShapeletSim",
    "ShapesAll",
    "SmallKitchenAppliances",
    "SonyAIBORobotSurface1",
    "SonyAIBORobotSurface2",
    "Strawberry",
    "StarLightCurves",
    "SwedishLeaf",
    "Symbols",
    "SyntheticControl",
    "ToeSegmentation1",
    "ToeSegmentation2",
    "Trace",
    "TwoLeadECG",
    "TwoPatterns",
    "UWaveGestureLibraryAll",
    "UWaveGestureLibraryX",
    "UWaveGestureLibraryY",
    "UWaveGestureLibraryZ",
    "Wafer",
    "Wine",
    "WordSynonyms",
    "Worms",
    "WormsTwoClass",
    "Yoga",
    "ACSF1",
    "BME",
    "EthanolLevel",
    "FreezerRegularTrain",
    "FreezerSmallTrain",
    "GunPointAgeSpan",
    "GunPointMaleVersusFemale",
    "GunPointOldVersusYoung",
    "InsectEPGRegularTrain",
    "InsectEPGSmallTrain",
    "PigAirwayPressure",
    "PigArtPressure",
    "PigCVP",
    "PowerCons",
    "SmoothSubspace",
    "UMD",
    "HouseTwenty",
    "SemgHandGenderCh2",
    "SemgHandMovementCh2",
    "SemgHandSubjectCh2",
    "MixedShapesRegularTrain",
    "MixedShapesSmallTrain",
    "EOGHorizontalSignal",
    "EOGVerticalSignal",
    "Rock",
    "Crop",
    "Chinatown",
    "AconityMINIPrinterLargeEq",
    "AconityMINIPrinterSmallEq",
    "AllGestureWiimoteXEq",
    "AllGestureWiimoteYEq",
    "AllGestureWiimoteZEq",
    "AsphaltObstaclesUniEq",
    "AsphaltPavementTypeUniEq",
    "AsphaltRegularityUniEq",
    "Colposcopy",
    "Covid3MonthDiscrete",
    "DodgerLoopDayNmv",
    "DodgerLoopGameNmv",
    "DodgerLoopWeekendNmv",
    "ElectricDeviceDetection",
    "FloodModeling1Discrete",
    "FloodModeling2Discrete",
    "FloodModeling3Discrete",
    "GestureMidAirD1Eq",
    "GestureMidAirD2Eq",
    "GestureMidAirD3Eq",
    "GesturePebbleZ1Eq",
    "GesturePebbleZ2Eq",
    "KeplerLightCurves",
    "MelbournePedestrianNmv",
    "PhoneHeartbeatSound",
    "PickupGestureWiimoteZEq",
    "PLAIDEq",
    "ShakeGestureWiimoteZEq",
    "SharePriceIncrease",
    "Tools",
}<|MERGE_RESOLUTION|>--- conflicted
+++ resolved
@@ -1,4 +1,4 @@
-"""Datasets in the UCR/tsml data archives from timeseriesclassification.com.
+"""Datasets in the UCR/tsml data archives from https://timeseriesclassification.com.
 
 Lists of data available from timeseriesclassification.com. Data is available in .ts
 format, and for some problems, in .arff and .tsv format. For any issues with these
@@ -329,11 +329,7 @@
     "ShakeGestureWiimoteZ",
 }
 
-<<<<<<< HEAD
-# 4 fixed length univariate time series classification problems with missing values
-=======
 # 4 fixed length univariate time series classification problems with missing values"""
->>>>>>> b5e4f7b1
 univariate_missing_values = {
     "DodgerLoopDay",
     "DodgerLoopGame",
@@ -341,11 +337,7 @@
     "MelbournePedestrian",
 }
 
-<<<<<<< HEAD
-# 26 equal length multivariate time series classification problems [4]
-=======
 # 26 equal length multivariate time series classification problems [4]"""
->>>>>>> b5e4f7b1
 multivariate_equal_length = {
     "ArticularyWordRecognition",
     "AtrialFibrillation",
@@ -375,11 +367,7 @@
     "UWaveGestureLibrary",
 }
 
-<<<<<<< HEAD
-# 7 variable length multivariate time series classification problems [4]
-=======
 # 7 variable length multivariate time series classification problems [4]"""
->>>>>>> b5e4f7b1
 multivariate_unequal_length = {
     "AsphaltObstaclesCoordinates",
     "AsphaltPavementTypeCoordinates",
@@ -390,11 +378,7 @@
     "SpokenArabicDigits",
 }
 
-<<<<<<< HEAD
-# 142 time series classification problems
-=======
 # 142 time series classification problems"""
->>>>>>> b5e4f7b1
 whole_set = {
     "Adiac",
     "ArrowHead",
