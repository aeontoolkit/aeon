"""Unit tests for classifiers deep learning base class functionality."""

import gc
import os
import time

import pytest

from aeon.classification.deep_learning.base import BaseDeepClassifier
from aeon.testing.utils.data_gen import make_example_2d_numpy
from aeon.utils.validation._dependencies import _check_soft_dependencies

__author__ = ["achieveordie", "hadifawaz1999"]


class _DummyDeepClassifier(BaseDeepClassifier):
    """Dummy Deep Classifier for testing empty base deep class save utilities."""

    def __init__(self, last_file_name):
        self.last_file_name = last_file_name
        super().__init__(last_file_name=last_file_name)

    def build_model(self, input_shape, n_classes):
        import tensorflow as tf

        input_layer = tf.keras.layers.Input(input_shape)
        gap = tf.keras.layers.GlobalAveragePooling1D()(input_layer)
        output_layer = tf.keras.layers.Dense(units=n_classes, activation="softmax")(gap)

        model = tf.keras.models.Model(inputs=input_layer, outputs=output_layer)

        model.compile(loss=tf.keras.losses.categorical_crossentropy)

        return model

    def _fit(self, X, y):
        X = X.transpose(0, 2, 1)

        # test convert y to one hot vector
        y_onehot = self.convert_y_to_keras(y)

        self.input_shape_ = X.shape[1:]
        self.model_ = self.build_model(self.input_shape_, self.n_classes_)

        self.history = self.model_.fit(
            X,
            y_onehot,
            batch_size=16,
            epochs=2,
        )

        gc.collect()
        return self


@pytest.mark.skipif(
    not _check_soft_dependencies("tensorflow", severity="none"),
    reason="skip test if required soft dependency not available",
)
def test_dummy_deep_classifier():
    """Test dummy deep classifier."""
    last_file_name = str(time.time_ns())

    # create a dummy deep classifier
    dummy_deep_clf = _DummyDeepClassifier(last_file_name=last_file_name)

    # generate random data
<<<<<<< HEAD
    X, y = make_2d_test_data()
=======

    X, y = make_example_2d_numpy()
>>>>>>> f18f0422

    # test fit function on random data
    dummy_deep_clf.fit(X=X, y=y)

    # test save last model to file than delete it
    dummy_deep_clf.save_last_model_to_file()

    os.remove("./" + last_file_name + ".hdf5")

    # test summary of model
    assert dummy_deep_clf.summary() is not None<|MERGE_RESOLUTION|>--- conflicted
+++ resolved
@@ -65,12 +65,7 @@
     dummy_deep_clf = _DummyDeepClassifier(last_file_name=last_file_name)
 
     # generate random data
-<<<<<<< HEAD
-    X, y = make_2d_test_data()
-=======
-
     X, y = make_example_2d_numpy()
->>>>>>> f18f0422
 
     # test fit function on random data
     dummy_deep_clf.fit(X=X, y=y)
