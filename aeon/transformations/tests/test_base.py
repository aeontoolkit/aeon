"""Unit tests for base class conversion and vectorization functionality.

Each test covers a "decision path" in the base class boilerplate,
    with a focus on frequently breaking paths in base class refactor and bugfixing.
The path taken depends on tags of a given transformer, and input data type.
Concrete transformer classes from aeon are imported to cover
    different combinations of transformer tags.
Transformer scenarios cover different combinations of input data types.
"""

__author__ = ["fkiraly"]
__all__ = []

from inspect import isclass

import numpy as np
import pandas as pd
from numpy.testing import assert_array_equal

<<<<<<< HEAD
from aeon.datatypes import check_is_scitype, mtype_to_scitype
from aeon.testing.get_test_examples import get_examples
=======
from aeon.datatypes import check_is_scitype, get_examples, mtype_to_scitype
>>>>>>> 10b1dddc
from aeon.testing.utils.data_gen import make_series
from aeon.testing.utils.scenarios_transformers import (
    TransformerFitTransformHierarchicalMultivariate,
    TransformerFitTransformHierarchicalUnivariate,
    TransformerFitTransformPanelUnivariate,
    TransformerFitTransformPanelUnivariateWithClassYOnlyFit,
    TransformerFitTransformSeriesMultivariate,
    TransformerFitTransformSeriesUnivariate,
)
from aeon.transformations.base import BaseTransformer
from aeon.transformations.boxcox import BoxCoxTransformer
from aeon.transformations.compose import FitInTransform


def inner_X_scitypes(est):
    """Return list of scitypes supported by class est, as list of str."""
    if isclass(est):
        X_inner_type = est.get_class_tag("X_inner_type")
    else:
        X_inner_type = est.get_tag("X_inner_type")
    X_inner_scitypes = mtype_to_scitype(
        X_inner_type, return_unique=True, coerce_to_list=True
    )
    return X_inner_scitypes


class _DummyOne(BaseTransformer):
    _tags = {
        "input_data_type": "Series",
        "output_data_type": "Series",
        "X_inner_type": "numpy3D",
        "fit_is_empty": False,
    }

    def __init__(self):
        super().__init__()

    def _transform(self, X, y=None):
        return X


def test_series_in_series_out_not_supported_but_panel():
    """Test that fit/transform runs and returns the correct output type.

    Setting: transformer has tags
        "input_data_type" = "Series"
        "output_data_type" = "Series"
        "fit_is_empty" = False
        "X_inner_type" does not support "Series" but does support "Panel"
            i.e., none of the mtypes in the list is "Series" but some are "Panel"

    X input to fit/transform has Series scitype
    X output from fit/transform should be Series
    """
    cls = _DummyOne
    est = cls.create_test_instance()
    assert "Panel" in inner_X_scitypes(est)
    assert "Series" not in inner_X_scitypes(est)
    assert not est.get_tag("fit_is_empty")
    assert est.get_tag("input_data_type") == "Series"
    assert est.get_tag("output_data_type") == "Series"
    scenario = TransformerFitTransformSeriesUnivariate()
    Xt = scenario.run(est, method_sequence=["fit", "transform"])

    valid, _, _ = check_is_scitype(Xt, scitype="Series", return_metadata=True)
    assert valid, "fit.transform does not return a Series when given a Series"


def test_panel_in_panel_out_supported():
    """Test that fit/transform runs and returns the correct output type.

    Setting: transformer has tags
        "input_data_type" = "Series"
        "output_data_type" = "Series"
        "fit_is_empty" = False
        "X_inner_type" supports "Panel"

    X input to fit/transform has Panel scitype
    X output from fit/transform should be Panel
    """
    cls = _DummyOne
    est = cls.create_test_instance()
    assert "Panel" in inner_X_scitypes(est)
    assert not est.get_tag("fit_is_empty")
    assert est.get_tag("input_data_type") == "Series"
    assert est.get_tag("output_data_type") == "Series"
    scenario = TransformerFitTransformPanelUnivariate()
    Xt = scenario.run(est, method_sequence=["fit", "transform"])
    valid, _, _ = check_is_scitype(Xt, scitype="Panel", return_metadata=True)
    assert valid, "fit.transform does not return a Panel when given a Panel"


class _DummyTwo(BaseTransformer):
    _tags = {
        "input_data_type": "Series",
        "output_data_type": "Series",
        "X_inner_type": "np.ndarray",
        "univariate-only": True,
        "fit_is_empty": False,
    }

    def _transform(self, X, y=None):
        return X


def test_series_in_series_out_supported():
    """Test that fit/transform runs and returns the correct output type.

    Setting: transformer has tags
        "input_data_type" = "Series"
        "output_data_type" = "Series"
        "fit_is_empty" = False
        "X_inner_type" supports "Series

    X input to fit/transform has Series scitype
    X ouput from fit/transform should be Series
    """
    cls = _DummyTwo
    est = cls.create_test_instance()
    assert "Series" in inner_X_scitypes(est)
    assert not est.get_tag("fit_is_empty")
    assert est.get_tag("input_data_type") == "Series"
    assert est.get_tag("output_data_type") == "Series"
    scenario = TransformerFitTransformSeriesUnivariate()
    Xt = scenario.run(est, method_sequence=["fit", "transform"])
    valid, _, _ = check_is_scitype(Xt, scitype="Series", return_metadata=True)
    assert valid, "fit.transform does not return a Series when given a Series"


def test_panel_in_panel_out_not_supported_but_series():
    """Test that fit/transform runs and returns the correct output type.

    Setting: transformer has tags
        "input_data_type" = "Series"
        "output_data_type" = "Series"
        "fit_is_empty" = False
        "X_inner_type" supports "Series" but not "Panel" and not "Hierarchical"

    X input to fit/transform has Panel scitype
    X output from fit/transform should be Panel
    """
    cls = _DummyTwo
    est = cls.create_test_instance()
    assert "Series" in inner_X_scitypes(est)
    assert "Panel" not in inner_X_scitypes(est)
    assert "Hierarchical" not in inner_X_scitypes(est)
    assert not est.get_tag("fit_is_empty")
    assert est.get_tag("input_data_type") == "Series"
    assert est.get_tag("output_data_type") == "Series"
    scenario = TransformerFitTransformPanelUnivariate()
    Xt = scenario.run(est, method_sequence=["fit", "transform"])
    valid, _, _ = check_is_scitype(Xt, scitype="Panel", return_metadata=True)
    assert valid, "fit.transform does not return a Panel when given a Panel"


def test_vectorization_multivariate_no_row_vectorization_empty_fit():
    """Test that multivariate vectorization of univariate transformers works.

    This test should trigger column (variable) vectorization, but not row vectorization.

    Setting: transformer has tags
        "univariate-only" = True
        "input_data_type" = "Series"
        "output_data_type" = "Series"
        "fit_is_empty" = True
        "X_inner_type" supports "Series"

    X input to fit/transform has Series scitype, is multivariate
    X output from fit/transform should be Series and multivariate
    """
    # one example for a transformer which supports Series internally
    cls = _DummyTwo
    est = FitInTransform(cls.create_test_instance())
    assert "Series" in inner_X_scitypes(est)
    assert est.get_tag("fit_is_empty")
    assert est.get_tag("input_data_type") == "Series"
    assert est.get_tag("output_data_type") == "Series"
    assert est.get_tag("univariate-only")
    scenario = TransformerFitTransformSeriesMultivariate()
    Xt = scenario.run(est, method_sequence=["fit", "transform"])
    valid, _, _ = check_is_scitype(Xt, scitype="Series", return_metadata=True)
    assert valid, "fit.transform does not return a Series when given a Series"
    # length of Xt should be number of hierarchy levels times number of time points
    assert len(Xt) == len(scenario.args["fit"]["X"])
    assert len(Xt.columns) == len(scenario.args["fit"]["X"].columns)


def test_hierarchical_in_hierarchical_out_not_supported_but_series():
    """Test that fit/transform runs and returns the correct output type.

    Setting: transformer has tags
        "input_data_type" = "Series"
        "output_data_type" = "Series"
        "fit_is_empty" = False
        "X_inner_type" supports "Series" but not "Panel" and not "Hierarchical"

    X input to fit/transform has Hierarchical scitype
    X output from fit/transform should be Hierarchical
    """
    cls = _DummyTwo
    est = cls.create_test_instance()
    assert "Series" in inner_X_scitypes(est)
    assert "Panel" not in inner_X_scitypes(est)
    assert "Hierarchical" not in inner_X_scitypes(est)
    assert not est.get_tag("fit_is_empty")
    assert est.get_tag("input_data_type") == "Series"
    assert est.get_tag("output_data_type") == "Series"
    scenario = TransformerFitTransformHierarchicalUnivariate()
    Xt = scenario.run(est, method_sequence=["fit", "transform"])
    valid, _, _ = check_is_scitype(Xt, scitype="Hierarchical", return_metadata=True)
    assert valid, "fit.transform does not return a Hierarchical when given Hierarchical"
    # length of Xt should be number of hierarchy levels times number of time points
    assert len(Xt) == 2 * 4 * 12


def test_vectorization_multivariate_and_hierarchical():
    """Test that fit/transform runs and returns the correct output type.

    This test should trigger both column (variable) and row (hierarchy) vectorization.

    Setting: transformer has tags
        "univariate-only" = True
        "input_data_type" = "Series"
        "output_data_type" = "Series"
        "fit_is_empty" = False
        "X_inner_type" supports "Series" but not "Panel" and not "Hierarchical

    X input to fit/transform has Hierarchical scitype
    X output from fit/transform should be Hierarchical
    """
    cls = _DummyTwo
    est = cls.create_test_instance()
    assert "Series" in inner_X_scitypes(est)
    assert "Panel" not in inner_X_scitypes(est)
    assert "Hierarchical" not in inner_X_scitypes(est)
    assert not est.get_tag("fit_is_empty")
    assert est.get_tag("input_data_type") == "Series"
    assert est.get_tag("output_data_type") == "Series"
    assert est.get_tag("univariate-only")
    scenario = TransformerFitTransformHierarchicalMultivariate()
    Xt = scenario.run(est, method_sequence=["fit", "transform"])
    valid, _, _ = check_is_scitype(Xt, scitype="Hierarchical", return_metadata=True)
    assert valid, "fit.transform does not return a Hierarchical when given Hierarchical"
    # length of Xt should be number of hierarchy levels times number of time points
    assert len(Xt) == len(scenario.args["fit"]["X"])
    assert len(Xt.columns) == len(scenario.args["fit"]["X"].columns)


def test_vectorization_multivariate_and_hierarchical_empty_fit():
    """Test that fit/transform runs and returns the correct output type.

    This test should trigger both column (variable) and row (hierarchy) vectorization.

    Setting: transformer has tags
        "univariate-only" = True
        "input_data_type" = "Series"
        "output_data_type" = "Series"
        "fit_is_empty" = True
        "X_inner_type" supports "Series" but not "Panel" and not "Hierarchical

    X input to fit/transform has Hierarchical scitype
    X output from fit/transform should be Hierarchical
    """
    cls = _DummyTwo
    est = FitInTransform(cls.create_test_instance())
    assert "Series" in inner_X_scitypes(est)
    assert "Panel" not in inner_X_scitypes(est)
    assert "Hierarchical" not in inner_X_scitypes(est)
    assert est.get_tag("fit_is_empty")
    assert est.get_tag("input_data_type") == "Series"
    assert est.get_tag("output_data_type") == "Series"
    assert est.get_tag("univariate-only")
    scenario = TransformerFitTransformHierarchicalMultivariate()
    Xt = scenario.run(est, method_sequence=["fit", "transform"])
    valid, _, _ = check_is_scitype(Xt, scitype="Hierarchical", return_metadata=True)
    assert valid, "fit.transform does not return a Hierarchical when given Hierarchical"
    # length of Xt should be number of hierarchy levels times number of time points
    assert len(Xt) == len(scenario.args["fit"]["X"])
    assert len(Xt.columns) == len(scenario.args["fit"]["X"].columns)


class _DummyThree(BaseTransformer):
    _tags = {
        "input_data_type": "Series",
        "output_data_type": "Series",
        "X_inner_type": "np.ndarray",
        "fit_is_empty": True,
    }

    def _transform(self, X, y=None):
        return X


def test_series_in_series_out_supported_fit_in_transform():
    """Test that fit/transform runs and returns the correct output type.

    Setting: transformer has tags
        "input_data_type" = "Series"
        "output_data_type" = "Series"
        "fit_is_empty" = True
        "X_inner_type" supports "Series"

    X input to fit/transform has Series scitype
    X output from fit/transform should be Series
    """
    cls = _DummyThree
    est = cls.create_test_instance()
    assert "Series" in inner_X_scitypes(est)
    assert est.get_class_tag("fit_is_empty")
    assert est.get_class_tag("input_data_type") == "Series"
    assert est.get_class_tag("output_data_type") == "Series"
    scenario = TransformerFitTransformSeriesUnivariate()
    Xt = scenario.run(est, method_sequence=["fit", "transform"])
    valid, _, _ = check_is_scitype(Xt, scitype="Series", return_metadata=True)
    assert valid, "fit.transform does not return a Series when given a Series"


def test_hierarchical_in_hierarchical_out_not_supported_but_series_fit_in_transform():
    """Test that fit/transform runs and returns the correct output type.

    Setting: transformer has tags
        "input_data_type" = "Series"
        "output_data_type" = "Series"
        "fit_is_empty" = True
        "X_inner_type" supports "Series" but not "Panel" and not "Hierarchical"

    X input to fit/transform has Hierarchical scitype
    X output from fit/transform should be Hierarchical
    """
    cls = _DummyThree
    est = cls.create_test_instance()
    assert "Series" in inner_X_scitypes(est)
    assert "Panel" not in inner_X_scitypes(est)
    assert "Hierarchical" not in inner_X_scitypes(est)
    assert est.get_tag("fit_is_empty")
    assert est.get_tag("input_data_type") == "Series"
    assert est.get_tag("output_data_type") == "Series"
    scenario = TransformerFitTransformHierarchicalUnivariate()
    Xt = scenario.run(est, method_sequence=["fit", "transform"])
    valid, _, _ = check_is_scitype(Xt, scitype="Hierarchical", return_metadata=True)
    assert valid, "fit.transform does not return a Hierarchical when given Hierarchical"
    # length of Xt should be number of hierarchy levels times number of time points
    assert len(Xt) == 2 * 4 * 12


class _DummyFour(BaseTransformer):
    _tags = {
        "input_data_type": "Series",
        "output_data_type": "Primitives",
        "X_inner_type": ["pd.DataFrame"],
        "y_inner_type": "None",
        "fit_is_empty": True,
    }

    def _transform(self, X, y=None):
        return np.array([0])


def test_series_in_primitives_out_supported_fit_in_transform():
    """Test that fit/transform runs and returns the correct output type.

    Setting: transformer has tags
        "input_data_type" = "Series"
        "output_data_type" = "Primitives"
        "fit_is_empty" = True
        "X_inner_type" supports "Series"

    X input to fit/transform has Series scitype
    X output from fit/transform should be Table
    """
    cls = _DummyFour
    est = cls.create_test_instance()
    assert "Series" in inner_X_scitypes(est)
    assert est.get_tag("fit_is_empty")
    assert est.get_tag("input_data_type") == "Series"
    assert est.get_tag("output_data_type") == "Primitives"
    scenario = TransformerFitTransformSeriesUnivariate()
    Xt = scenario.run(est, method_sequence=["fit", "transform"])
    valid, _, _ = check_is_scitype(Xt, scitype="Table", return_metadata=True)
    assert valid, "fit.transform does not return a Table when given a Series"
    # length of Xt should be one, for a single series passed
    assert len(Xt) == 1


def test_panel_in_primitives_out_not_supported_fit_in_transform():
    """Test that fit/transform runs and returns the correct output type.

    Setting: transformer has tags
        "input_data_type" = "Series"
        "output_data_type" = "Primitives"
        "fit_is_empty" = True
        "X_inner_type" does not support "Panel", but does supports "Series"

    X input to fit/transform has Panel scitype
    X output from fit/transform should be Table
    """
    cls = _DummyFour
    est = cls.create_test_instance()
    assert "Series" in inner_X_scitypes(est)
    assert "Panel" not in inner_X_scitypes(est)
    assert "Hierarchical" not in inner_X_scitypes(est)
    assert est.get_tag("fit_is_empty")
    assert est.get_tag("input_data_type") == "Series"
    assert est.get_tag("output_data_type") == "Primitives"
    scenario = TransformerFitTransformPanelUnivariate()
    Xt = scenario.run(est, method_sequence=["fit", "transform"])
    valid, _, _ = check_is_scitype(Xt, scitype="Table", return_metadata=True)
    assert valid, "fit.transform does not return a Table when given a Panel"
    # length of Xt should be seven = number of samples in the scenario
    assert len(Xt) == 7


def test_vectorize_reconstruct_correct_hierarchy():
    """Tests correct transform return index in hierarchical case for primitives output.

    Tests that the row index is as expected if rows are vectorized over,
    by a transform that returns Primitives.
    The row index of transform return should be identical to the input,
    with temporal index level removed

    Raises
    ------
    AssertionError if output index is not as expected.
    """
    from aeon.testing.utils.data_gen import _make_hierarchical

    # hierarchical data with 2 variables and 2 levels
    X = _make_hierarchical(n_columns=2)

    trafo = _DummyFour()

    # this produces a pandas DataFrame with more rows and columns
    # rows should correspond to different instances in X
    Xt = trafo.fit_transform(X)

    # check that Xt.index is the same as X.index with time level dropped and made unique
    assert (X.index.droplevel(-1).unique() == Xt.index).all()


class _DummyFive(BaseTransformer):
    _tags = {
        "input_data_type": "Series",
        "output_data_type": "Primitives",
        "X_inner_type": ["numpy3D"],
        "fit_is_empty": True,
    }

    def _transform(self, X, y=None):
        return np.array([0])


def test_series_in_primitives_out_not_supported_fit_in_transform():
    """Test that fit/transform runs and returns the correct output type.

    Setting: transformer has tags
        "input_data_type" = "Series"
        "output_data_type" = "Primitives"
        "fit_is_empty" = True
        "X_inner_type" supports "Panel" but does not support "Series"

    X input to fit/transform has Series scitype
    X output from fit/transform should be Table
    """
    cls = _DummyFive
    est = cls.create_test_instance()
    assert "Panel" in inner_X_scitypes(est)
    assert "Series" not in inner_X_scitypes(est)
    assert est.get_tag("fit_is_empty")
    assert est.get_tag("input_data_type") == "Series"
    assert est.get_tag("output_data_type") == "Primitives"
    scenario = TransformerFitTransformSeriesUnivariate()
    Xt = scenario.run(est, method_sequence=["fit", "transform"])
    valid, _, _ = check_is_scitype(Xt, scitype="Table", return_metadata=True)
    assert valid, "fit.transform does not return a Table when given a Series"
    # length of Xt should be one, for a single series passed
    assert len(Xt) == 1


class _DummySix(BaseTransformer):
    _tags = {
        "input_data_type": "Series",
        "output_data_type": "Primitives",
        "X_inner_type": ["numpy3D"],
        "fit_is_empty": False,
        "requires_y": True,
    }

    def _transform(self, X, y=None):
        return np.zeros(len(X))


def test_panel_in_primitives_out_supported_with_y_in_fit_but_not_transform():
    """Test that fit/transform runs and returns the correct output type.

    Setting: transformer has tags
        "input_data_type" = "Series"
        "output_data_type" = "Primitives"
        "fit_is_empty" = False
        "requires_y" = True
        "X_inner_type" supports "Panel"

    X input to fit/transform has Panel scitype
    X output from fit/transform should be Table
    """
    cls = _DummySix
    est = cls.create_test_instance()
    assert "Panel" in inner_X_scitypes(est)
    assert not est.get_tag("fit_is_empty")
    assert est.get_tag("requires_y")
    assert est.get_tag("input_data_type") == "Series"
    assert est.get_tag("output_data_type") == "Primitives"
    scenario = TransformerFitTransformPanelUnivariateWithClassYOnlyFit()
    Xt = scenario.run(est, method_sequence=["fit", "transform"])
    valid, _, _ = check_is_scitype(Xt, scitype="Table", return_metadata=True)
    assert valid, "fit.transform does not return a Table when given a Panel"
    # length of Xt should be seven = number of samples in the scenario
    assert len(Xt) == 7


def test_vectorization_multivariate_no_row_vectorization():
    """Test that multivariate vectorization of univariate transformers works.

    This test should trigger column (variable) vectorization, but not row vectorization.

    Setting: transformer has tags
        "univariate-only" = True
        "input_data_type" = "Series"
        "output_data_type" = "Series"
        "fit_is_empty" = False
        "X_inner_type" supports "Series"

    X input to fit/transform has Series scitype, is multivariate
    X output from fit/transform should be Series and multivariate
    """
    cls = _DummyTwo
    est = cls.create_test_instance()
    assert "Series" in inner_X_scitypes(est)
    assert not est.get_tag("fit_is_empty")
    assert est.get_tag("input_data_type") == "Series"
    assert est.get_tag("output_data_type") == "Series"
    assert est.get_tag("univariate-only")
    scenario = TransformerFitTransformSeriesMultivariate()
    Xt = scenario.run(est, method_sequence=["fit", "transform"])
    valid, _, _ = check_is_scitype(Xt, scitype="Series", return_metadata=True)
    assert valid, "fit.transform does not return a Series when given a Series"
    # length of Xt should be number of hierarchy levels times number of time points
    assert len(Xt) == len(scenario.args["fit"]["X"])
    assert len(Xt.columns) == len(scenario.args["fit"]["X"].columns)


def test_vectorize_reconstruct_unique_columns():
    """Tests that vectorization on multivariate output yields unique columns.

    Also test that the column names are as expected:
    <variable>__<transformed> if multiple transformed variables per variable are present
    <variable> if one variable is transformed to one output

    Raises
    ------
    AssertionError if output columns are not as expected.
    """
    from aeon.transformations.detrend import Detrender
    from aeon.transformations.theta import ThetaLinesTransformer

    X = pd.DataFrame({"a": [1, 2], "b": [3, 4], "c": [5, 6]})
    X_mi = get_examples("pd_multiindex_hier")[0]
    t = ThetaLinesTransformer()
    X_t_cols = t.fit_transform(X).columns
    assert set(X_t_cols) == {"a__0", "a__2", "b__0", "b__2", "c__0", "c__2"}
    X_mi_cols = t.fit_transform(X_mi)
<<<<<<< HEAD
    assert set(X_mi_cols) == set(["var_0__0", "var_0__2", "var_1__0", "var_1__2"])
=======
    assert set(X_mi_cols) == {"var_0__0", "var_0__2", "var_1__0", "var_1__2"}
>>>>>>> 10b1dddc
    X = make_series(n_columns=2, n_timepoints=15)
    t = Detrender.create_test_instance()
    Xt = t.fit_transform(X)
    assert set(Xt.columns) == {0, 1}


def test_numpy_format_outputs():
    """Test that all numpy formats return the same output when converted."""
    X = np.random.random(size=(2, 1, 8))
    bc = BoxCoxTransformer()

    u1d = bc.fit_transform(X[0][0])
    # 2d numpy arrays are (length, channels) while 3d numpy arrays are
    # (cases, channels, length)
    u2d = bc.fit_transform(X[0].transpose()).transpose()
    u3d = bc.fit_transform(X)

    assert_array_equal(u1d, u2d[0])
    assert_array_equal(u1d, u3d[0][0])

    X = np.random.random(size=(2, 2, 8))

    m2d = bc.fit_transform(X[0].transpose()).transpose()
    m3d = bc.fit_transform(X)

    assert_array_equal(m2d, m3d[0])<|MERGE_RESOLUTION|>--- conflicted
+++ resolved
@@ -17,12 +17,8 @@
 import pandas as pd
 from numpy.testing import assert_array_equal
 
-<<<<<<< HEAD
 from aeon.datatypes import check_is_scitype, mtype_to_scitype
 from aeon.testing.get_test_examples import get_examples
-=======
-from aeon.datatypes import check_is_scitype, get_examples, mtype_to_scitype
->>>>>>> 10b1dddc
 from aeon.testing.utils.data_gen import make_series
 from aeon.testing.utils.scenarios_transformers import (
     TransformerFitTransformHierarchicalMultivariate,
@@ -593,11 +589,7 @@
     X_t_cols = t.fit_transform(X).columns
     assert set(X_t_cols) == {"a__0", "a__2", "b__0", "b__2", "c__0", "c__2"}
     X_mi_cols = t.fit_transform(X_mi)
-<<<<<<< HEAD
-    assert set(X_mi_cols) == set(["var_0__0", "var_0__2", "var_1__0", "var_1__2"])
-=======
     assert set(X_mi_cols) == {"var_0__0", "var_0__2", "var_1__0", "var_1__2"}
->>>>>>> 10b1dddc
     X = make_series(n_columns=2, n_timepoints=15)
     t = Detrender.create_test_instance()
     Xt = t.fit_transform(X)
