{
  "projectName": "aeon",
  "projectOwner": "aeon-toolkit",
  "repoType": "github",
  "repoHost": "https://github.com",
  "commitConvention": "none",
  "files": [
    "CONTRIBUTORS.md"
  ],
  "imageSize": 80,
  "contributorsPerLine": 8,
  "contributorsSortAlphabetically": true,
  "linkToUsage": true,
  "badgeTemplate": "[![All Contributors](https://img.shields.io/badge/all_contributors-<%= contributors.length %>-orange.svg)](#contributors)",
  "contributors": [
    {
      "login": "fkiraly",
      "name": "Franz Kiraly",
      "avatar_url": "https://avatars1.githubusercontent.com/u/7985502?v=4",
      "profile": "https://github.com/fkiraly",
      "contributions": [
        "bug",
        "business",
        "code",
        "doc",
        "design",
        "eventOrganizing",
        "example",
        "financial",
        "fundingFinding",
        "ideas",
        "maintenance",
        "mentoring",
        "projectManagement",
        "question",
        "review",
        "talk",
        "test",
        "tutorial",
        "video"
      ]
    },
    {
      "login": "sajaysurya",
      "name": "Sajaysurya Ganesh",
      "avatar_url": "https://avatars2.githubusercontent.com/u/25329624?v=4",
      "profile": "https://sajay.online",
      "contributions": [
        "code",
        "doc",
        "design",
        "example",
        "ideas",
        "test",
        "tutorial"
      ]
    },
    {
      "login": "Tomiiwa",
      "name": "Ireoluwatomiwa",
      "avatar_url": "https://avatars.githubusercontent.com/u/61966277?v=4",
      "profile": "https://www.linkedin.com/in/ireoluwatomiwa-sanusi/",
      "contributions": [
        "doc"
      ]
    },
    {
      "login": "TonyBagnall",
      "name": "Tony Bagnall",
      "avatar_url": "https://avatars1.githubusercontent.com/u/9594042?v=4",
      "profile": "http://www.timeseriesclassification.com",
      "contributions": [
        "code",
        "business",
        "doc",
        "design",
        "eventOrganizing",
        "fundingFinding",
        "ideas",
        "projectManagement",
        "question",
        "review",
        "talk",
        "data"
      ]
    },
    {
      "login": "jasonlines",
      "name": "Jason Lines",
      "avatar_url": "https://avatars1.githubusercontent.com/u/38794632?v=4",
      "profile": "http://www.timeseriesclassification.com",
      "contributions": [
        "code",
        "business",
        "doc",
        "design",
        "eventOrganizing",
        "fundingFinding",
        "ideas",
        "projectManagement",
        "question",
        "review",
        "talk",
        "example"
      ]
    },
    {
      "login": "mloning",
      "name": "Markus Löning",
      "avatar_url": "https://avatars3.githubusercontent.com/u/21020482?v=4",
      "profile": "https://github.com/mloning",
      "contributions": [
        "code",
        "test",
        "maintenance",
        "platform",
        "review",
        "infra",
        "example",
        "bug",
        "tutorial",
        "business",
        "doc",
        "design",
        "eventOrganizing",
        "fundingFinding",
        "ideas",
        "projectManagement",
        "question",
        "talk",
        "mentoring",
        "video"
      ]
    },
    {
      "login": "goastler",
      "name": "George Oastler",
      "avatar_url": "https://avatars0.githubusercontent.com/u/7059456?v=4",
      "profile": "https://github.com/goastler",
      "contributions": [
        "code",
        "test",
        "platform",
        "example",
        "doc"
      ]
    },
    {
      "login": "ViktorKaz",
      "name": "ViktorKaz",
      "avatar_url": "https://avatars0.githubusercontent.com/u/33499138?v=4",
      "profile": "https://github.com/ViktorKaz",
      "contributions": [
        "code",
        "doc",
        "design"
      ]
    },
    {
      "login": "MatthewMiddlehurst",
      "name": "Matthew Middlehurst",
      "avatar_url": "https://avatars0.githubusercontent.com/u/25731235?v=4",
      "profile": "https://github.com/MatthewMiddlehurst",
      "contributions": [
        "bug",
        "code",
        "data",
        "doc",
        "design",
        "example",
        "infra",
        "maintenance",
        "test",
        "tutorial",
        "review"
      ]
    },
    {
      "login": "miraep8",
      "name": "Mirae Parker",
      "avatar_url": "https://avatars.githubusercontent.com/u/10511777?s=400&u=10a774fd4be767fa3b23a82a98bbfe102c17f0f3&v=4",
      "profile": "https://github.com/miraep8",
      "contributions": [
        "code",
        "test"
      ]
    },
    {
      "login": "jesellier",
      "name": "jesellier",
      "avatar_url": "https://avatars0.githubusercontent.com/u/51952076?v=4",
      "profile": "https://github.com/jesellier",
      "contributions": [
        "code"
      ]
    },
    {
      "login": "James-Large",
      "name": "James Large",
      "avatar_url": "https://avatars0.githubusercontent.com/u/44509982?v=4",
      "profile": "http://www.timeseriesclassification.com/",
      "contributions": [
        "code",
        "doc",
        "test",
        "infra",
        "maintenance"
      ]
    },
    {
      "login": "achieveordie",
      "name": "Sagar Mishra",
      "avatar_url": "https://avatars.githubusercontent.com/u/54197164?v=4",
      "profile": "https://github.com/achieveordie",
      "contributions": [
        "test"
      ]
    },
    {
      "login": "simone-pignotti",
      "name": "simone-pignotti",
      "avatar_url": "https://avatars1.githubusercontent.com/u/44410066?v=4",
      "profile": "https://github.com/simone-pignotti",
      "contributions": [
        "code",
        "bug"
      ]
    },
    {
      "login": "ClaudiaSanches",
      "name": "ClaudiaSanches",
      "avatar_url": "https://avatars3.githubusercontent.com/u/28742178?v=4",
      "profile": "https://github.com/ClaudiaSanches",
      "contributions": [
        "code",
        "test"
      ]
    },
    {
      "login": "aa25desh",
      "name": "aa25desh",
      "avatar_url": "https://avatars1.githubusercontent.com/u/29518290?v=4",
      "profile": "https://github.com/aa25desh",
      "contributions": [
        "code",
        "bug"
      ]
    },
    {
      "login": "matteogales",
      "name": "matteogales",
      "avatar_url": "https://avatars0.githubusercontent.com/u/9269326?v=4",
      "profile": "https://github.com/matteogales",
      "contributions": [
        "code",
        "design",
        "ideas"
      ]
    },
    {
      "login": "prockenschaub",
      "name": "Patrick Rockenschaub",
      "avatar_url": "https://avatars0.githubusercontent.com/u/15381732?v=4",
      "profile": "https://github.com/prockenschaub",
      "contributions": [
        "code",
        "design",
        "ideas",
        "test"
      ]
    },
    {
      "login": "dasgupsa",
      "name": "Saurabh Dasgupta",
      "avatar_url": "https://avatars2.githubusercontent.com/u/10398956?v=4",
      "profile": "https://github.com/dasgupsa",
      "contributions": [
        "code"
      ]
    },
    {
      "login": "angus924",
      "name": "Angus Dempster",
      "avatar_url": "https://avatars0.githubusercontent.com/u/55837131?v=4",
      "profile": "https://github.com/angus924",
      "contributions": [
        "code",
        "test",
        "tutorial"
      ]
    },
    {
      "login": "lnthach",
      "name": "Thach Le Nguyen",
      "avatar_url": "https://avatars0.githubusercontent.com/u/7788363?v=4",
      "profile": "https://github.com/lnthach",
      "contributions": [
        "code",
        "test"
      ]
    },
    {
      "login": "Ayushmaanseth",
      "name": "Ayushmaan Seth",
      "avatar_url": "https://avatars1.githubusercontent.com/u/29939762?v=4",
      "profile": "https://www.linkedin.com/in/ayushmaan-seth-4a96364a/",
      "contributions": [
        "code",
        "review",
        "test",
        "doc",
        "eventOrganizing",
        "tutorial"
      ]
    },
    {
      "login": "ninfueng",
      "name": "Ninnart Fuengfusin",
      "avatar_url": "https://avatars2.githubusercontent.com/u/28499769?v=4",
      "profile": "https://github.com/ninfueng",
      "contributions": [
        "code"
      ]
    },
    {
      "login": "big-o",
      "name": "big-o",
      "avatar_url": "https://avatars1.githubusercontent.com/u/1134151?v=4",
      "profile": "https://github.com/big-o",
      "contributions": [
        "code",
        "test",
        "design",
        "ideas",
        "review",
        "tutorial",
        "mentoring"
      ]
    },
    {
      "login": "Kludex",
      "name": "Marcelo Trylesinski",
      "avatar_url": "https://avatars3.githubusercontent.com/u/7353520?v=4",
      "profile": "http://marcelotryle.com",
      "contributions": [
        "doc"
      ]
    },
    {
      "login": "oleskiewicz",
      "name": "oleskiewicz",
      "avatar_url": "https://avatars1.githubusercontent.com/u/5682158?v=4",
      "profile": "https://github.com/oleskiewicz",
      "contributions": [
        "code",
        "doc",
        "test"
      ]
    },
    {
      "login": "dguijo",
      "name": "David Guijo-Rubio",
      "avatar_url": "https://avatars1.githubusercontent.com/u/47889499?v=4",
      "profile": "https://dguijo.com",
      "contributions": [
        "code",
        "ideas"
      ]
    },
    {
      "login": "HYang1996",
      "name": "HYang1996",
      "avatar_url": "https://avatars0.githubusercontent.com/u/44179303?v=4",
      "profile": "https://github.com/HYang1996",
      "contributions": [
        "code",
        "test",
        "doc",
        "tutorial"
      ]
    },
    {
      "login": "Mo-Saif",
      "name": "Mohammed Saif Kazamel",
      "avatar_url": "https://avatars0.githubusercontent.com/u/27867617?v=4",
      "profile": "https://mo-saif.github.io/",
      "contributions": [
        "bug"
      ]
    },
    {
      "login": "abandus",
      "name": "abandus",
      "avatar_url": "https://avatars2.githubusercontent.com/u/46486474?v=4",
      "profile": "https://github.com/abandus",
      "contributions": [
        "ideas",
        "code"
      ]
    },
    {
      "login": "Pangoraw",
      "name": "Paul",
      "avatar_url": "https://avatars1.githubusercontent.com/u/9824244?v=4",
      "profile": "https://ber.gp",
      "contributions": [
        "doc"
      ]
    },
    {
      "login": "vedazeren",
      "name": "vedazeren",
      "avatar_url": "https://avatars3.githubusercontent.com/u/63582874?v=4",
      "profile": "https://github.com/vedazeren",
      "contributions": [
        "code",
        "test"
      ]
    },
    {
      "login": "hiqbal2",
      "name": "hiqbal2",
      "avatar_url": "https://avatars3.githubusercontent.com/u/10302415?v=4",
      "profile": "https://github.com/hiqbal2",
      "contributions": [
        "doc"
      ]
    },
    {
      "login": "btrtts",
      "name": "btrtts",
      "avatar_url": "https://avatars3.githubusercontent.com/u/66252156?v=4",
      "profile": "https://github.com/btrtts",
      "contributions": [
        "doc"
      ]
    },
    {
      "login": "marielledado",
      "name": "Marielle",
      "avatar_url": "https://avatars2.githubusercontent.com/u/13499809?v=4",
      "profile": "https://twitter.com/marielli",
      "contributions": [
        "doc",
        "code",
        "ideas"
      ]
    },
    {
      "login": "Cheukting",
      "name": "Cheuk Ting Ho",
      "avatar_url": "https://avatars1.githubusercontent.com/u/28761465?v=4",
      "profile": "http://cheuk.dev",
      "contributions": [
        "code"
      ]
    },
    {
      "login": "sophijka",
      "name": "sophijka",
      "avatar_url": "https://avatars2.githubusercontent.com/u/47450591?v=4",
      "profile": "https://github.com/sophijka",
      "contributions": [
        "doc",
        "maintenance"
      ]
    },
    {
      "login": "Quaterion",
      "name": "Quaterion",
      "avatar_url": "https://avatars2.githubusercontent.com/u/23200273?v=4",
      "profile": "https://github.com/Quaterion",
      "contributions": [
        "bug"
      ]
    },
    {
      "login": "ABostrom",
      "name": "Aaron Bostrom",
      "avatar_url": "https://avatars0.githubusercontent.com/u/9571933?v=4",
      "profile": "https://github.com/ABostrom",
      "contributions": [
        "code",
        "doc",
        "test",
        "mentoring"
      ]
    },
    {
      "login": "BandaSaiTejaReddy",
      "name": "BANDASAITEJAREDDY",
      "avatar_url": "https://avatars0.githubusercontent.com/u/31387911?v=4",
      "profile": "https://github.com/BandaSaiTejaReddy",
      "contributions": [
        "code",
        "doc"
      ]
    },
    {
      "login": "lynnssi",
      "name": "Alexandra Amidon",
      "avatar_url": "https://avatars2.githubusercontent.com/u/17050655?v=4",
      "profile": "https://medium.com/@alexandra.amidon",
      "contributions": [
        "blog",
        "doc",
        "ideas"
      ]
    },
    {
      "login": "chizzi25",
      "name": "chizzi25",
      "avatar_url": "https://avatars3.githubusercontent.com/u/67911243?v=4",
      "profile": "https://github.com/chizzi25",
      "contributions": [
        "blog"
      ]
    },
    {
      "login": "Piyush1729",
      "name": "Piyush Gade",
      "avatar_url": "https://avatars2.githubusercontent.com/u/64950012?v=4",
      "profile": "https://github.com/Piyush1729",
      "contributions": [
        "code",
        "review"
      ]
    },
    {
      "login": "sri1419",
      "name": "sri1419",
      "avatar_url": "https://avatars2.githubusercontent.com/u/65078278?v=4",
      "profile": "https://github.com/sri1419",
      "contributions": [
        "code"
      ]
    },
    {
      "login": "patrickzib",
      "name": "Patrick Schäfer",
      "avatar_url": "https://avatars0.githubusercontent.com/u/7783034?v=4",
      "profile": "http://www2.informatik.hu-berlin.de/~schaefpa/",
      "contributions": [
        "code",
        "tutorial"
      ]
    },
    {
      "login": "ermshaua",
      "name": "Arik Ermshaus",
      "avatar_url": "https://avatars.githubusercontent.com/u/23294512?v=4",
      "profile": "https://github.com/ermshaua/",
      "contributions": [
        "code"
      ]
    },
    {
      "login": "akanz1",
      "name": "Andreas Kanz",
      "avatar_url": "https://avatars3.githubusercontent.com/u/51492342?v=4",
      "profile": "https://github.com/akanz1",
      "contributions": [
        "tutorial"
      ]
    },
    {
      "login": "brettkoonce",
      "name": "brett koonce",
      "avatar_url": "https://avatars2.githubusercontent.com/u/11281814?v=4",
      "profile": "https://github.com/brettkoonce",
      "contributions": [
        "doc"
      ]
    },
    {
      "login": "alwinw",
      "name": "Alwin",
      "avatar_url": "https://avatars3.githubusercontent.com/u/16846521?v=4",
      "profile": "https://github.com/alwinw",
      "contributions": [
        "doc",
        "code",
        "maintenance"
      ]
    },
    {
      "login": "kkoziara",
      "name": "kkoziara",
      "avatar_url": "https://avatars1.githubusercontent.com/u/4346849?v=4",
      "profile": "https://github.com/kkoziara",
      "contributions": [
        "code",
        "bug"
      ]
    },
    {
      "login": "evanmiller29",
      "name": "Evan Miller",
      "avatar_url": "https://avatars2.githubusercontent.com/u/8062590?v=4",
      "profile": "https://github.com/evanmiller29",
      "contributions": [
        "tutorial"
      ]
    },
    {
      "login": "krumeto",
      "name": "Krum Arnaudov",
      "avatar_url": "https://avatars3.githubusercontent.com/u/11272436?v=4",
      "profile": "https://github.com/krumeto",
      "contributions": [
        "bug",
        "code"
      ]
    },
    {
      "login": "martinagvilas",
      "name": "Martina G. Vilas",
      "avatar_url": "https://avatars2.githubusercontent.com/u/37339384?v=4",
      "profile": "https://github.com/martinagvilas",
      "contributions": [
        "review",
        "ideas"
      ]
    },
    {
      "login": "Emiliathewolf",
      "name": "Emilia Rose",
      "avatar_url": "https://avatars2.githubusercontent.com/u/22026218?v=4",
      "profile": "https://github.com/Emiliathewolf",
      "contributions": [
        "code",
        "test"
      ]
    },
    {
      "login": "AidenRushbrooke",
      "name": "AidenRushbrooke",
      "avatar_url": "https://avatars0.githubusercontent.com/u/72034940?v=4",
      "profile": "https://github.com/AidenRushbrooke",
      "contributions": [
        "code",
        "test"
      ]
    },
    {
      "login": "whackteachers",
      "name": "Jason Pong",
      "avatar_url": "https://avatars0.githubusercontent.com/u/33785383?v=4",
      "profile": "https://github.com/whackteachers",
      "contributions": [
        "code",
        "test"
      ]
    },
    {
      "login": "magittan",
      "name": "William Zheng",
      "avatar_url": "https://avatars0.githubusercontent.com/u/14024202?v=4",
      "profile": "https://github.com/magittan",
      "contributions": [
        "code",
        "test"
      ]
    },
    {
      "login": "huayicodes",
      "name": "Huayi Wei",
      "avatar_url": "https://avatars3.githubusercontent.com/u/22870735?v=4",
      "profile": "https://www.linkedin.com/in/huayiwei/",
      "contributions": [
        "tutorial"
      ]
    },
    {
      "login": "Multivin12",
      "name": "Multivin12",
      "avatar_url": "https://avatars3.githubusercontent.com/u/36476633?v=4",
      "profile": "https://github.com/Multivin12",
      "contributions": [
        "code",
        "test"
      ]
    },
    {
      "login": "davidbp",
      "name": "David Buchaca Prats",
      "avatar_url": "https://avatars3.githubusercontent.com/u/4223580?v=4",
      "profile": "https://github.com/davidbp",
      "contributions": [
        "code"
      ]
    },
    {
      "login": "SebasKoel",
      "name": "Sebastiaan Koel",
      "avatar_url": "https://avatars3.githubusercontent.com/u/66252156?v=4",
      "profile": "https://github.com/SebasKoel",
      "contributions": [
        "code",
        "doc"
      ]
    },
    {
      "login": "MarcoGorelli",
      "name": "Marco Gorelli",
      "avatar_url": "https://avatars2.githubusercontent.com/u/33491632?v=4",
      "profile": "https://github.com/MarcoGorelli",
      "contributions": [
        "infra"
      ]
    },
    {
      "login": "DmitriyValetov",
      "name": "Dmitriy Valetov",
      "avatar_url": "https://avatars0.githubusercontent.com/u/27976850?v=4",
      "profile": "https://github.com/DmitriyValetov",
      "contributions": [
        "code",
        "tutorial"
      ]
    },
    {
      "login": "vollmersj",
      "name": "vollmersj",
      "avatar_url": "https://avatars2.githubusercontent.com/u/12613127?v=4",
      "profile": "https://github.com/vollmersj",
      "contributions": [
        "doc"
      ]
    },
    {
      "login": "MichalChromcak",
      "name": "Michal Chromcak",
      "avatar_url": "https://avatars1.githubusercontent.com/u/12393430?v=4",
      "profile": "https://github.com/MichalChromcak",
      "contributions": [
        "code",
        "doc",
        "test",
        "tutorial"
      ]
    },
    {
      "login": "bmurdata",
      "name": "Brian Murphy",
      "avatar_url": "https://avatars2.githubusercontent.com/u/32182553?v=4",
      "profile": "https://bmurphyportfolio.netlify.com/",
      "contributions": [
        "doc"
      ]
    },
    {
      "login": "raishubham1",
      "name": "raishubham1",
      "avatar_url": "https://avatars3.githubusercontent.com/u/29356417?v=4",
      "profile": "https://github.com/raishubham1",
      "contributions": [
        "doc"
      ]
    },
    {
      "login": "ngupta23",
      "name": "Nikhil Gupta",
      "avatar_url": "https://avatars0.githubusercontent.com/u/33585645?v=4",
      "profile": "https://github.com/ngupta23",
      "contributions": [
        "code",
        "bug",
        "doc"
      ]
    },
    {
      "login": "aiwalter",
      "name": "Martin Walter",
      "avatar_url": "https://avatars0.githubusercontent.com/u/29627036?v=4",
      "profile": "https://www.linkedin.com/in/martin-walter-1a33b3114/",
      "contributions": [
        "code",
        "bug",
        "projectManagement",
        "fundingFinding",
        "mentoring",
        "ideas",
        "design",
        "review",
        "doc",
        "talk"
      ]
    },
    {
      "login": "afzal442",
      "name": "Afzal Ansari",
      "avatar_url": "https://avatars0.githubusercontent.com/u/11625672?v=4",
      "profile": "https://github.com/afzal442",
      "contributions": [
        "code",
        "doc"
      ]
    },
    {
      "login": "gracewgao",
      "name": "Grace Gao",
      "avatar_url": "https://avatars0.githubusercontent.com/u/38268331?v=4",
      "profile": "https://www.linkedin.com/in/gracewgao/",
      "contributions": [
        "code",
        "bug"
      ]
    },
    {
      "login": "utsavcoding",
      "name": "Utsav Kumar Tiwari",
      "avatar_url": "https://avatars3.githubusercontent.com/u/55446385?v=4",
      "profile": "https://github.com/utsavcoding",
      "contributions": [
        "code",
        "doc"
      ]
    },
    {
      "login": "tch",
      "name": "Tomasz Chodakowski",
      "avatar_url": "https://avatars3.githubusercontent.com/u/184076?v=4",
      "profile": "https://github.com/tch",
      "contributions": [
        "code",
        "doc",
        "bug"
      ]
    },
    {
      "login": "koralturkk",
      "name": "Kutay Koralturk",
      "avatar_url": "https://avatars2.githubusercontent.com/u/18037789?s=460&v=4",
      "profile": "https://github.com/koralturkk",
      "contributions": [
        "code",
        "bug"
      ]
    },
    {
      "login": "vnmabus",
      "name": "Carlos Ramos Carreño",
      "avatar_url": "https://avatars1.githubusercontent.com/u/2364173?v=4",
      "profile": "https://github.com/vnmabus",
      "contributions": [
        "doc"
      ]
    },
    {
      "login": "lpantano",
      "name": "Lorena Pantano",
      "avatar_url": "https://avatars2.githubusercontent.com/u/1621788?v=4",
      "profile": "http://lpantano.github.io/",
      "contributions": [
        "ideas"
      ]
    },
    {
      "login": "KirstieJane",
      "name": "Kirstie Whitaker",
      "avatar_url": "https://avatars1.githubusercontent.com/u/3626306?v=4",
      "profile": "https://whitakerlab.github.io/",
      "contributions": [
        "ideas",
        "fundingFinding"
      ]
    },
    {
      "login": "juanitorduz",
      "name": "Juan Orduz",
      "avatar_url": "https://avatars1.githubusercontent.com/u/22996444?v=4",
      "profile": "https://juanitorduz.github.io/",
      "contributions": [
        "tutorial",
        "doc"
      ]
    },
    {
      "login": "dhirschfeld",
      "name": "Dave Hirschfeld",
      "avatar_url": "https://avatars1.githubusercontent.com/u/881019?v=4",
      "profile": "https://dhirschfeld.github.io/",
      "contributions": [
        "infra"
      ]
    },
    {
      "login": "xuyxu",
      "name": "Yi-Xuan Xu",
      "avatar_url": "https://avatars2.githubusercontent.com/u/22359569?v=4",
      "profile": "https://github.com/xuyxu",
      "contributions": [
        "code",
        "test",
        "maintenance",
        "doc"
      ]
    },
    {
      "login": "vincent-nich12",
      "name": "vincent-nich12",
      "avatar_url": "https://avatars3.githubusercontent.com/u/36476633?v=4",
      "profile": "https://github.com/vincent-nich12",
      "contributions": [
        "code"
      ]
    },
    {
      "login": "hamzahiqb",
      "name": "hamzahiqb",
      "avatar_url": "https://avatars3.githubusercontent.com/u/10302415?v=4",
      "profile": "https://github.com/hamzahiqb",
      "contributions": [
        "infra"
      ]
    },
    {
      "login": "Hephaest",
      "name": "Miao Cai",
      "avatar_url": "https://avatars2.githubusercontent.com/u/37981444?v=4",
      "profile": "https://github.com/Hephaest",
      "contributions": [
        "bug",
        "code"
      ]
    },
    {
      "login": "RNKuhns",
      "name": "Ryan Kuhns",
      "avatar_url": "https://avatars0.githubusercontent.com/u/26907244?v=4",
      "profile": "https://github.com/rnkuhns",
      "contributions": [
        "code",
        "doc",
        "tutorial",
        "example",
        "ideas",
        "review",
        "test"
      ]
    },
    {
      "login": "pabworks",
      "name": "pabworks",
      "avatar_url": "https://avatars.githubusercontent.com/u/32725127?v=4",
      "profile": "https://github.com/pabworks",
      "contributions": [
        "code",
        "test"
      ]
    },
    {
      "login": "ayan-biswas0412",
      "name": "AYAN BISWAS",
      "avatar_url": "https://avatars.githubusercontent.com/u/52851184?v=4",
      "profile": "https://github.com/ayan-biswas0412",
      "contributions": [
        "code"
      ]
    },
    {
      "login": "Lovkush-A",
      "name": "Lovkush",
      "avatar_url": "https://avatars.githubusercontent.com/u/25344832?v=4",
      "profile": "https://github.com/Lovkush-A",
      "contributions": [
        "code",
        "test",
        "ideas",
        "mentoring",
        "projectManagement"
      ]
    },
    {
      "login": "luiszugasti",
      "name": "Luis Zugasti",
      "avatar_url": "https://avatars.githubusercontent.com/u/11198457?s=460&u=0645b72683e491824aca16db9702f1d3eb990389&v=4",
      "profile": "https://github.com/luiszugasti",
      "contributions": [
        "doc"
      ]
    },
    {
      "login": "kanand77",
      "name": "Kavin Anand",
      "avatar_url": "https://avatars.githubusercontent.com/kanand77",
      "profile": "https://github.com/kanand77",
      "contributions": [
        "doc"
      ]
    },
    {
      "login": "dsherry",
      "name": "Dylan Sherry",
      "avatar_url": "https://avatars.githubusercontent.com/dsherry",
      "profile": "https://github.com/dsherry",
      "contributions": [
        "infra"
      ]
    },
    {
      "login": "kachayev",
      "name": "Oleksii Kachaiev",
      "avatar_url": "https://avatars.githubusercontent.com/u/485647?v=4",
      "profile": "https://github.com/kachayev",
      "contributions": [
        "code",
        "test"
      ]
    },
    {
      "login": "Ifeanyi30",
      "name": "Ifeanyi30",
      "avatar_url": "https://avatars.githubusercontent.com/u/49926145?v=4",
      "profile": "https://github.com/Ifeanyi30",
      "contributions": [
        "code"
      ]
    },
    {
      "login": "jschemm",
      "name": "jschemm",
      "avatar_url": "https://avatars.githubusercontent.com/u/81151346?v=4",
      "profile": "https://github.com/jschemm",
      "contributions": [
        "code"
      ]
    },
    {
      "login": "aaronreidsmith",
      "name": "Aaron Smith",
      "avatar_url": "https://avatars.githubusercontent.com/u/21350310?v=4",
      "profile": "https://github.com/aaronreidsmith",
      "contributions": [
        "code"
      ]
    },
    {
      "login": "ltsaprounis",
      "name": "Leonidas Tsaprounis",
      "avatar_url": "https://avatars.githubusercontent.com/u/64217214?v=4",
      "profile": "https://github.com/ltsaprounis",
      "contributions": [
        "code",
        "bug",
        "mentoring",
        "review"
      ]
    },
    {
      "login": "chernika158",
      "name": "Galina Chernikova",
      "avatar_url": "https://avatars.githubusercontent.com/u/43787741?s=400&v=4",
      "profile": "https://github.com/chernika158",
      "contributions": [
        "code"
      ]
    },
    {
      "login": "GuzalBulatova",
      "name": "Guzal Bulatova",
      "avatar_url": "https://avatars.githubusercontent.com/GuzalBulatova",
      "profile": "https://github.com/GuzalBulatova",
      "contributions": [
        "bug",
        "code",
        "eventOrganizing",
        "mentoring",
        "projectManagement",
        "review",
        "test"
      ]
    },
    {
      "login": "satya-pattnaik",
      "name": "Satya Prakash Pattnaik",
      "avatar_url": "https://avatars.githubusercontent.com/u/22102468?v=4",
      "profile": "https://www.linkedin.com/in/satya-pattnaik-77a430144/",
      "contributions": [
        "doc"
      ]
    },
    {
      "login": "yashlamba",
      "name": "Yash Lamba",
      "avatar_url": "https://avatars.githubusercontent.com/u/44164398?v=4",
      "profile": "https://github.com/yashlamba",
      "contributions": [
        "code"
      ]
    },
    {
      "login": "ckastner",
      "name": "Christian Kastner",
      "avatar_url": "https://avatars.githubusercontent.com/u/15859947?v=4",
      "profile": "https://github.com/ckastner",
      "contributions": [
        "code",
        "bug"
      ]
    },
    {
      "login": "tombh",
      "name": "Thomas Buckley-Houston",
      "avatar_url": "https://avatars.githubusercontent.com/u/160835?s=80&v=4",
      "profile": "https://github.com/tombh",
      "contributions": [
        "bug"
      ]
    },
    {
      "login": "julramos",
      "name": "Juliana",
      "avatar_url": "https://avatars.githubusercontent.com/u/19613567?v=4",
      "profile": "https://www.linkedin.com/in/julianarn/",
      "contributions": [
        "code"
      ]
    },
    {
      "login": "SveaMeyer13",
      "name": "Svea Marie Meyer",
      "avatar_url": "https://avatars.githubusercontent.com/u/46671894?v=4",
      "profile": "https://github.com/SveaMeyer13",
      "contributions": [
        "doc",
        "code"
      ]
    },
    {
      "login": "Flix6x",
      "name": "Felix Claessen",
      "avatar_url": "https://avatars.githubusercontent.com/u/30658763?v=4",
      "profile": "https://github.com/flix6x",
      "contributions": [
        "code",
        "doc",
        "test",
        "bug"
      ]
    },
    {
      "login": "thayeylolu",
      "name": "Taiwo Owoseni",
      "avatar_url": "https://avatars.githubusercontent.com/u/13348874?v=4",
      "profile": "https://thayeylolu.github.io/portfolio/",
      "contributions": [
        "code"
      ]
    },
    {
      "login": "jambo6",
      "name": "James Morrill",
      "avatar_url": "https://avatars.githubusercontent.com/u/32545677?v=4",
      "profile": "https://github.com/jambo6",
      "contributions": [
        "code"
      ]
    },
    {
      "login": "Dbhasin1",
      "name": "Drishti Bhasin ",
      "avatar_url": "https://avatars.githubusercontent.com/u/56479884?v=4",
      "profile": "https://github.com/Dbhasin1",
      "contributions": [
        "code"
      ]
    },
    {
      "login": "Yard1",
      "name": "Antoni Baum",
      "avatar_url": "https://avatars.githubusercontent.com/u/10364161?v=4",
      "profile": "https://www.linkedin.com/in/yard1/",
      "contributions": [
        "code"
      ]
    },
    {
      "login": "ltoniazzi",
      "name": "Lorenzo Toniazzi",
      "avatar_url": "https://avatars.githubusercontent.com/u/61414566",
      "profile": "https://github.com/ltoniazzi",
      "contributions": [
        "code"
      ]
    },
    {
      "login": "freddyaboulton",
      "name": "Freddy A Boulton",
      "avatar_url": "https://avatars.githubusercontent.com/u/41651716?v=4",
      "profile": "https://github.com/freddyaboulton",
      "contributions": [
        "infra",
        "test"
      ]
    },
    {
      "login": "Riyabelle25",
      "name": "Riya Elizabeth John",
      "avatar_url": "https://avatars.githubusercontent.com/u/55790848?v=4",
      "profile": "https://github.com/Riyabelle25",
      "contributions": [
        "code",
        "test",
        "doc"
      ]
    },
    {
      "login": "chrisholder",
      "name": "chrisholder",
      "avatar_url": "https://avatars.githubusercontent.com/u/4674372?v=4",
      "profile": "https://github.com/chrisholder",
      "contributions": [
        "code",
        "test",
        "doc",
        "design",
        "example",
        "bug"
      ]
    },
    {
      "login": "moradabaz",
      "name": "Morad :)",
      "avatar_url": "https://avatars.githubusercontent.com/u/29915156?v=4",
      "profile": "https://moradisten.github.io/",
      "contributions": [
        "code",
        "test",
        "doc"
      ]
    },
    {
      "login": "bilal-196",
      "name": "Ahmed Bilal",
      "avatar_url": "https://avatars.githubusercontent.com/u/74570044?v=4",
      "profile": "https://github.com/bilal-196",
      "contributions": [
        "doc"
      ]
    },
    {
      "login": "victordremov",
      "name": "Viktor Dremov",
      "avatar_url": "https://avatars.githubusercontent.com/u/32140716",
      "profile": "https://github.com/victordremov",
      "contributions": [
        "code"
      ]
    },
    {
      "login": "corvusrabus",
      "name": "Corvin Paul",
      "avatar_url": "https://avatars.githubusercontent.com/u/5957191?v=4",
      "profile": "https://sites.google.com/view/corvinpaul/",
      "contributions": [
        "doc"
      ]
    },
    {
      "login": "xloem",
      "name": "patiently pending world peace",
      "avatar_url": "https://avatars.githubusercontent.com/u/279585?v=4",
      "profile": "https://github.com/xloem",
      "contributions": [
        "code"
      ]
    },
    {
      "login": "AreloTanoh",
      "name": "Arelo Tanoh",
      "avatar_url": "https://avatars.githubusercontent.com/AreloTanoh",
      "profile": "https://github.com/AreloTanoh",
      "contributions": [
        "doc"
      ]
    },
    {
      "login": "pul95",
      "name": "Pulkit Verma",
      "avatar_url": "https://avatars.githubusercontent.com/pul95",
      "profile": "https://github.com/pul95",
      "contributions": [
        "doc"
      ]
    },
    {
      "login": "IlyasMoutawwakil",
      "name": "Ilyas Moutawwakil",
      "avatar_url": "https://avatars.githubusercontent.com/IlyasMoutawwakil",
      "profile": "https://github.com/IlyasMoutawwakil",
      "contributions": [
        "code",
        "doc"
      ]
    },
    {
      "login": "mathco-wf",
      "name": "TheMathcompay Widget Factory Team",
      "avatar_url": "https://avatars.githubusercontent.com/mathco-wf",
      "profile": "https://github.com/mathco-wf",
      "contributions": [
        "doc"
      ]
    },
    {
      "login": "BINAYKUMAR943",
      "name": "Binay Kumar",
      "avatar_url": "https://avatars.githubusercontent.com/u/38756834?v=4",
      "profile": "https://github.com/BINAYKUMAR943",
      "contributions": [
        "code",
        "doc",
        "test"
      ]
    },
    {
      "login": "ronnie-llamado",
      "name": "Ronnie Llamado",
      "avatar_url": "https://avatars.githubusercontent.com/ronnie-llamado",
      "profile": "https://github.com/ronnie-llamado",
      "contributions": [
        "doc"
      ]
    },
    {
      "login": "bobbys-dev",
      "name": "bobbys",
      "avatar_url": "https://avatars.githubusercontent.com/bobbys-dev",
      "profile": "https://github.com/bobbys-dev",
      "contributions": [
        "code"
      ]
    },
    {
      "login": "yairbeer",
      "name": "Yair Beer",
      "avatar_url": "https://avatars.githubusercontent.com/yairbeer",
      "profile": "https://github.com/yairbeer",
      "contributions": [
        "code"
      ]
    },
    {
      "login": "boukepostma",
      "name": "Bouke Postma",
      "avatar_url": "https://avatars.githubusercontent.com/boukepostma",
      "profile": "https://github.com/boukepostma",
      "contributions": [
        "code",
        "bug",
        "ideas"
      ]
    },
    {
      "login": "Aparna-Sakshi",
      "name": "Aparna Sakshi",
      "avatar_url": "https://avatars.githubusercontent.com/u/44149689?v=4",
      "profile": "https://aparna-sakshi.github.io/",
      "contributions": [
        "code"
      ]
    },
    {
      "login": "eyalshafran",
      "name": "Eyal Shafran",
      "avatar_url": "https://avatars.githubusercontent.com/u/16999574?v=4",
      "profile": "https://github.com/eyalshafran",
      "contributions": [
        "code"
      ]
    },
    {
      "login": "tensorflow-as-tf",
      "name": "tensorflow-as-tf",
      "avatar_url": "https://avatars.githubusercontent.com/u/51345718?v=4",
      "profile": "https://github.com/tensorflow-as-tf",
      "contributions": [
        "code"
      ]
    },
    {
      "login": "justinshenk",
      "name": "Justin Shenk",
      "avatar_url": "https://avatars.githubusercontent.com/u/10270308?v=4",
      "profile": "https://www.justinshenk.com/",
      "contributions": [
        "doc"
      ]
    },
    {
      "login": "kejsitake",
      "name": "Kejsi Take",
      "avatar_url": "https://avatars.githubusercontent.com/u/23707808?v=4",
      "profile": "https://kejsitake.com/",
      "contributions": [
        "code"
      ]
    },
    {
      "login": "myprogrammerpersonality",
      "name": "Ali Yazdizadeh",
      "avatar_url": "https://avatars.githubusercontent.com/u/49058167?v=4",
      "profile": "https://github.com/myprogrammerpersonality",
      "contributions": [
        "doc"
      ]
    },
    {
      "login": "RavenRudi",
      "name": "RavenRudi",
      "avatar_url": "https://avatars.githubusercontent.com/u/46402968?v=4",
      "profile": "https://github.com/RavenRudi",
      "contributions": [
        "code"
      ]
    },
    {
      "login": "danbartl",
      "name": "danbartl",
      "avatar_url": "https://avatars.githubusercontent.com/u/19947407?v=4",
      "profile": "https://github.com/danbartl",
      "contributions": [
        "bug",
        "code",
        "review",
        "talk",
        "test",
        "tutorial",
        "video"
      ]
    },
    {
      "login": "xiaobenbenecho",
      "name": "xiaobenbenecho",
      "avatar_url": "https://avatars.githubusercontent.com/u/17461849?v=4",
      "profile": "https://github.com/xiaobenbenecho",
      "contributions": [
        "code"
      ]
    },
    {
      "login": "OliverMatthews",
      "name": "Oliver Matthews",
      "avatar_url": "https://avatars.githubusercontent.com/u/31141490?v=4",
      "profile": "https://github.com/olivermatthews",
      "contributions": [
        "code"
      ]
    },
    {
      "login": "Carlosbogo",
      "name": "Carlos Borrajo",
      "avatar_url": "https://avatars.githubusercontent.com/u/84228424?v=4",
      "profile": "https://github.com/Carlosbogo",
      "contributions": [
        "code",
        "doc"
      ]
    },
    {
      "login": "fstinner",
      "name": "Florian Stinner",
      "avatar_url": "https://avatars.githubusercontent.com/u/11679462?v=4",
      "profile": "https://github.com/fstinner",
      "contributions": [
        "code",
        "test"
      ]
    },
    {
      "login": "ChangWeiTan",
      "name": "Chang Wei Tan",
      "avatar_url": "https://avatars.githubusercontent.com/u/570744?v=4",
      "profile": "https://github.com/ChangWeiTan",
      "contributions": [
        "code"
      ]
    },
    {
      "login": "lmmentel",
      "name": "Lukasz Mentel",
      "avatar_url": "https://avatars.githubusercontent.com/u/8989838?v=4",
      "profile": "https://github.com/lmmentel",
      "contributions": [
        "code",
        "doc",
        "infra",
        "test",
        "bug",
        "maintenance",
        "mentoring"
      ]
    },
    {
      "login": "AngelPone",
      "name": "Bohan Zhang",
      "avatar_url": "https://avatars.githubusercontent.com/u/32930283?v=4",
      "profile": "https://angelpone.github.io/",
      "contributions": [
        "code"
      ]
    },
    {
      "login": "rakshitha123",
      "name": "Rakshitha Godahewa",
      "avatar_url": "https://avatars.githubusercontent.com/u/7654679?v=4",
      "profile": "https://github.com/rakshitha123",
      "contributions": [
        "code",
        "doc"
      ]
    },
    {
      "login": "marcio55afr",
      "name": "Márcio A. Freitas Jr",
      "avatar_url": "https://avatars.githubusercontent.com/u/42646282?v=4",
      "profile": "https://github.com/marcio55afr",
      "contributions": [
        "doc"
      ]
    },
    {
      "login": "MrPr3ntice",
      "name": "Philipp Kortmann",
      "avatar_url": "https://avatars.githubusercontent.com/u/20466981?v=4",
      "profile": "https://www.imes.uni-hannover.de/de/institut/team/m-sc-karl-philipp-kortmann/",
      "contributions": [
        "code",
        "doc"
      ]
    },
    {
      "login": "ishannangia001",
      "name": "Ishan Nangia",
      "avatar_url": "https://avatars.githubusercontent.com/u/29480389?v=4",
      "profile": "https://github.com/ishannangia001",
      "contributions": [
        "ideas"
      ]
    },
    {
      "login": "khrapovs",
      "name": "Stanislav Khrapov",
      "avatar_url": "https://avatars.githubusercontent.com/u/3774663?v=4",
      "profile": "https://github.com/khrapovs",
      "contributions": [
        "code"
      ]
    },
    {
      "login": "Saransh-cpp",
      "name": "Saransh Chopra",
      "avatar_url": "https://avatars.githubusercontent.com/u/74055102?v=4",
      "profile": "https://github.com/Saransh-cpp",
      "contributions": [
        "doc",
        "infra"
      ]
    },
    {
      "login": "RishiKumarRay",
      "name": "Rishi Kumar Ray",
      "avatar_url": "https://avatars.githubusercontent.com/u/87641376?v=4",
      "profile": "https://github.com/RishiKumarRay",
      "contributions": [
        "infra"
      ]
    },
    {
      "login": "cdahlin",
      "name": "Christopher Dahlin",
      "avatar_url": "https://avatars.githubusercontent.com/u/1567780?v=4",
      "profile": "https://github.com/cdahlin",
      "contributions": [
        "code"
      ]
    },
    {
      "login": "iljamaurer",
      "name": "Ilja Maurer",
      "avatar_url": "https://avatars.githubusercontent.com/u/45882103?v=4",
      "profile": "https://github.com/iljamaurer",
      "contributions": [
        "code"
      ]
    },
    {
      "login": "FedericoGarza",
      "name": "Federico Garza",
      "avatar_url": "https://avatars.githubusercontent.com/u/10517170?v=4",
      "profile": "https://github.com/FedericoGarza",
      "contributions": [
        "code",
        "example"
      ]
    },
    {
      "login": "TNTran92",
      "name": "TNTran92",
      "avatar_url": "https://avatars.githubusercontent.com/u/55965636?v=4",
      "profile": "https://github.com/TNTran92",
      "contributions": [
        "code"
      ]
    },
    {
      "login": "niekvanderlaan",
      "name": "Niek van der Laan",
      "avatar_url": "https://avatars.githubusercontent.com/u/9962825?v=4",
      "profile": "https://github.com/niekvanderlaan",
      "contributions": [
        "code"
      ]
    },
    {
      "login": "bethrice44",
      "name": "bethrice44",
      "avatar_url": "https://avatars.githubusercontent.com/u/11226988?v=4",
      "profile": "https://github.com/bethrice44",
      "contributions": [
        "bug",
        "code",
        "review",
        "test"
      ]
    },
    {
      "login": "keepersas",
      "name": "Aleksandr Grekov",
      "avatar_url": "https://avatars.githubusercontent.com/u/44262176?v=4",
      "profile": "https://github.com/keepersas",
      "contributions": [
        "doc"
      ]
    },
    {
      "login": "ZiyaoWei",
      "name": "Ziyao Wei",
      "avatar_url": "https://avatars.githubusercontent.com/u/940823?v=4",
      "profile": "https://github.com/ZiyaoWei",
      "contributions": [
        "code"
      ]
    },
    {
      "login": "dougollerenshaw",
      "name": "Doug Ollerenshaw",
      "avatar_url": "https://avatars.githubusercontent.com/u/19944442?v=4",
      "profile": "https://github.com/dougollerenshaw",
      "contributions": [
        "doc"
      ]
    },
    {
      "login": "AurumnPegasus",
      "name": "Shivansh Subramanian",
      "avatar_url": "https://avatars.githubusercontent.com/u/54315149?v=4",
      "profile": "https://github.com/AurumnPegasus",
      "contributions": [
        "doc",
        "code"
      ]
    },
    {
      "login": "NoaBenAmi",
      "name": "Noa Ben Ami",
      "avatar_url": "https://avatars.githubusercontent.com/u/37590002?v=4",
      "profile": "https://github.com/NoaBenAmi",
      "contributions": [
        "code",
        "test",
        "doc"
      ]
    },
    {
      "login": "lielleravid",
      "name": "Lielle Ravid",
      "avatar_url": "https://avatars.githubusercontent.com/u/37774194?v=4",
      "profile": "https://github.com/lielleravid",
      "contributions": [
        "code",
        "doc"
      ]
    },
    {
      "login": "ciaran-g",
      "name": "Ciaran Gilbert",
      "avatar_url": "https://avatars.githubusercontent.com/u/41995662?v=4",
      "profile": "https://github.com/ciaran-g",
      "contributions": [
        "bug",
        "code",
        "doc",
        "test",
        "ideas"
      ]
    },
    {
      "login": "mariamjabara",
      "name": "Mariam Jabara",
      "avatar_url": "https://avatars.githubusercontent.com/u/38568292?v=4",
      "profile": "https://github.com/mariamjabara",
      "contributions": [
        "code"
      ]
    },
    {
      "login": "lbventura",
      "name": "Luis Ventura",
      "avatar_url": "https://avatars.githubusercontent.com/u/68004282?s=96&v=4",
      "profile": "https://github.com/lbventura",
      "contributions": [
        "code"
      ]
    },
    {
      "login": "Ris-Bali",
      "name": "Rishabh Bali",
      "avatar_url": "https://avatars.githubusercontent.com/u/81592570?v=4",
      "profile": "https://github.com/Ris-Bali",
      "contributions": [
        "code"
      ]
    },
    {
      "login": "shchur",
      "name": "Oleksandr Shchur",
      "avatar_url": "https://avatars.githubusercontent.com/u/6944857?v=4",
      "profile": "https://github.com/shchur",
      "contributions": [
        "bug",
        "code"
      ]
    },
    {
      "login": "jelc53",
      "name": "Julian Cooper",
      "avatar_url": "https://avatars.githubusercontent.com/u/30467615?v=4",
      "profile": "https://github.com/jelc53",
      "contributions": [
        "code",
        "ideas"
      ]
    },
    {
      "login": "benheid",
      "name": "Benedikt Heidrich",
      "avatar_url": "https://avatars.githubusercontent.com/u/9725296?v=4",
      "profile": "https://github.com/benheid",
      "contributions": [
        "code"
      ]
    },
    {
      "login": "AnH0ang",
      "name": "An Hoang",
      "avatar_url": "https://avatars.githubusercontent.com/u/46025351?v=4",
      "profile": "https://github.com/AnH0ang",
      "contributions": [
        "bug",
        "code"
      ]
    },
    {
      "login": "haskarb",
      "name": "Bhaskar Dhariyal",
      "avatar_url": "https://avatars.githubusercontent.com/u/20501023?v=4",
      "profile": "https://haskarb.github.io/",
      "contributions": [
        "code",
        "test"
      ]
    },
    {
      "login": "kcc-lion",
      "name": "Kai Lion",
      "avatar_url": "https://avatars.githubusercontent.com/u/54307609?v=4",
      "profile": "https://github.com/kcc-lion",
      "contributions": [
        "code",
        "test",
        "doc"
      ]
    },
    {
      "login": "bugslayer-332",
      "name": "Arepalli Yashwanth Reddy",
      "avatar_url": "https://avatars.githubusercontent.com/u/89122324?v=4",
      "profile": "https://github.com/bugslayer-332",
      "contributions": [
        "code",
        "bug",
        "doc"
      ]
    },
    {
      "login": "shagn",
      "name": "Sebastian Hagn",
      "avatar_url": "https://avatars.githubusercontent.com/u/16029092?v=4",
      "profile": "https://github.com/shagn",
      "contributions": [
        "doc"
      ]
    },
    {
      "login": "jasmineliaw",
      "name": "Jasmine Liaw",
      "avatar_url": "https://avatars.githubusercontent.com/u/93530957?v=4",
      "profile": "https://github.com/jasmineliaw",
      "contributions": [
        "code"
      ]
    },
    {
      "login": "topher-lo",
      "name": "Christopher Lo",
      "avatar_url": "https://avatars.githubusercontent.com/u/46541035?v=4",
      "profile": "https://github.com/topher-lo",
      "contributions": [
        "code",
        "ideas"
      ]
    },
    {
      "login": "arampuria19",
      "name": "Akshat Rampuria",
      "avatar_url": "https://avatars.githubusercontent.com/u/85577835?v=4",
      "profile": "https://github.com/arampuria19",
      "contributions": [
        "doc"
      ]
    },
    {
      "login": "chillerobscuro",
      "name": "Logan Duffy",
      "avatar_url": "https://avatars.githubusercontent.com/u/5232872?v=4",
      "profile": "https://github.com/chillerobscuro",
      "contributions": [
        "code",
        "doc",
        "test",
        "bug",
        "ideas"
      ]
    },
    {
      "login": "michaelfeil",
      "name": "Michael Feil",
      "avatar_url": "https://avatars.githubusercontent.com/u/63565275?v=4",
      "profile": "michaelfeil.eu",
      "contributions": [
        "code",
        "test",
        "ideas"
      ]
    },
    {
      "login": "KishManani",
      "name": "Kishan Manani",
      "avatar_url": "https://avatars.githubusercontent.com/u/30973056?v=4",
      "profile": "https://github.com/kishmanani",
      "contributions": [
        "code",
        "doc",
        "test",
        "bug",
        "ideas"
      ]
    },
    {
      "login": "jorenham",
      "name": "Joren Hammudoglu",
      "avatar_url": "https://avatars.githubusercontent.com/u/6208662?v=4",
      "profile": "https://github.com/jorenham",
      "contributions": [
        "infra"
      ]
    },
    {
      "login": "wolph",
      "name": "Rick van Hattem",
      "avatar_url": "https://avatars.githubusercontent.com/u/270571?v=4",
      "profile": "https://github.com/wolph",
      "contributions": [
        "infra"
      ]
    },
    {
      "login": "templierw",
      "name": "William Templier",
      "avatar_url": "https://github.com/templierw.png",
      "profile": "https://www.linkedin.com/in/templierw/",
      "contributions": [
        "doc"
      ]
    },
    {
      "login": "badrmarani",
      "name": "Badr-Eddine Marani",
      "avatar_url": "https://avatars.githubusercontent.com/badrmarani",
      "profile": "https://github.com/badrmarani",
      "contributions": [
        "code"
      ]
    },
    {
      "login": "adoherty21",
      "name": "adoherty21",
      "avatar_url": "https://avatars.githubusercontent.com/u/52799751?s=400&v=4",
      "profile": "https://github.com/adoherty21",
      "contributions": [
        "bug"
      ]
    },
    {
      "login": "jnrusson1",
      "name": "Jack Russon",
      "avatar_url": "https://avatars.githubusercontent.com/u/51986332?v=4",
      "profile": "https://github.com/jnrusson1",
      "contributions": [
        "code"
      ]
    },
    {
      "login": "solen0id",
      "name": "Max Patzelt",
      "avatar_url": "https://avatars.githubusercontent.com/u/20767606?v=4",
      "profile": "https://github.com/solen0id",
      "contributions": [
        "code"
      ]
    },
    {
      "login": "benjaminbluhm",
      "name": "Benjamin Bluhm",
      "avatar_url": "https://avatars.githubusercontent.com/u/40917599?v=4",
      "profile": "https://github.com/benjaminbluhm",
      "contributions": [
        "code",
        "doc",
        "example"
      ]
    },
    {
      "login": "VyomkeshVyas",
      "name": "Vyomkesh Vyas",
      "avatar_url": "https://avatars.githubusercontent.com/u/110027694?v=4",
      "profile": "https://github.com/VyomkeshVyas",
      "contributions": [
        "code",
        "doc",
        "example",
        "test"
      ]
    },
    {
      "login": "xxl4tomxu98",
      "name": "Tom Xu",
      "avatar_url": "https://avatars.githubusercontent.com/u/62292177?s=40&v=4",
      "profile": "https://github.com/xxl4tomxu98",
      "contributions": [
        "code",
        "doc"
      ]
    },
    {
      "login": "nshahpazov",
      "name": "Nikola Shahpazov",
      "avatar_url": "https://avatars.githubusercontent.com/nshahpazov",
      "profile": "https://www.linkedin.com/in/nshahpazov/",
      "contributions": [
        "doc"
      ]
    },
    {
      "login": "dainelli98",
      "name": "Daniel Martín Martínez",
      "avatar_url": "https://avatars.githubusercontent.com/dainelli98",
      "profile": "https://www.linkedin.com/in/daniel-martin-martinez",
      "contributions": [
        "doc",
        "bug"
      ]
    },
    {
      "login": "nilesh05apr",
      "name": "Nilesh Kumar",
      "avatar_url": "https://avatars.githubusercontent.com/u/65773314?v=4",
      "profile": "https://github.com/nilesh05apr",
      "contributions": [
        "code"
      ]
    },
    {
      "login": "JonathanBechtel",
      "name": "JonathanBechtel",
      "avatar_url": "https://avatars.githubusercontent.com/u/481696?v=4",
      "profile": "https://github.com/JonathanBechtel",
      "contributions": [
        "code",
        "ideas",
        "test"
      ]
    },
    {
      "login": "arnavrneo",
      "name": "Arnav",
      "avatar_url": "https://avatars.githubusercontent.com/u/48650781?v=4",
      "profile": "https://github.com/arnavrneo",
      "contributions": [
        "code"
      ]
    },
    {
      "login": "erjieyong",
      "name": "Er Jie Yong",
      "avatar_url": "https://avatars.githubusercontent.com/u/109052378?v=4",
      "profile": "https://www.linkedin.com/in/erjieyong",
      "contributions": [
        "bug",
        "code"
      ]
    },
    {
      "login": "mateuja",
      "name": "Jaume Mateu",
      "avatar_url": "https://avatars.githubusercontent.com/mateuja",
      "profile": "https://github.com/mateuja",
      "contributions": [
        "code"
      ]
    },
    {
      "login": "aaronrmm",
      "name": "Aaron Margolese-Malin",
      "avatar_url": "https://avatars.githubusercontent.com/u/1742879?v=4",
      "profile": "https://github.com/aaronrmm",
      "contributions": [
        "bug"
      ]
    },
    {
      "login": "klam-data",
      "name": "Kevin Lam",
      "avatar_url": "https://avatars.githubusercontent.com/u/114420932?s=400&v=4",
      "profile": "https://www.linkedin.com/in/kevinlam2",
      "contributions": [
        "code",
        "example",
        "test"
      ]
    },
    {
      "login": "mgorlin",
      "name": "Margaret Gorlin",
      "avatar_url": "https://avatars.githubusercontent.com/u/23091594?v=4",
      "profile": "https://www.linkedin.com/in/margaret-gorlin/",
      "contributions": [
        "code",
        "example",
        "test"
      ]
    },
    {
      "login": "pyyim",
      "name": "Paul Yim",
      "avatar_url": "https://avatars.githubusercontent.com/pyyim",
      "profile": "https://www.linkedin.com/in/paulyim97/",
      "contributions": [
        "code",
        "example",
        "test"
      ]
    },
    {
      "login": "snnbotchway",
      "name": "Solomon Botchway",
      "avatar_url": "https://avatars.githubusercontent.com/u/62394255?v=4",
      "profile": "https://www.linkedin.com/in/solomon-botchway-a1383821b/",
      "contributions": [
        "maintenance"
      ]
    },
    {
      "login": "GuiArcencio",
      "name": "Guilherme Arcencio",
      "avatar_url": "https://avatars.githubusercontent.com/u/47733489",
      "profile": "https://github.com/GuiArcencio",
      "contributions": [
        "code",
        "test"
      ]
    },
    {
      "login": "scorcism",
      "name": "Abhishek Pathak",
      "avatar_url": "https://avatars.githubusercontent.com/u/69761436",
      "profile": "https://github.com/scorcism",
      "contributions": [
        "bug"
      ]
    },
    {
      "login": "hadifawaz1999",
      "name": "Ali Ismail-Fawaz",
      "avatar_url": "https://avatars.githubusercontent.com/u/54309336",
      "profile": "https://github.com/hadifawaz1999",
      "contributions": [
        "code",
        "bug",
        "doc",
        "test",
        "maintenance"
      ]
    },
    {
      "login": "baraline",
      "name": "Antoine Guillaume",
      "avatar_url": "https://avatars.githubusercontent.com/u/10759117",
      "profile": "https://github.com/baraline",
      "contributions": [
        "code",
        "doc"
      ]
    },
    {
      "login": "DBCerigo",
      "name": "Daniel Burkhardt Cerigo",
      "avatar_url": "https://avatars.githubusercontent.com/u/8318425?v=4",
      "profile": "https://github.com/DBCerigo",
      "contributions": [
        "code"
      ]
    },
    {
      "login": "alex-hh",
      "name": "Alex Hawkins-Hooker",
      "avatar_url": "https://avatars.githubusercontent.com/u/5719745?v=4",
      "profile": "https://github.com/alex-hh",
      "contributions": [
        "code"
      ]
    },
    {
      "login": "ali-tny",
      "name": "Ali Teeney",
      "avatar_url": "https://avatars.githubusercontent.com/u/26010073?v=4",
      "profile": "https://github.com/ali-tny",
      "contributions": [
        "code"
      ]
    },
    {
      "login": "RafaAyGar",
      "name": "Rafael Ayllón-Gavilán",
      "avatar_url": "https://avatars.githubusercontent.com/u/37343008?s=400&u=bbd9c00c6045adf11cd9376e6db1d959565c27c6&v=4",
      "profile": "https://github.com/RafaAyGar",
      "contributions": [
        "code"
      ]
    },
    {
      "login": "sylvaincom",
      "name": "Sylvain Combettes",
      "avatar_url": "https://avatars.githubusercontent.com/u/48064216?v=4",
      "profile": "https://github.com/sylvaincom",
      "contributions": [
        "code",
        "bug"
      ]
    },
    {
      "login": "hedeershowk",
      "name": "Hedeer El Showk",
      "avatar_url": "https://avatars.githubusercontent.com/u/144284759?v=4",
      "profile": "https://github.com/hedeershowk",
      "contributions": [
        "bug",
        "doc",
        "code"
      ]
    },
    {
      "login": "steenrotsman",
      "name": "Stijn Rotman",
      "avatar_url": "https://avatars.githubusercontent.com/u/78110080?s=400&v=4",
      "profile": "https://github.com/steenrotsman",
      "contributions": [
        "code"
      ]
    },
    {
      "login": "zy18811",
      "name": "Luca Bennett",
      "avatar_url": "https://avatars.githubusercontent.com/u/74973887?v=4",
      "profile": "https://github.com/zy18811",
      "contributions": [
        "code",
        "doc",
        "test"
      ]
    },
    {
      "login": "wwzeng1",
      "name": "William Zeng",
      "avatar_url": "https://avatars.githubusercontent.com/u/44910023?v=4",
      "profile": "https://github.com/wwzeng1",
      "contributions": [
        "bug"
      ]
    },
    {
      "login": "akshatvishu",
      "name": "Akshat Nayak",
      "avatar_url": "https://avatars.githubusercontent.com/u/33392262?v=4",
      "profile": "https://github.com/akshatvishu",
      "contributions": [
        "code"
      ]
    },
    {
      "login": "PaulRabich",
      "name": "Paul Rabich",
      "avatar_url": "https://avatars.githubusercontent.com/u/78356939?v=4",
      "profile": "https://github.com/PaulRabich",
      "contributions": [
        "code"
      ]
    },
    {
      "login": "xiaopu222",
      "name": "xiaopu222",
      "avatar_url": "https://avatars.githubusercontent.com/u/118000577?v=4",
      "profile": "https://github.com/xiaopu222",
      "contributions": [
        "doc"
      ]
    },
    {
      "login": "frankl1",
      "name": "Michael F. Mbouopda",
      "avatar_url": "https://avatars.githubusercontent.com/u/23366578?s=96&v=4",
      "profile": "https://github.com/frankl1",
      "contributions": [
        "code",
        "bug",
        "doc"
      ]
    },
    {
      "login": "andregdmitri",
      "name": "André Guarnier De Mitri",
      "avatar_url": "https://avatars.githubusercontent.com/u/51839703?v=4",
      "profile": "https://www.linkedin.com/in/andre-de-mitri/",
      "contributions": [
        "code"
      ]
    },
    {
      "login": "jose-gilberto",
      "name": "Gilberto Barbosa",
      "avatar_url": "https://avatars.githubusercontent.com/u/32587935?v=4",
      "profile": "https://jose-gilberto.github.io/",
      "contributions": [
        "code"
      ]
    },
    {
      "login": "julu98",
      "name": "julu98",
      "avatar_url": "https://avatars.githubusercontent.com/u/133243896?v=4",
      "profile": "https://github.com/julu98",
      "contributions": [
        "bug"
      ]
    },
    {
      "login": "Raya679",
      "name": "Raya Chakravarty",
      "avatar_url": "https://avatars.githubusercontent.com/u/113240231?v=4",
      "profile": "https://github.com/Raya679",
      "contributions": [
        "doc"
      ]
    },
    {
      "login": "itsdivya1309",
      "name": "Divya Tiwari",
      "avatar_url": "https://avatars.githubusercontent.com/u/108270861?v=4",
      "profile": "https://github.com/itsdivya1309",
      "contributions": [
        "data"
      ]
    },
    {
      "login": "nimanzik",
      "name": "Nima Nooshiri",
      "avatar_url": "https://avatars.githubusercontent.com/u/4640548?v=4",
      "profile": "https://github.com/nimanzik",
      "contributions": [
        "doc"
      ]
    },
    {
      "login": "Vedant222",
      "name": "Vedant",
      "avatar_url": "https://avatars.githubusercontent.com/u/70121054?v=4",
      "profile": "https://github.com/Vedant222",
      "contributions": [
        "doc"
      ]
    },
    {
      "login": "itsdivya1309",
      "name": "Divya Tiwari",
      "avatar_url": "https://avatars.githubusercontent.com/u/108270861?v=4",
      "profile": "https://github.com/itsdivya1309",
      "contributions": [
        "code"
      ]
    },
    {
      "login": "aadya940",
      "name": "Aadya Chinubhai",
      "avatar_url": "https://avatars.githubusercontent.com/u/77720426?v=4",
      "profile": "https://github.com/aadya940",
      "contributions": [
        "code",
        "doc"
      ]
    },
    {
      "login": "codelionx",
      "name": "Sebastian Schmidl",
      "avatar_url": "https://avatars.githubusercontent.com/u/10573700?v=4",
      "profile": "https://github.com/codelionx",
      "contributions": [
<<<<<<< HEAD
        "code",
        "doc",
        "research"
=======
        "bug",
        "code"
>>>>>>> 70cef60d
      ]
    }
  ],
  "commitType": "docs"
}<|MERGE_RESOLUTION|>--- conflicted
+++ resolved
@@ -2337,14 +2337,10 @@
       "avatar_url": "https://avatars.githubusercontent.com/u/10573700?v=4",
       "profile": "https://github.com/codelionx",
       "contributions": [
-<<<<<<< HEAD
+        "bug",
         "code",
         "doc",
         "research"
-=======
-        "bug",
-        "code"
->>>>>>> 70cef60d
       ]
     }
   ],
