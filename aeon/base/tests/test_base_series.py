"""Tests for base series estimator."""

import numpy as np
import pandas as pd
import pytest
from numpy.testing import assert_equal

from aeon.base import BaseSeriesEstimator

<<<<<<< HEAD
=======

def test__check_X():
    """Test if capabilities correctly tested."""
    dummy1 = BaseSeriesEstimator()
    invalid_always = np.array(["1", "2", "3", "4", "5"])
    with pytest.raises(ValueError, match=r"Error in input type should be one of"):
        dummy1._check_X("String input")
    with pytest.raises(ValueError, match=r"array must contain floats or ints"):
        dummy1._check_X(invalid_always)
    with pytest.raises(ValueError, match=r"pd.Series must be numeric"):
        dummy1._check_X(pd.Series(invalid_always))
    with pytest.raises(ValueError, match=r"pd.DataFrame must be numeric"):
        dummy1._check_X(pd.DataFrame(invalid_always))
    multi_np = np.random.random(size=(5, 10))
    multi_pd = pd.DataFrame(multi_np)
    with pytest.raises(ValueError, match=r"Multivariate data not supported"):
        dummy1._check_X(multi_np)
    with pytest.raises(ValueError, match=r"Multivariate data not supported"):
        dummy1._check_X(multi_pd)
    missing = np.random.rand(4, 10)
    missing[3][8] = np.NAN
    with pytest.raises(ValueError, match=r"Missing values not supported"):
        dummy1._check_X(missing)

    dummy2 = BaseSeriesEstimator()
    all_tags = {
        "capability:multivariate": True,
        "capability:missing_values": True,
    }
    dummy2.set_tags(**all_tags)
    meta = dummy2._check_X(multi_np)
    meta2 = dummy2._check_X(multi_pd)
    assert meta == meta2
    assert meta["multivariate"]
    assert not meta["missing_values"]
    multi_np[0][0] = np.NAN
    multi_pd[0][0] = np.NAN
    uni_missing = pd.Series(np.array([1.0, np.NAN, 2.0]))
    meta = dummy2._check_X(multi_np)
    meta2 = dummy2._check_X(multi_pd)
    meta3 = dummy2._check_X(uni_missing)
    assert (
        meta["missing_values"] and meta2["missing_values"] and meta3["missing_values"]
    )
    work_always = np.random.random(size=(10))
    meta = dummy1._check_X(work_always)
    meta2 = dummy1._check_X(pd.Series(work_always))
    meta3 = dummy1._check_X(pd.DataFrame(work_always))
    assert meta == meta2 == meta3
    all_tags = {"capability:univariate": False}
    dummy2.set_tags(**all_tags)
    uni_np = np.random.random(size=(10))
    uni_pd = pd.Series(uni_np)
    with pytest.raises(ValueError, match=r"Univariate data not supported"):
        dummy2._check_X(uni_np)
    with pytest.raises(ValueError, match=r"Univariate data not supported"):
        dummy2._check_X(uni_pd)
    wrong_size = np.random.rand(10, 2, 20)
    with pytest.raises(ValueError, match=r"Should be 1D or 2D"):
        dummy2._check_X(wrong_size)


>>>>>>> 4e06dc4a
UNIVARIATE = {
    "np.ndarray": np.random.random(size=(20)),
    "pd.Series": pd.Series(np.random.random(size=(20))),
    "pd.DataFrame": pd.DataFrame(np.random.random(size=(1, 20))),
}
MULTIVARIATE = {
    "np.ndarray": np.random.random(size=(5, 20)),
    "pd.DataFrame": pd.DataFrame(np.random.random(size=(5, 20))),
}

UNIVARIATE_MISSING = {
    "np.ndarray": UNIVARIATE["np.ndarray"].copy(),
    "pd.Series": UNIVARIATE["pd.Series"].copy(),
    "pd.DataFrame": UNIVARIATE["pd.DataFrame"].copy(),
}
UNIVARIATE_MISSING["np.ndarray"][np.random.randint(20)] = np.NAN
UNIVARIATE_MISSING["np.ndarray"][np.random.randint(20)] = np.NAN
UNIVARIATE_MISSING["pd.Series"][np.random.randint(20)] = np.NAN
UNIVARIATE_MISSING["pd.Series"][np.random.randint(20)] = np.NAN
UNIVARIATE_MISSING["pd.DataFrame"].iloc[0, np.random.randint(20)] = np.NAN
UNIVARIATE_MISSING["pd.DataFrame"].iloc[0, np.random.randint(20)] = np.NAN

MULTIVARIATE_MISSING = {
    "np.ndarray": MULTIVARIATE["np.ndarray"].copy(),
    "pd.DataFrame": MULTIVARIATE["pd.DataFrame"].copy(),
}
MULTIVARIATE_MISSING["np.ndarray"][np.random.randint(5)][np.random.randint(20)] = np.NAN
MULTIVARIATE_MISSING["np.ndarray"][np.random.randint(5)][np.random.randint(20)] = np.NAN
MULTIVARIATE_MISSING["pd.DataFrame"].iloc[
    np.random.randint(5), np.random.randint(20)
] = np.NAN
MULTIVARIATE_MISSING["pd.DataFrame"].iloc[
    np.random.randint(5), np.random.randint(20)
] = np.NAN


VALID_TYPES = [
    "np.ndarray",
    "pd.Series",
    "pd.DataFrame",
]


<<<<<<< HEAD
def test_check_X():
    """Test if capabilities correctly tested in _check_X."""
    dummy = BaseSeriesEstimator(axis=1)

    # check basic univariate input
    meta = dummy._check_X(UNIVARIATE["np.ndarray"], axis=1)
    meta2 = dummy._check_X(UNIVARIATE["pd.Series"], axis=1)
    meta3 = dummy._check_X(UNIVARIATE["pd.DataFrame"], axis=1)
    assert meta == meta2 == meta3
    assert not meta["multivariate"]
    assert meta["n_channels"] == 1
    assert not meta["missing_values"]

    # DataFrames are always 2d
    meta = dummy._check_X(UNIVARIATE["pd.DataFrame"].T, axis=0)
    assert not meta["multivariate"]
    assert meta["n_channels"] == 1
    assert not meta["missing_values"]

    # check multivariate capability False
    with pytest.raises(ValueError, match="Multivariate data not supported"):
        dummy._check_X(MULTIVARIATE["np.ndarray"], axis=1)
    with pytest.raises(ValueError, match="Multivariate data not supported"):
        dummy._check_X(MULTIVARIATE["pd.DataFrame"], axis=1)
    with pytest.raises(ValueError, match="Multivariate data not supported"):
        dummy._check_X(MULTIVARIATE["np.ndarray"].T, axis=0)
    with pytest.raises(ValueError, match="Multivariate data not supported"):
        dummy._check_X(MULTIVARIATE["pd.DataFrame"].T, axis=0)

    # check missing value capability False
    dummy.set_tags(**{"capability:multivariate": True})

    with pytest.raises(ValueError, match="Missing values not supported"):
        dummy._check_X(UNIVARIATE_MISSING["np.ndarray"], axis=1)
    with pytest.raises(ValueError, match="Missing values not supported"):
        dummy._check_X(UNIVARIATE_MISSING["pd.Series"], axis=1)
    with pytest.raises(ValueError, match="Missing values not supported"):
        dummy._check_X(UNIVARIATE_MISSING["pd.DataFrame"], axis=1)
    with pytest.raises(ValueError, match="Missing values not supported"):
        dummy._check_X(MULTIVARIATE_MISSING["np.ndarray"], axis=1)
    with pytest.raises(ValueError, match="Missing values not supported"):
        dummy._check_X(MULTIVARIATE_MISSING["pd.DataFrame"], axis=1)

    # check multivariate capable
    meta = dummy._check_X(MULTIVARIATE["np.ndarray"], axis=1)
    meta2 = dummy._check_X(MULTIVARIATE["pd.DataFrame"], axis=1)
    meta3 = dummy._check_X(MULTIVARIATE["np.ndarray"].T, axis=0)
    meta4 = dummy._check_X(MULTIVARIATE["pd.DataFrame"].T, axis=0)
    assert meta == meta2 == meta3 == meta4
    assert meta["multivariate"]
    assert meta["n_channels"] == 5
    assert not meta["missing_values"]

    # check missing value capable
    dummy.set_tags(**{"capability:missing_values": True})

    meta = dummy._check_X(UNIVARIATE_MISSING["np.ndarray"], axis=1)
    meta2 = dummy._check_X(UNIVARIATE_MISSING["pd.Series"], axis=1)
    meta3 = dummy._check_X(UNIVARIATE_MISSING["pd.DataFrame"], axis=1)
    meta4 = dummy._check_X(MULTIVARIATE_MISSING["np.ndarray"], axis=1)
    meta5 = dummy._check_X(MULTIVARIATE_MISSING["pd.DataFrame"], axis=1)
    assert meta == meta2 == meta3
    assert meta4 == meta5
    assert meta["missing_values"] and meta4["missing_values"]
    assert not meta["multivariate"]
    assert meta["n_channels"] == 1
    assert meta4["multivariate"]
    assert meta4["n_channels"] == 5

    # check univariate capability False
    dummy.set_tags(**{"capability:univariate": False})

    with pytest.raises(ValueError, match="Univariate data not supported"):
        dummy._check_X(UNIVARIATE["np.ndarray"], axis=1)
    with pytest.raises(ValueError, match="Univariate data not supported"):
        dummy._check_X(UNIVARIATE["pd.Series"], axis=1)
    with pytest.raises(ValueError, match="Univariate data not supported"):
        dummy._check_X(UNIVARIATE["pd.DataFrame"], axis=1)
    with pytest.raises(ValueError, match="Univariate data not supported"):
        dummy._check_X(UNIVARIATE["pd.DataFrame"].T, axis=0)

    # check invalid inputs and data types
    with pytest.raises(ValueError, match="Input type of X should be one of"):
        dummy._check_X("String input", axis=1)

    invalid_always = np.array(["1", "2", "3", "4", "5"])
    with pytest.raises(ValueError, match="dtype for np.ndarray must be float or int"):
        dummy._check_X(invalid_always, axis=1)
    with pytest.raises(ValueError, match="pd.Series dtype must be numeric"):
        dummy._check_X(pd.Series(invalid_always), axis=1)
    with pytest.raises(ValueError, match="pd.DataFrame dtype must be numeric"):
        dummy._check_X(pd.DataFrame(invalid_always), axis=1)

    with pytest.raises(ValueError, match="Input axis should be 0 or 1, saw 2"):
        dummy._check_X(UNIVARIATE["np.ndarray"], axis=2)
    with pytest.raises(ValueError, match="Input axis should be 0 or 1, saw -1"):
        dummy._check_X(UNIVARIATE["np.ndarray"], axis=-1)

    collection = np.random.random(size=(10, 2, 10))
    with pytest.raises(ValueError, match="X must have at most 2 dimensions"):
        dummy._check_X(collection, axis=0)


@pytest.mark.parametrize("input_type", VALID_TYPES)
def test_convert_X_ndarray_inner(input_type):
    """Test _convert_X on with np.ndarray inner type."""
    dummy = BaseSeriesEstimator(axis=1)
    dummy.set_tags(**{"X_inner_type": "np.ndarray"})
    # test univariate
    X = UNIVARIATE[input_type]

    X2 = dummy._convert_X(X, axis=1)
    assert type(X2).__name__ == "ndarray"
    assert X2.shape == (1, 20)
    assert X.shape[-1] == X2.shape[1]

    X3 = dummy._convert_X(X.T, axis=0)
    assert type(X3).__name__ == "ndarray"
    assert X3.shape == (1, 20)
    assert_equal(X2, X3)

    # test multivariate
    if input_type != "pd.Series":
        dummy.set_tags(**{"capability:multivariate": True})
        X = MULTIVARIATE[input_type]

        X2 = dummy._convert_X(X, axis=1)
        assert type(X2).__name__ == "ndarray"
        assert X2.shape == (5, 20)
        assert X.shape == X2.shape

        X3 = dummy._convert_X(X.T, axis=0)
        assert type(X3).__name__ == "ndarray"
        assert X3.shape == (5, 20)
        assert_equal(X2, X3)


@pytest.mark.parametrize("input_type", VALID_TYPES)
def test_convert_X_series_inner(input_type):
    """Test _convert_X on with pd.Series inner type."""
    dummy = BaseSeriesEstimator(axis=1)
    dummy.set_tags(**{"X_inner_type": "pd.Series"})
    # test univariate
    X = UNIVARIATE[input_type]

    X2 = dummy._convert_X(X, axis=1)
    assert type(X2).__name__ == "Series"
    assert X2.shape == (20,)
    assert X.shape[-1] == X2.shape[0]

    X3 = dummy._convert_X(X.T, axis=0)
    assert type(X3).__name__ == "Series"
    assert X3.shape == (20,)
    assert X2.equals(X3)

    # test multivariate, should raise error as pd.Series cannot be multivariate
    if input_type != "pd.Series":
        X = MULTIVARIATE[input_type]

        with pytest.raises(ValueError, match="multivariate data. Found 5 channels"):
            dummy._convert_X(X, axis=1)

        dummy.set_tags(**{"capability:multivariate": True})

        with pytest.raises(ValueError, match="for multivariate capable estimators"):
            dummy._convert_X(X, axis=1)
        with pytest.raises(ValueError, match="for multivariate capable estimators"):
            dummy._convert_X(X.T, axis=0)


@pytest.mark.parametrize("input_type", VALID_TYPES)
def test_convert_X_dataframe_inner(input_type):
    """Test _convert_X on with pd.DataFrame inner type."""
    dummy = BaseSeriesEstimator(axis=1)
    dummy.set_tags(**{"X_inner_type": "pd.DataFrame"})
    # test univariate
    X = UNIVARIATE[input_type]

    X2 = dummy._convert_X(X, axis=1)
    assert type(X2).__name__ == "DataFrame"
    assert X2.shape == (1, 20)
    assert X.shape[-1] == X2.shape[1]

    X3 = dummy._convert_X(X.T, axis=0)
    assert type(X3).__name__ == "DataFrame"
    assert X3.shape == (1, 20)
    assert X2.equals(X3)

    # test multivariate
    if input_type != "pd.Series":
        dummy.set_tags(**{"capability:multivariate": True})
        X = MULTIVARIATE[input_type]

        X2 = dummy._convert_X(X, axis=1)
        assert type(X2).__name__ == "DataFrame"
        assert X2.shape == (5, 20)
        assert X.shape == X2.shape

        X3 = dummy._convert_X(X.T, axis=0)
        assert type(X3).__name__ == "DataFrame"
        assert X3.shape == (5, 20)
        assert X2.equals(X3)


def test_convert_X_invalid():
    """Test _convert_X for invalid inputs."""
    dummy = BaseSeriesEstimator(axis=1)

    with pytest.raises(ValueError, match="Input axis should be 0 or 1, saw 2"):
        dummy._convert_X(UNIVARIATE["np.ndarray"], axis=2)
    with pytest.raises(ValueError, match="Input axis should be 0 or 1, saw -1"):
        dummy._convert_X(UNIVARIATE["np.ndarray"], axis=-1)

    dummy.set_tags(**{"X_inner_type": ["invalid"]})
    with pytest.raises(ValueError, match="Unknown inner type"):
        dummy._convert_X(UNIVARIATE["np.ndarray"], axis=1)
=======
def test_univariate_convert_X():
    """Test _convert_X on univariate series."""
    # np.ndarray inner, no multivariate. Univariate are always series,
    # not dataframes, axis is ignored
    dummy1 = BaseSeriesEstimator()
    for st in ["np.ndarray", "pd.Series"]:  # Inner type, DataFrame not allowed for
        # univariate
        for st2 in VALID_TYPES:  # input type
            X = UNIVARIATE[st2]
            dummy1.set_tags(**{"X_inner_type": st})
            X2 = dummy1._convert_X(X, axis=0)
            assert type(X2).__name__ == st.split(".")[1]
            X2 = dummy1._convert_X(X, axis=1)
            assert len(X) == len(X2)
    with pytest.raises(ValueError, match="Axis should be 0 or 1"):
        dummy1._convert_X(X, axis=2)
    d = BaseSeriesEstimator.get_test_params()
    assert d["axis"] == 0
    all_tags = {"X_inner_type": "numpy3D"}
    dummy1.set_tags(**all_tags)
    with pytest.raises(ValueError, match="Unsupported inner"):
        dummy1._convert_X(X, axis=0)


def test_multivariate_convert_X():
    """Test _convert_X on multivariate series."""
    # np.ndarray inner multivariate capable. Multivariate are always DataFrames,
    # not Series. 1D np.ndarray converted to 2D. Capability is tested in check_X,
    # not here
    dummy1 = BaseSeriesEstimator(axis=0)
    for st in ["np.ndarray", "pd.DataFrame"]:  # Inner type, Series not allowed for
        # Multivariate
        name = st.split(".")[1]
        for st2 in VALID_TYPES:  # input type
            dummy1.set_tags(**{"X_inner_type": st, "capability:multivariate": True})
            X = MULTIVARIATE[st2]
            X2 = dummy1._convert_X(X, axis=0)
            assert type(X2).__name__ == name

            shape1 = X2.shape
            X2 = dummy1._convert_X(X, axis=1)
            shape2 = X2.shape
            assert shape1[0] == shape2[1] and shape1[1] == shape2[0]
>>>>>>> 4e06dc4a


@pytest.mark.parametrize("input_type", VALID_TYPES)
@pytest.mark.parametrize("inner_type", VALID_TYPES)
def test_preprocess_series(input_type, inner_type):
    """Test _preprocess_series for different input and inner types."""
    dummy = BaseSeriesEstimator(axis=1)
    dummy.set_tags(**{"X_inner_type": inner_type})
    inner_name = inner_type.split(".")[1]
    # test univariate
    X = UNIVARIATE[input_type]

    X2 = dummy._preprocess_series(X, axis=1, store_metadata=True)
    assert type(X2).__name__ == inner_name
    assert X.shape[-1] == X2.shape[-1]
    assert not dummy.metadata_["multivariate"]
    assert dummy.metadata_["n_channels"] == 1
    assert not dummy.metadata_["missing_values"]

    X3 = dummy._preprocess_series(X.T, axis=0, store_metadata=True)
    assert type(X3).__name__ == inner_name
    assert X.shape[-1] == X3.shape[-1]
    assert not dummy.metadata_["multivariate"]
    assert dummy.metadata_["n_channels"] == 1
    assert not dummy.metadata_["missing_values"]

    # test multivariate, excludes pd.series input type as it cannot be multivariate
    if input_type != "pd.Series" and inner_type != "pd.Series":
        dummy.set_tags(**{"capability:multivariate": True})
        X = MULTIVARIATE[input_type]

        X2 = dummy._preprocess_series(X, axis=1, store_metadata=True)
        assert type(X2).__name__ == inner_name
        assert X2.shape == (5, 20)
        assert X.shape == X2.shape
        assert dummy.metadata_["multivariate"]
        assert dummy.metadata_["n_channels"] == 5
        assert not dummy.metadata_["missing_values"]

        X3 = dummy._preprocess_series(X.T, axis=0, store_metadata=True)
        assert type(X3).__name__ == inner_name
        assert X3.shape == (5, 20)
        assert X.shape == X3.shape
        assert dummy.metadata_["multivariate"]
        assert dummy.metadata_["n_channels"] == 5
        assert not dummy.metadata_["missing_values"]
    elif input_type != "pd.Series":
        dummy.set_tags(**{"capability:multivariate": True})
        X = MULTIVARIATE[input_type]

        with pytest.raises(ValueError, match="Cannot convert to pd.Series"):
            dummy._preprocess_series(X, axis=1, store_metadata=True)


def test_axis():
    """Test axis property."""
    dummy = BaseSeriesEstimator(axis=1)
    dummy.set_tags(**{"capability:multivariate": True})
    X = MULTIVARIATE["np.ndarray"]

    X2 = dummy._preprocess_series(X, axis=1, store_metadata=True)
    assert type(X2).__name__ == "ndarray"
    assert X2.shape == (5, 20)
    assert X.shape == X2.shape
    assert dummy.metadata_["multivariate"]
    assert dummy.metadata_["n_channels"] == 5
    assert not dummy.metadata_["missing_values"]

    X2 = dummy._preprocess_series(X.T, axis=0, store_metadata=True)
    assert type(X2).__name__ == "ndarray"
    assert X2.shape == (5, 20)
    assert X.shape == X2.shape
    assert dummy.metadata_["multivariate"]
    assert dummy.metadata_["n_channels"] == 5
    assert not dummy.metadata_["missing_values"]

    dummy.axis = 0
    X = X.T

    X2 = dummy._preprocess_series(X.T, axis=1, store_metadata=True)
    assert type(X2).__name__ == "ndarray"
    assert X2.shape == (20, 5)
    assert X.shape == X2.shape
    assert dummy.metadata_["multivariate"]
    assert dummy.metadata_["n_channels"] == 5
    assert not dummy.metadata_["missing_values"]

<<<<<<< HEAD
    X2 = dummy._preprocess_series(X, axis=0, store_metadata=True)
    assert type(X2).__name__ == "ndarray"
    assert X2.shape == (20, 5)
    assert X.shape == X2.shape
    assert dummy.metadata_["multivariate"]
    assert dummy.metadata_["n_channels"] == 5
    assert not dummy.metadata_["missing_values"]
=======
@pytest.mark.parametrize("y_wrong", INPUT_WRONG)
def test_check_y_wrong(y_wrong):
    """Test the _check_y method with incorrect input."""
    with pytest.raises(ValueError, match="Error in input type for y"):
        BaseSeriesEstimator._check_y(None, y_wrong)


@pytest.mark.parametrize("returned_type", VALID_TYPES)
def test__postprocess_series(returned_type):
    """Test data reformatted correctly."""
    x = UNIVARIATE[returned_type]
    dummy1 = BaseSeriesEstimator()
    tags = {"capability:multivariate": False}
    dummy1.set_tags(**tags)
    y = dummy1._postprocess_series(x)
    y2 = dummy1._postprocess_series(x, axis=0)
    y3 = dummy1._postprocess_series(x, axis=1)
    assert y.ndim == 1
    assert y2.shape == y3.shape
    tags = {"capability:multivariate": True}
    dummy1.set_tags(**tags)
    x = MULTIVARIATE[returned_type]
    y = dummy1._postprocess_series(x)
    y2 = dummy1._postprocess_series(x, axis=0)
    y3 = dummy1._postprocess_series(x, axis=1)
    assert x.shape == y.shape
    assert y.shape == y2.shape
    if returned_type != "pd.Series":
        assert y.shape[0] == y3.shape[1] and y.shape[1] == y3.shape[0]
>>>>>>> 4e06dc4a
<|MERGE_RESOLUTION|>--- conflicted
+++ resolved
@@ -7,71 +7,6 @@
 
 from aeon.base import BaseSeriesEstimator
 
-<<<<<<< HEAD
-=======
-
-def test__check_X():
-    """Test if capabilities correctly tested."""
-    dummy1 = BaseSeriesEstimator()
-    invalid_always = np.array(["1", "2", "3", "4", "5"])
-    with pytest.raises(ValueError, match=r"Error in input type should be one of"):
-        dummy1._check_X("String input")
-    with pytest.raises(ValueError, match=r"array must contain floats or ints"):
-        dummy1._check_X(invalid_always)
-    with pytest.raises(ValueError, match=r"pd.Series must be numeric"):
-        dummy1._check_X(pd.Series(invalid_always))
-    with pytest.raises(ValueError, match=r"pd.DataFrame must be numeric"):
-        dummy1._check_X(pd.DataFrame(invalid_always))
-    multi_np = np.random.random(size=(5, 10))
-    multi_pd = pd.DataFrame(multi_np)
-    with pytest.raises(ValueError, match=r"Multivariate data not supported"):
-        dummy1._check_X(multi_np)
-    with pytest.raises(ValueError, match=r"Multivariate data not supported"):
-        dummy1._check_X(multi_pd)
-    missing = np.random.rand(4, 10)
-    missing[3][8] = np.NAN
-    with pytest.raises(ValueError, match=r"Missing values not supported"):
-        dummy1._check_X(missing)
-
-    dummy2 = BaseSeriesEstimator()
-    all_tags = {
-        "capability:multivariate": True,
-        "capability:missing_values": True,
-    }
-    dummy2.set_tags(**all_tags)
-    meta = dummy2._check_X(multi_np)
-    meta2 = dummy2._check_X(multi_pd)
-    assert meta == meta2
-    assert meta["multivariate"]
-    assert not meta["missing_values"]
-    multi_np[0][0] = np.NAN
-    multi_pd[0][0] = np.NAN
-    uni_missing = pd.Series(np.array([1.0, np.NAN, 2.0]))
-    meta = dummy2._check_X(multi_np)
-    meta2 = dummy2._check_X(multi_pd)
-    meta3 = dummy2._check_X(uni_missing)
-    assert (
-        meta["missing_values"] and meta2["missing_values"] and meta3["missing_values"]
-    )
-    work_always = np.random.random(size=(10))
-    meta = dummy1._check_X(work_always)
-    meta2 = dummy1._check_X(pd.Series(work_always))
-    meta3 = dummy1._check_X(pd.DataFrame(work_always))
-    assert meta == meta2 == meta3
-    all_tags = {"capability:univariate": False}
-    dummy2.set_tags(**all_tags)
-    uni_np = np.random.random(size=(10))
-    uni_pd = pd.Series(uni_np)
-    with pytest.raises(ValueError, match=r"Univariate data not supported"):
-        dummy2._check_X(uni_np)
-    with pytest.raises(ValueError, match=r"Univariate data not supported"):
-        dummy2._check_X(uni_pd)
-    wrong_size = np.random.rand(10, 2, 20)
-    with pytest.raises(ValueError, match=r"Should be 1D or 2D"):
-        dummy2._check_X(wrong_size)
-
-
->>>>>>> 4e06dc4a
 UNIVARIATE = {
     "np.ndarray": np.random.random(size=(20)),
     "pd.Series": pd.Series(np.random.random(size=(20))),
@@ -115,7 +50,6 @@
 ]
 
 
-<<<<<<< HEAD
 def test_check_X():
     """Test if capabilities correctly tested in _check_X."""
     dummy = BaseSeriesEstimator(axis=1)
@@ -332,51 +266,6 @@
     dummy.set_tags(**{"X_inner_type": ["invalid"]})
     with pytest.raises(ValueError, match="Unknown inner type"):
         dummy._convert_X(UNIVARIATE["np.ndarray"], axis=1)
-=======
-def test_univariate_convert_X():
-    """Test _convert_X on univariate series."""
-    # np.ndarray inner, no multivariate. Univariate are always series,
-    # not dataframes, axis is ignored
-    dummy1 = BaseSeriesEstimator()
-    for st in ["np.ndarray", "pd.Series"]:  # Inner type, DataFrame not allowed for
-        # univariate
-        for st2 in VALID_TYPES:  # input type
-            X = UNIVARIATE[st2]
-            dummy1.set_tags(**{"X_inner_type": st})
-            X2 = dummy1._convert_X(X, axis=0)
-            assert type(X2).__name__ == st.split(".")[1]
-            X2 = dummy1._convert_X(X, axis=1)
-            assert len(X) == len(X2)
-    with pytest.raises(ValueError, match="Axis should be 0 or 1"):
-        dummy1._convert_X(X, axis=2)
-    d = BaseSeriesEstimator.get_test_params()
-    assert d["axis"] == 0
-    all_tags = {"X_inner_type": "numpy3D"}
-    dummy1.set_tags(**all_tags)
-    with pytest.raises(ValueError, match="Unsupported inner"):
-        dummy1._convert_X(X, axis=0)
-
-
-def test_multivariate_convert_X():
-    """Test _convert_X on multivariate series."""
-    # np.ndarray inner multivariate capable. Multivariate are always DataFrames,
-    # not Series. 1D np.ndarray converted to 2D. Capability is tested in check_X,
-    # not here
-    dummy1 = BaseSeriesEstimator(axis=0)
-    for st in ["np.ndarray", "pd.DataFrame"]:  # Inner type, Series not allowed for
-        # Multivariate
-        name = st.split(".")[1]
-        for st2 in VALID_TYPES:  # input type
-            dummy1.set_tags(**{"X_inner_type": st, "capability:multivariate": True})
-            X = MULTIVARIATE[st2]
-            X2 = dummy1._convert_X(X, axis=0)
-            assert type(X2).__name__ == name
-
-            shape1 = X2.shape
-            X2 = dummy1._convert_X(X, axis=1)
-            shape2 = X2.shape
-            assert shape1[0] == shape2[1] and shape1[1] == shape2[0]
->>>>>>> 4e06dc4a
 
 
 @pytest.mark.parametrize("input_type", VALID_TYPES)
@@ -403,7 +292,7 @@
     assert dummy.metadata_["n_channels"] == 1
     assert not dummy.metadata_["missing_values"]
 
-    # test multivariate, excludes pd.series input type as it cannot be multivariate
+    # test multivariate, excludes pd.Series input type as it cannot be multivariate
     if input_type != "pd.Series" and inner_type != "pd.Series":
         dummy.set_tags(**{"capability:multivariate": True})
         X = MULTIVARIATE[input_type]
@@ -431,6 +320,57 @@
             dummy._preprocess_series(X, axis=1, store_metadata=True)
 
 
+@pytest.mark.parametrize("returned_type", VALID_TYPES)
+def test_postprocess_series(returned_type):
+    """Test data reformatted correctly by _postprocess_series."""
+    dummy = BaseSeriesEstimator(axis=1)
+    # test univariate
+    Xu = UNIVARIATE[returned_type]
+
+    X2 = dummy._postprocess_series(Xu, axis=1)
+    assert X2.ndim == 1
+    assert X2.shape == (20,)
+
+    X3 = dummy._postprocess_series(Xu.T, axis=0)
+    assert X2.shape == X3.shape
+
+    # test multivariate and 2d, excludes pd.Series input type as it is 1D only
+    if returned_type != "pd.Series":
+        Xu = Xu.reshape((1, -1)) if returned_type == "np.ndarray" else Xu
+        Xm = MULTIVARIATE[returned_type]
+
+        X2 = dummy._postprocess_series(Xu, axis=1)
+        assert X2.ndim == 1
+        assert X2.shape == (20,)
+
+        X3 = dummy._postprocess_series(Xu.T, axis=0)
+        assert X2.shape == X3.shape
+
+        X2 = dummy._postprocess_series(Xm, axis=1)
+        assert X2.ndim == 2
+        assert X2.shape == (5, 20)
+
+        X3 = dummy._postprocess_series(Xm.T, axis=0)
+        assert X2.shape == X3.shape
+
+        # multivariate capable estimator
+        dummy.set_tags(**{"capability:multivariate": True})
+
+        X2 = dummy._postprocess_series(Xu, axis=1)
+        assert X2.ndim == 2
+        assert X2.shape == (1, 20)
+
+        X3 = dummy._postprocess_series(Xu.T, axis=0)
+        assert X2.shape == X3.shape
+
+        X2 = dummy._postprocess_series(Xm, axis=1)
+        assert X2.ndim == 2
+        assert X2.shape == (5, 20)
+
+        X3 = dummy._postprocess_series(Xm.T, axis=0)
+        assert X2.shape == X3.shape
+
+
 def test_axis():
     """Test axis property."""
     dummy = BaseSeriesEstimator(axis=1)
@@ -464,42 +404,10 @@
     assert dummy.metadata_["n_channels"] == 5
     assert not dummy.metadata_["missing_values"]
 
-<<<<<<< HEAD
     X2 = dummy._preprocess_series(X, axis=0, store_metadata=True)
     assert type(X2).__name__ == "ndarray"
     assert X2.shape == (20, 5)
     assert X.shape == X2.shape
     assert dummy.metadata_["multivariate"]
     assert dummy.metadata_["n_channels"] == 5
-    assert not dummy.metadata_["missing_values"]
-=======
-@pytest.mark.parametrize("y_wrong", INPUT_WRONG)
-def test_check_y_wrong(y_wrong):
-    """Test the _check_y method with incorrect input."""
-    with pytest.raises(ValueError, match="Error in input type for y"):
-        BaseSeriesEstimator._check_y(None, y_wrong)
-
-
-@pytest.mark.parametrize("returned_type", VALID_TYPES)
-def test__postprocess_series(returned_type):
-    """Test data reformatted correctly."""
-    x = UNIVARIATE[returned_type]
-    dummy1 = BaseSeriesEstimator()
-    tags = {"capability:multivariate": False}
-    dummy1.set_tags(**tags)
-    y = dummy1._postprocess_series(x)
-    y2 = dummy1._postprocess_series(x, axis=0)
-    y3 = dummy1._postprocess_series(x, axis=1)
-    assert y.ndim == 1
-    assert y2.shape == y3.shape
-    tags = {"capability:multivariate": True}
-    dummy1.set_tags(**tags)
-    x = MULTIVARIATE[returned_type]
-    y = dummy1._postprocess_series(x)
-    y2 = dummy1._postprocess_series(x, axis=0)
-    y3 = dummy1._postprocess_series(x, axis=1)
-    assert x.shape == y.shape
-    assert y.shape == y2.shape
-    if returned_type != "pd.Series":
-        assert y.shape[0] == y3.shape[1] and y.shape[1] == y3.shape[0]
->>>>>>> 4e06dc4a
+    assert not dummy.metadata_["missing_values"]