# -*- coding: utf-8 -*-
__author__ = ["chrisholder", "TonyBagnall"]

from typing import Any, Callable, List, Tuple, Union

import numpy as np

from aeon.distances._ddtw import (
    ddtw_alignment_path,
    ddtw_cost_matrix,
    ddtw_distance,
    ddtw_pairwise_distance,
)
from aeon.distances._dtw import (
    dtw_alignment_path,
    dtw_cost_matrix,
    dtw_distance,
    dtw_pairwise_distance,
)
from aeon.distances._edr import (
    edr_alignment_path,
    edr_cost_matrix,
    edr_distance,
    edr_pairwise_distance,
)
from aeon.distances._erp import (
    erp_alignment_path,
    erp_cost_matrix,
    erp_distance,
    erp_pairwise_distance,
)
from aeon.distances._euclidean import euclidean_distance, euclidean_pairwise_distance
from aeon.distances._lcss import (
    lcss_alignment_path,
    lcss_cost_matrix,
    lcss_distance,
    lcss_pairwise_distance,
)
from aeon.distances._manhattan import manhattan_distance, manhattan_pairwise_distance
from aeon.distances._msm import (
    msm_alignment_path,
    msm_cost_matrix,
    msm_distance,
    msm_pairwise_distance,
)
from aeon.distances._squared import squared_distance, squared_pairwise_distance
from aeon.distances._twe import (
    twe_alignment_path,
    twe_cost_matrix,
    twe_distance,
    twe_pairwise_distance,
)
from aeon.distances._utils import reshape_pairwise_to_multiple
from aeon.distances._wddtw import (
    wddtw_alignment_path,
    wddtw_cost_matrix,
    wddtw_distance,
    wddtw_pairwise_distance,
)
from aeon.distances._wdtw import (
    wdtw_alignment_path,
    wdtw_cost_matrix,
    wdtw_distance,
    wdtw_pairwise_distance,
)
from aeon.distances.mpdist import mpdist

DistanceFunction = Callable[[np.ndarray, np.ndarray, Any], float]
AlignmentPathFunction = Callable[
    [np.ndarray, np.ndarray, Any], Tuple[List[Tuple[int, int]], float]
]
CostMatrixFunction = Callable[[np.ndarray, np.ndarray, Any], np.ndarray]
PairwiseFunction = Callable[[np.ndarray, np.ndarray, Any], np.ndarray]


def distance(
    x: np.ndarray,
    y: np.ndarray,
    metric: Union[str, DistanceFunction],
    **kwargs: Any,
) -> float:
    """Compute the distance between two time series.

    Parameters
    ----------
<<<<<<< HEAD
    x : np.ndarray, of shape (n_channels, n_timepoints) or (n_timepoints,)
        First time series.
    y : np.ndarray, of shape (m_channels, m_timepoints) or (m_timepoints,)
        Second time series.
    metric : str or Callable
        The distance metric to use.
        If a string is given, the value must be one of the following strings:
        'euclidean', 'squared', 'dtw', 'ddtw', 'wdtw', 'wddtw', 'lcss', 'edr', 'erp',
        'msm'
        If a callable is given, the value must be a function that accepts two
        numpy arrays and **kwargs returns a float.
=======
    x : np.ndarray
        First time series, either univariate, shape ``(n_timepoints,)``, or
        multivariate, shape ``(n_channels, n_timepoints)``.
    y : np.ndarray
        Second time series, either univariate, shape ``(n_timepoints,)``, or
        multivariate, shape ``(n_channels, n_timepoints)``.
    metric : str or Callable
        The distance metric to use.
        A list of valid distance metrics can be found in the documentation for
        :func:`aeon.distances.get_distance_function`.
>>>>>>> 6859e397
    kwargs : Any
        Arguments for metric. Refer to each metrics documentation for a list of
        possible arguments.

    Returns
    -------
    float
        Distance between the x and y.

    Raises
    ------
    ValueError
        If x and y are not 1D, or 2D arrays.
        If metric is not a valid string or callable.

    Examples
    --------
    >>> import numpy as np
    >>> from aeon.distances import distance
    >>> x = np.array([[1, 2, 3, 4, 5, 6, 7, 8, 9, 10]])
    >>> y = np.array([[11, 12, 13, 14, 15, 16, 17, 18, 19, 20]])
    >>> distance(x, y, metric="dtw")
    768.0
    """
    if metric == "squared":
        return squared_distance(x, y)
    elif metric == "euclidean":
        return euclidean_distance(x, y)
    elif metric == "manhattan":
        return manhattan_distance(x, y)
    elif metric == "dtw":
        return dtw_distance(x, y, kwargs.get("window"), kwargs.get("itakura_max_slope"))
    elif metric == "ddtw":
        return ddtw_distance(
            x, y, kwargs.get("window"), kwargs.get("itakura_max_slope")
        )
    elif metric == "wdtw":
        return wdtw_distance(
            x,
            y,
            kwargs.get("window"),
            kwargs.get("g", 0.05),
            kwargs.get("itakura_max_slope"),
        )
    elif metric == "wddtw":
        return wddtw_distance(
            x,
            y,
            kwargs.get("window"),
            kwargs.get("g", 0.05),
            kwargs.get("itakura_max_slope"),
        )
    elif metric == "lcss":
        return lcss_distance(
            x,
            y,
            kwargs.get("window"),
            kwargs.get("epsilon", 1.0),
            kwargs.get("itakura_max_slope"),
        )
    elif metric == "erp":
        return erp_distance(
            x,
            y,
            kwargs.get("window"),
            kwargs.get("g", 0.0),
            kwargs.get("g_arr", None),
            kwargs.get("itakura_max_slope"),
        )
    elif metric == "edr":
        return edr_distance(
            x,
            y,
            kwargs.get("window"),
            kwargs.get("epsilon"),
            kwargs.get("itakura_max_slope"),
        )
    elif metric == "twe":
        return twe_distance(
            x,
            y,
            kwargs.get("window"),
            kwargs.get("nu", 0.001),
            kwargs.get("lmbda", 1.0),
            kwargs.get("itakura_max_slope"),
        )
    elif metric == "msm":
        return msm_distance(
            x,
            y,
            kwargs.get("window"),
            kwargs.get("independent", True),
            kwargs.get("c", 1.0),
            kwargs.get("itakura_max_slope"),
        )
    elif metric == "mpdist":
        return mpdist(x, y, **kwargs)
    else:
        if isinstance(metric, Callable):
            return metric(x, y, **kwargs)
        raise ValueError("Metric must be one of the supported strings or a callable")


def pairwise_distance(
    x: np.ndarray,
    y: np.ndarray = None,
    metric: Union[str, DistanceFunction] = None,
    **kwargs: Any,
) -> np.ndarray:
    """Compute the pairwise distance matrix between two time series.

    Parameters
    ----------
<<<<<<< HEAD
    X : np.ndarray, of shape (n_instances, n_channels, n_timepoints) or
            (n_instances, n_timepoints)
        A collection of time series instances.
    y : np.ndarray, of shape (m_instances, m_channels, m_timepoints) or
            (m_instances, m_timepoints) or (m_timepoints,), default=None
        A collection of time series instances.
    metric : str or Callable
        The distance metric to use.
        If a string is given, the value must be one of the following strings:
        'euclidean', 'squared', 'dtw', 'ddtw', 'wdtw', 'wddtw', 'lcss', 'edr', 'erp',
        'msm'
        If a callable is given, the value must be a function that accepts two
        numpy arrays and **kwargs returns a float.
=======
    X : np.ndarray
        A collection of time series instances  of shape ``(n_instances, n_timepoints)``
         or ``(n_instances, n_channels, n_timepoints)``.
    y : np.ndarray or None, default=None
       A single series or a collection of time series of shape ``(m_timepoints,)`` or
       ``(m_instances, m_timepoints)`` or ``(m_instances, m_channels, m_timepoints)``
    metric : str or Callable
        The distance metric to use.
        A list of valid pairwise distance metrics can be found in the documentation for
        :func:`aeon.distances.get_pairwise_distance_function`.
>>>>>>> 6859e397
    kwargs : Any
        Extra arguments for metric. Refer to each metric documentation for a list of
        possible arguments.

    Returns
    -------
    np.ndarray (n_instances, n_instances)
        pairwise matrix between the instances of X.

    Raises
    ------
    ValueError
        If X is not 2D or 3D array when only passing X.
        If X and y are not 1D, 2D or 3D arrays when passing both X and y.
        If metric is not a valid string or callable.

    Examples
    --------
    >>> import numpy as np
    >>> from aeon.distances import pairwise_distance
    >>> # Distance between each time series in a collection of time series
    >>> X = np.array([[[1, 2, 3]],[[4, 5, 6]], [[7, 8, 9]]])
    >>> pairwise_distance(X, metric='dtw')
    array([[  0.,  26., 108.],
           [ 26.,   0.,  26.],
           [108.,  26.,   0.]])

    >>> # Distance between two collections of time series
    >>> X = np.array([[[1, 2, 3]],[[4, 5, 6]], [[7, 8, 9]]])
    >>> y = np.array([[[11, 12, 13]],[[14, 15, 16]], [[17, 18, 19]]])
    >>> pairwise_distance(X, y, metric='dtw')
    array([[300., 507., 768.],
           [147., 300., 507.],
           [ 48., 147., 300.]])

    >>> X = np.array([[[1, 2, 3]],[[4, 5, 6]], [[7, 8, 9]]])
    >>> y_univariate = np.array([[11, 12, 13],[14, 15, 16], [17, 18, 19]])
    >>> pairwise_distance(X, y_univariate, metric='dtw')
    array([[300.],
           [147.],
           [ 48.]])
    """
    if metric == "squared":
        return squared_pairwise_distance(x, y)
    elif metric == "euclidean":
        return euclidean_pairwise_distance(x, y)
    elif metric == "manhattan":
        return manhattan_pairwise_distance(x, y)
    elif metric == "dtw":
        return dtw_pairwise_distance(
            x, y, kwargs.get("window"), kwargs.get("itakura_max_slope")
        )
    elif metric == "ddtw":
        return ddtw_pairwise_distance(
            x, y, kwargs.get("window"), kwargs.get("itakura_max_slope")
        )
    elif metric == "wdtw":
        return wdtw_pairwise_distance(
            x,
            y,
            kwargs.get("window"),
            kwargs.get("g", 0.05),
            kwargs.get("itakura_max_slope"),
        )
    elif metric == "wddtw":
        return wddtw_pairwise_distance(
            x,
            y,
            kwargs.get("window"),
            kwargs.get("g", 0.05),
            kwargs.get("itakura_max_slope"),
        )
    elif metric == "lcss":
        return lcss_pairwise_distance(
            x,
            y,
            kwargs.get("window"),
            kwargs.get("epsilon", 1.0),
            kwargs.get("itakura_max_slope"),
        )
    elif metric == "erp":
        return erp_pairwise_distance(
            x,
            y,
            kwargs.get("window"),
            kwargs.get("g", 0.0),
            kwargs.get("g_arr", None),
            kwargs.get("itakura_max_slope"),
        )
    elif metric == "edr":
        return edr_pairwise_distance(
            x,
            y,
            kwargs.get("window"),
            kwargs.get("epsilon"),
            kwargs.get("itakura_max_slope"),
        )
    elif metric == "twe":
        return twe_pairwise_distance(
            x,
            y,
            kwargs.get("window"),
            kwargs.get("nu", 0.001),
            kwargs.get("lmbda", 1.0),
            kwargs.get("itakura_max_slope"),
        )
    elif metric == "msm":
        return msm_pairwise_distance(
            x,
            y,
            kwargs.get("window"),
            kwargs.get("independent", True),
            kwargs.get("c", 1.0),
            kwargs.get("itakura_max_slope"),
        )
    elif metric == "mpdist":
        return _custom_func_pairwise(x, y, mpdist, **kwargs)
    else:
        if isinstance(metric, Callable):
            return _custom_func_pairwise(x, y, metric, **kwargs)
        raise ValueError("Metric must be one of the supported strings or a callable")


def _custom_func_pairwise(
    X: np.ndarray,
    y: np.ndarray = None,
    dist_func: DistanceFunction = None,
    **kwargs: Any,
) -> np.ndarray:
    if y is None:
        # To self
        if X.ndim == 3:
            return _custom_pairwise_distance(X, dist_func, **kwargs)
        if X.ndim == 2:
            _X = X.reshape((X.shape[0], 1, X.shape[1]))
            return _custom_pairwise_distance(_X, dist_func, **kwargs)
        raise ValueError("x and y must be 2D or 3D arrays")
    _x, _y = reshape_pairwise_to_multiple(X, y)
    return _custom_from_multiple_to_multiple_distance(_x, _y, dist_func, **kwargs)


def _custom_pairwise_distance(
    X: np.ndarray, dist_func: DistanceFunction, **kwargs
) -> np.ndarray:
    n_instances = X.shape[0]
    distances = np.zeros((n_instances, n_instances))

    for i in range(n_instances):
        for j in range(i + 1, n_instances):
            distances[i, j] = dist_func(X[i], X[j], **kwargs)
            distances[j, i] = distances[i, j]

    return distances


def _custom_from_multiple_to_multiple_distance(
    x: np.ndarray, y: np.ndarray, dist_func: DistanceFunction, **kwargs
) -> np.ndarray:
    n_instances = x.shape[0]
    m_instances = y.shape[0]
    distances = np.zeros((n_instances, m_instances))

    for i in range(n_instances):
        for j in range(m_instances):
            distances[i, j] = dist_func(x[i], y[j], **kwargs)
    return distances


def alignment_path(
    x: np.ndarray,
    y: np.ndarray,
    metric: str,
    **kwargs: Any,
) -> Tuple[List[Tuple[int, int]], float]:
    """Compute the alignment path and distance between two time series.

    Parameters
    ----------
    x : np.ndarray, of shape (n_channels, n_timepoints) or (n_timepoints,)
        First time series.
    y : np.ndarray, of shape (m_channels, m_timepoints) or (m_timepoints,)
        Second time series.
    metric : str
<<<<<<< HEAD
        The distance metric to use. The value must be one of the following strings:
        'euclidean', 'squared', 'dtw', 'ddtw', 'wdtw', 'wddtw', 'lcss', 'edr', 'erp',
        'msm'
=======
        The distance metric to use.
        A list of valid alignment path metrics can be found in the documentation for
        :func:`aeon.distances.get_alignment_path_function`.
>>>>>>> 6859e397
    kwargs : Any
        Arguments for metric. Refer to each metrics documentation for a list of
        possible arguments.

    Returns
    -------
    List[Tuple[int, int]]
        The alignment path between the two time series where each element is a tuple
        of the index in x and the index in y that have the best alignment according
        to the cost matrix.
    float
        The dtw distance betweeen the two time series.

    Raises
    ------
    ValueError
        If x and y are not 1D, or 2D arrays.
        If metric is not one of the supported strings or a callable.

    Examples
    --------
    >>> import numpy as np
    >>> from aeon.distances import alignment_path
    >>> x = np.array([[1, 2, 3, 6]])
    >>> y = np.array([[1, 2, 3, 4]])
    >>> alignment_path(x, y, metric='dtw')
    ([(0, 0), (1, 1), (2, 2), (3, 3)], 4.0)
    """
    if metric == "dtw":
        return dtw_alignment_path(
            x, y, kwargs.get("window"), kwargs.get("itakura_max_slope")
        )
    elif metric == "ddtw":
        return ddtw_alignment_path(
            x, y, kwargs.get("window"), kwargs.get("itakura_max_slope")
        )
    elif metric == "wdtw":
        return wdtw_alignment_path(
            x,
            y,
            kwargs.get("window"),
            kwargs.get("g", 0.05),
            kwargs.get("itakura_max_slope"),
        )
    elif metric == "wddtw":
        return wddtw_alignment_path(
            x,
            y,
            kwargs.get("window"),
            kwargs.get("g", 0.05),
            kwargs.get("itakura_max_slope"),
        )
    elif metric == "lcss":
        return lcss_alignment_path(
            x,
            y,
            kwargs.get("window"),
            kwargs.get("epsilon", 1.0),
            kwargs.get("itakura_max_slope"),
        )
    elif metric == "erp":
        return erp_alignment_path(
            x,
            y,
            kwargs.get("window"),
            kwargs.get("g", 0.0),
            kwargs.get("g_arr", None),
            kwargs.get("itakura_max_slope"),
        )
    elif metric == "edr":
        return edr_alignment_path(
            x,
            y,
            kwargs.get("window"),
            kwargs.get("epsilon"),
            kwargs.get("itakura_max_slope"),
        )
    elif metric == "twe":
        return twe_alignment_path(
            x,
            y,
            kwargs.get("window"),
            kwargs.get("nu", 0.001),
            kwargs.get("lmbda", 1.0),
            kwargs.get("itakura_max_slope"),
        )
    elif metric == "msm":
        return msm_alignment_path(
            x,
            y,
            kwargs.get("window"),
            kwargs.get("independent", True),
            kwargs.get("c", 1.0),
            kwargs.get("itakura_max_slope"),
        )
    else:
        raise ValueError("Metric must be one of the supported strings")


def cost_matrix(
    x: np.ndarray,
    y: np.ndarray,
    metric: str,
    **kwargs: Any,
) -> np.ndarray:
    """Compute the alignment path and distance between two time series.

    Parameters
    ----------
    x : np.ndarray, of shape (n_channels, n_timepoints) or (n_timepoints,)
        First time series.
    y : np.ndarray, of shape (m_channels, m_timepoints) or (m_timepoints,)
        Second time series.
    metric : str or Callable
<<<<<<< HEAD
        The distance metric to use. The value must be one of the following strings:
        'dtw', 'ddtw', 'wdtw', 'wddtw', 'lcss', 'edr', 'erp', 'msm'
=======
        The distance metric to use.
        A list of valid alignment path metrics can be found in the documentation for
        :func:`aeon.distances.get_cost_matrix_function`.
>>>>>>> 6859e397
    kwargs : Any
        Arguments for metric. Refer to each metrics documentation for a list of
        possible arguments.

    Returns
    -------
    np.ndarray (n_timepoints, m_timepoints)
        cost matrix between x and y.

    Raises
    ------
    ValueError
        If x and y are not 1D, or 2D arrays.
        If metric is not one of the supported strings or a callable.

    Examples
    --------
    >>> import numpy as np
    >>> from aeon.distances import cost_matrix
    >>> x = np.array([[1, 2, 3, 4, 5, 6, 7, 8, 9, 10]])
    >>> y = np.array([[1, 2, 3, 4, 5, 6, 7, 8, 9, 10]])
    >>> cost_matrix(x, y, metric="dtw")
    array([[  0.,   1.,   5.,  14.,  30.,  55.,  91., 140., 204., 285.],
           [  1.,   0.,   1.,   5.,  14.,  30.,  55.,  91., 140., 204.],
           [  5.,   1.,   0.,   1.,   5.,  14.,  30.,  55.,  91., 140.],
           [ 14.,   5.,   1.,   0.,   1.,   5.,  14.,  30.,  55.,  91.],
           [ 30.,  14.,   5.,   1.,   0.,   1.,   5.,  14.,  30.,  55.],
           [ 55.,  30.,  14.,   5.,   1.,   0.,   1.,   5.,  14.,  30.],
           [ 91.,  55.,  30.,  14.,   5.,   1.,   0.,   1.,   5.,  14.],
           [140.,  91.,  55.,  30.,  14.,   5.,   1.,   0.,   1.,   5.],
           [204., 140.,  91.,  55.,  30.,  14.,   5.,   1.,   0.,   1.],
           [285., 204., 140.,  91.,  55.,  30.,  14.,   5.,   1.,   0.]])
    """
    if metric == "dtw":
        return dtw_cost_matrix(
            x, y, kwargs.get("window"), kwargs.get("itakura_max_slope")
        )
    elif metric == "ddtw":
        return ddtw_cost_matrix(
            x, y, kwargs.get("window"), kwargs.get("itakura_max_slope")
        )
    elif metric == "wdtw":
        return wdtw_cost_matrix(
            x,
            y,
            kwargs.get("window"),
            kwargs.get("g", 0.05),
            kwargs.get("itakura_max_slope"),
        )
    elif metric == "wddtw":
        return wddtw_cost_matrix(
            x,
            y,
            kwargs.get("window"),
            kwargs.get("g", 0.05),
            kwargs.get("itakura_max_slope"),
        )
    elif metric == "lcss":
        return lcss_cost_matrix(
            x,
            y,
            kwargs.get("window"),
            kwargs.get("epsilon", 1.0),
            kwargs.get("itakura_max_slope"),
        )
    elif metric == "erp":
        return erp_cost_matrix(
            x,
            y,
            kwargs.get("window"),
            kwargs.get("g", 0.0),
            kwargs.get("g_arr", None),
            kwargs.get("itakura_max_slope"),
        )
    elif metric == "edr":
        return edr_cost_matrix(
            x,
            y,
            kwargs.get("window"),
            kwargs.get("epsilon"),
            kwargs.get("itakura_max_slope"),
        )
    elif metric == "twe":
        return twe_cost_matrix(
            x,
            y,
            kwargs.get("window"),
            kwargs.get("nu", 0.001),
            kwargs.get("lmbda", 1.0),
            kwargs.get("itakura_max_slope"),
        )
    elif metric == "msm":
        return msm_cost_matrix(
            x,
            y,
            kwargs.get("window"),
            kwargs.get("independent", True),
            kwargs.get("c", 1.0),
            kwargs.get("itakura_max_slope"),
        )
    else:
        raise ValueError("Metric must be one of the supported strings")


def get_distance_function(metric: Union[str, DistanceFunction]) -> DistanceFunction:
    """Get the distance function for a given metric string or callable.

    =============== ========================================
    metric          Distance Function
    =============== ========================================
    'dtw'           distance.dtw_distance
    'ddtw'          distance.ddtw_distance
    'wdtw'          distance.wdtw_distance
    'wddtw'         distance.wddtw_distance
    'erp'           distance.erp_distance
    'edr'           distance.edr_distance
    'msm'           distance.msm_distance
    'twe'           distance.twe_distance
    'lcss'          distance.lcss_distance
    'euclidean'     distance.euclidean_distance
    'squared'       distance.squared_distance
    =============== ========================================

    Parameters
    ----------
    metric : str or Callable
        The distance metric to use.
        If string given then it will be resolved to a alignment path function.
        If a callable is given, the value must be a function that accepts two
        numpy arrays and **kwargs returns a float.

    Returns
    -------
    Callable[[np.ndarray, np.ndarray, Any], float]
        The distance function for the given metric.

    Raises
    ------
    ValueError
        If metric is not one of the supported strings or a callable.

    Examples
    --------
    >>> from aeon.distances import get_distance_function
    >>> import numpy as np
    >>> x = np.array([[1, 2, 3, 4, 5, 6, 7, 8, 9, 10]])
    >>> y = np.array([[11, 12, 13, 14, 15, 16, 17, 18, 19, 20]])
    >>> dtw_dist_func = get_distance_function("dtw")
    >>> dtw_dist_func(x, y, window=0.2)
    874.0
    """
    return _resolve_key_from_distance(metric, "distance")


def get_pairwise_distance_function(
    metric: Union[str, PairwiseFunction]
) -> PairwiseFunction:
    """Get the pairwise distance function for a given metric string or callable.

    =============== ========================================
    metric          Distance Function
    =============== ========================================
    'dtw'           distance.dtw_pairwise_distance
    'ddtw'          distance.ddtw_pairwise_distance
    'wdtw'          distance.wdtw_pairwise_distance
    'wddtw'         distance.wddtw_pairwise_distance
    'erp'           distance.erp_pairwise_distance
    'edr'           distance.edr_pairwise_distance
    'msm'           distance.msm_pairiwse_distance
    'twe'           distance.twe_pairwise_distance
    'lcss'          distance.lcss_pairwise_distance
    'euclidean'     distance.euclidean_pairwise_distance
    'squared'       distance.squared_pairwise_distance
    =============== ========================================

    Parameters
    ----------
    metric : str or Callable
<<<<<<< HEAD
        The distance metric to use.
        If a string is given, the value must be one of the following strings:
        'euclidean', 'squared', 'dtw', 'ddtw', 'wdtw', 'wddtw', 'lcss', 'edr', 'erp',
        'msm'
=======
        The metric string to resolve to a alignment path function.
        If string given then it will be resolved to a alignment path function.
>>>>>>> 6859e397
        If a callable is given, the value must be a function that accepts two
        numpy arrays and **kwargs returns a np.ndarray that is the pairwise distance
        between each time series.

    Returns
    -------
    Callable[[np.ndarray, np.ndarray, Any], np.ndarray]
        The pairwise distance function for the given metric.

    Raises
    ------
    ValueError
        If metric is not one of the supported strings or a callable.

    Examples
    --------
    >>> from aeon.distances import get_pairwise_distance_function
    >>> import numpy as np
    >>> x = np.array([[[1, 2, 3]],[[4, 5, 6]], [[7, 8, 9]]])
    >>> y = np.array([[[11, 12, 13]],[[14, 15, 16]], [[17, 18, 19]]])
    >>> dtw_pairwise_dist_func = get_pairwise_distance_function("dtw")
    >>> dtw_pairwise_dist_func(x, y, window=0.2)
    array([[300., 507., 768.],
           [147., 300., 507.],
           [ 48., 147., 300.]])
    """
    return _resolve_key_from_distance(metric, "pairwise_distance")


def get_alignment_path_function(metric: str) -> AlignmentPathFunction:
    """Get the alignment path function for a given metric string or callable.

    =============== ========================================
    metric          Distance Function
    =============== ========================================
    'dtw'           distance.dtw_alignment_path
    'ddtw'          distance.ddtw_alignment_path
    'wdtw'          distance.wdtw_alignment_path
    'wddtw'         distance.wddtw_alignment_path
    'erp'           distance.erp_alignment_path
    'edr'           distance.edr_alignment_path
    'msm'           distance.msm_alignment_path
    'twe'           distance.twe_alignment_path
    'lcss'          distance.lcss_alignment_path
    =============== ========================================

    Parameters
    ----------
    metric : str or Callable
<<<<<<< HEAD
        The distance metric to use. The value must be one of the following strings:
        'dtw', 'ddtw', 'wdtw', 'wddtw', 'lcss', 'edr', 'erp', 'msm'
=======
        The metric string to resolve to a alignment path function.
>>>>>>> 6859e397

    Returns
    -------
    Callable[[np.ndarray, np.ndarray, Any], Tuple[List[Tuple[int, int]], float]]
        The alignment path function for the given metric.

    Raises
    ------
    ValueError
        If metric is not one of the supported strings or a callable.
        If the metric doesn't have an alignment path function.

    Examples
    --------
    >>> from aeon.distances import get_alignment_path_function
    >>> import numpy as np
    >>> x = np.array([[1, 2, 3, 4, 5]])
    >>> y = np.array([[11, 12, 13, 14, 15]])
    >>> dtw_alignment_path_func = get_alignment_path_function("dtw")
    >>> dtw_alignment_path_func(x, y, window=0.2)
    ([(0, 0), (1, 1), (2, 2), (3, 3), (4, 4)], 500.0)
    """
    return _resolve_key_from_distance(metric, "alignment_path")


def get_cost_matrix_function(metric: str) -> CostMatrixFunction:
    """Get the cost matrix function for a given metric string or callable.

    =============== ========================================
    metric          Distance Function
    =============== ========================================
    'dtw'           distance.dtw_cost_matrix
    'ddtw'          distance.ddtw_cost_matrix
    'wdtw'          distance.wdtw_cost_matrix
    'wddtw'         distance.wddtw_cost_matrix
    'erp'           distance.erp_cost_matrix
    'edr'           distance.edr_cost_matrix
    'msm'           distance.msm_cost_matrix
    'twe'           distance.twe_cost_matrix
    'lcss'          distance.lcss_cost_matrix
    =============== ========================================

    Parameters
    ----------
    metric : str or Callable
<<<<<<< HEAD
        The distance metric to use. The value must be one of the following strings:
        'dtw', 'ddtw', 'wdtw', 'wddtw', 'lcss', 'edr', 'erp', 'msm'
        two time series.
=======
        The metric string to resolve to a cost matrix function.
>>>>>>> 6859e397

    Returns
    -------
    Callable[[np.ndarray, np.ndarray, Any], np.ndarray]
        The cost matrix function for the given metric.

    Raises
    ------
    ValueError
        If metric is not one of the supported strings or a callable.
        If the metric doesn't have a cost matrix function.

    Examples
    --------
    >>> from aeon.distances import get_cost_matrix_function
    >>> import numpy as np
    >>> x = np.array([[1, 2, 3, 4, 5]])
    >>> y = np.array([[11, 12, 13, 14, 15]])
    >>> dtw_cost_matrix_func = get_cost_matrix_function("dtw")
    >>> dtw_cost_matrix_func(x, y, window=0.2)
    array([[100., 221.,  inf,  inf,  inf],
           [181., 200., 321.,  inf,  inf],
           [ inf, 262., 300., 421.,  inf],
           [ inf,  inf, 343., 400., 521.],
           [ inf,  inf,  inf, 424., 500.]])
    """
    return _resolve_key_from_distance(metric, "cost_matrix")


def _resolve_key_from_distance(metric: str, key: str) -> Any:
    if metric == "mpdist":
        return mpdist
    dist = DISTANCES_DICT.get(metric)
    if dist is None:
        raise ValueError(f"Unknown metric {metric}")
    dist_callable = dist.get(key)
    if dist_callable is None:
        raise ValueError(f"Metric {metric} does not have a {key} function")
    return dist_callable


DISTANCES = [
    {
        "name": "euclidean",
        "distance": euclidean_distance,
        "pairwise_distance": euclidean_pairwise_distance,
    },
    {
        "name": "squared",
        "distance": squared_distance,
        "pairwise_distance": squared_pairwise_distance,
    },
    {
        "name": "dtw",
        "distance": dtw_distance,
        "pairwise_distance": dtw_pairwise_distance,
        "cost_matrix": dtw_cost_matrix,
        "alignment_path": dtw_alignment_path,
    },
    {
        "name": "ddtw",
        "distance": ddtw_distance,
        "pairwise_distance": ddtw_pairwise_distance,
        "cost_matrix": ddtw_cost_matrix,
        "alignment_path": ddtw_alignment_path,
    },
    {
        "name": "wdtw",
        "distance": wdtw_distance,
        "pairwise_distance": wdtw_pairwise_distance,
        "cost_matrix": wdtw_cost_matrix,
        "alignment_path": wdtw_alignment_path,
    },
    {
        "name": "wddtw",
        "distance": wddtw_distance,
        "pairwise_distance": wddtw_pairwise_distance,
        "cost_matrix": wddtw_cost_matrix,
        "alignment_path": wddtw_alignment_path,
    },
    {
        "name": "lcss",
        "distance": lcss_distance,
        "pairwise_distance": lcss_pairwise_distance,
        "cost_matrix": lcss_cost_matrix,
        "alignment_path": lcss_alignment_path,
    },
    {
        "name": "erp",
        "distance": erp_distance,
        "pairwise_distance": erp_pairwise_distance,
        "cost_matrix": erp_cost_matrix,
        "alignment_path": erp_alignment_path,
    },
    {
        "name": "edr",
        "distance": edr_distance,
        "pairwise_distance": edr_pairwise_distance,
        "cost_matrix": edr_cost_matrix,
        "alignment_path": edr_alignment_path,
    },
    {
        "name": "twe",
        "distance": twe_distance,
        "pairwise_distance": twe_pairwise_distance,
        "cost_matrix": twe_cost_matrix,
        "alignment_path": twe_alignment_path,
    },
    {
        "name": "msm",
        "distance": msm_distance,
        "pairwise_distance": msm_pairwise_distance,
        "cost_matrix": msm_cost_matrix,
        "alignment_path": msm_alignment_path,
    },
]

DISTANCES_DICT = {d["name"]: d for d in DISTANCES}<|MERGE_RESOLUTION|>--- conflicted
+++ resolved
@@ -83,19 +83,6 @@
 
     Parameters
     ----------
-<<<<<<< HEAD
-    x : np.ndarray, of shape (n_channels, n_timepoints) or (n_timepoints,)
-        First time series.
-    y : np.ndarray, of shape (m_channels, m_timepoints) or (m_timepoints,)
-        Second time series.
-    metric : str or Callable
-        The distance metric to use.
-        If a string is given, the value must be one of the following strings:
-        'euclidean', 'squared', 'dtw', 'ddtw', 'wdtw', 'wddtw', 'lcss', 'edr', 'erp',
-        'msm'
-        If a callable is given, the value must be a function that accepts two
-        numpy arrays and **kwargs returns a float.
-=======
     x : np.ndarray
         First time series, either univariate, shape ``(n_timepoints,)``, or
         multivariate, shape ``(n_channels, n_timepoints)``.
@@ -106,7 +93,6 @@
         The distance metric to use.
         A list of valid distance metrics can be found in the documentation for
         :func:`aeon.distances.get_distance_function`.
->>>>>>> 6859e397
     kwargs : Any
         Arguments for metric. Refer to each metrics documentation for a list of
         possible arguments.
@@ -220,21 +206,6 @@
 
     Parameters
     ----------
-<<<<<<< HEAD
-    X : np.ndarray, of shape (n_instances, n_channels, n_timepoints) or
-            (n_instances, n_timepoints)
-        A collection of time series instances.
-    y : np.ndarray, of shape (m_instances, m_channels, m_timepoints) or
-            (m_instances, m_timepoints) or (m_timepoints,), default=None
-        A collection of time series instances.
-    metric : str or Callable
-        The distance metric to use.
-        If a string is given, the value must be one of the following strings:
-        'euclidean', 'squared', 'dtw', 'ddtw', 'wdtw', 'wddtw', 'lcss', 'edr', 'erp',
-        'msm'
-        If a callable is given, the value must be a function that accepts two
-        numpy arrays and **kwargs returns a float.
-=======
     X : np.ndarray
         A collection of time series instances  of shape ``(n_instances, n_timepoints)``
          or ``(n_instances, n_channels, n_timepoints)``.
@@ -245,7 +216,6 @@
         The distance metric to use.
         A list of valid pairwise distance metrics can be found in the documentation for
         :func:`aeon.distances.get_pairwise_distance_function`.
->>>>>>> 6859e397
     kwargs : Any
         Extra arguments for metric. Refer to each metric documentation for a list of
         possible arguments.
@@ -429,15 +399,9 @@
     y : np.ndarray, of shape (m_channels, m_timepoints) or (m_timepoints,)
         Second time series.
     metric : str
-<<<<<<< HEAD
-        The distance metric to use. The value must be one of the following strings:
-        'euclidean', 'squared', 'dtw', 'ddtw', 'wdtw', 'wddtw', 'lcss', 'edr', 'erp',
-        'msm'
-=======
         The distance metric to use.
         A list of valid alignment path metrics can be found in the documentation for
         :func:`aeon.distances.get_alignment_path_function`.
->>>>>>> 6859e397
     kwargs : Any
         Arguments for metric. Refer to each metrics documentation for a list of
         possible arguments.
@@ -552,14 +516,9 @@
     y : np.ndarray, of shape (m_channels, m_timepoints) or (m_timepoints,)
         Second time series.
     metric : str or Callable
-<<<<<<< HEAD
-        The distance metric to use. The value must be one of the following strings:
-        'dtw', 'ddtw', 'wdtw', 'wddtw', 'lcss', 'edr', 'erp', 'msm'
-=======
         The distance metric to use.
         A list of valid alignment path metrics can be found in the documentation for
         :func:`aeon.distances.get_cost_matrix_function`.
->>>>>>> 6859e397
     kwargs : Any
         Arguments for metric. Refer to each metrics documentation for a list of
         possible arguments.
@@ -738,15 +697,8 @@
     Parameters
     ----------
     metric : str or Callable
-<<<<<<< HEAD
-        The distance metric to use.
-        If a string is given, the value must be one of the following strings:
-        'euclidean', 'squared', 'dtw', 'ddtw', 'wdtw', 'wddtw', 'lcss', 'edr', 'erp',
-        'msm'
-=======
         The metric string to resolve to a alignment path function.
         If string given then it will be resolved to a alignment path function.
->>>>>>> 6859e397
         If a callable is given, the value must be a function that accepts two
         numpy arrays and **kwargs returns a np.ndarray that is the pairwise distance
         between each time series.
@@ -796,12 +748,7 @@
     Parameters
     ----------
     metric : str or Callable
-<<<<<<< HEAD
-        The distance metric to use. The value must be one of the following strings:
-        'dtw', 'ddtw', 'wdtw', 'wddtw', 'lcss', 'edr', 'erp', 'msm'
-=======
         The metric string to resolve to a alignment path function.
->>>>>>> 6859e397
 
     Returns
     -------
@@ -847,13 +794,7 @@
     Parameters
     ----------
     metric : str or Callable
-<<<<<<< HEAD
-        The distance metric to use. The value must be one of the following strings:
-        'dtw', 'ddtw', 'wdtw', 'wddtw', 'lcss', 'edr', 'erp', 'msm'
-        two time series.
-=======
         The metric string to resolve to a cost matrix function.
->>>>>>> 6859e397
 
     Returns
     -------
