--- conflicted
+++ resolved
@@ -5,15 +5,9 @@
 __author__ = ["AyushmaanSeth", "mloning", "Alwin Wang", "MatthewMiddlehurst"]
 __all__ = ["TSFreshFeatureExtractor", "TSFreshRelevantFeatureExtractor"]
 
-<<<<<<< HEAD
-from warnings import warn
-
-from aeon.datatypes._panel._convert import from_nested_to_long
+
+from aeon.datatypes._panel._convert import from_3d_numpy_to_long
 from aeon.transformations.panel.base import BaseCollectionTransformer
-=======
-from aeon.datatypes._panel._convert import from_3d_numpy_to_long
-from aeon.transformations.base import BaseTransformer
->>>>>>> a06c58c0
 from aeon.utils.validation import check_n_jobs
 from aeon.utils.validation._dependencies import _check_soft_dependencies
 
@@ -25,17 +19,10 @@
 
     _tags = {
         "scitype:transform-output": "Primitives",
-<<<<<<< HEAD
         "fit_is_empty": True,
-        "X_inner_mtype": "nested_univ",
+        "X_inner_mtype": "numpy3D",
         "y_inner_mtype": "None",
         "scitype:instancewise": True,
-=======
-        "scitype:instancewise": True,
-        "X_inner_mtype": "numpy3D",
-        "y_inner_mtype": "None",
-        "fit_is_empty": True,
->>>>>>> a06c58c0
         "python_dependencies": "tsfresh",
     }
 
