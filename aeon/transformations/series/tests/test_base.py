<<<<<<< HEAD
""""Test the base series transformer."""

__maintainer__ = ["baraline"]

import numpy as np
import pytest
from numpy.testing import assert_almost_equal, assert_array_almost_equal

from aeon.testing.mock_estimators._mock_series_transformers import MockSeriesTransformer
from aeon.testing.utils.data_gen import (
    make_1d_numpy_series,
    make_2d_numpy_series,
    make_example_3d_numpy,
    make_series,
)


@pytest.mark.parametrize(
    "data_gen",
    [
        make_1d_numpy_series,
        make_2d_numpy_series,
        make_series,
    ],
)
def test_series_transformer_valid_input(data_gen):
    """Test that BaseCollectionTransformer works with collection input."""
    X = data_gen()

    t = MockSeriesTransformer()
    t.fit(X)
    Xt = t.transform(X)
    assert isinstance(Xt, np.ndarray)
    assert Xt.ndim == 2


@pytest.mark.parametrize("data_gen", [make_example_3d_numpy])
def test_series_transformer_invalid_input(data_gen):
    """Test that BaseCollectionTransformer fails with collection input."""
    X, y = data_gen()
    t = MockSeriesTransformer()
    with pytest.raises(ValueError):
        t.fit_transform(X, y)


def test_inverse_transform():
    """Test inverse transform."""
    d = MockSeriesTransformer()
    x = make_2d_numpy_series(axis=1)
    d.fit(x)
    d.set_tags(**{"skip-inverse-transform": True})
    x2 = d.inverse_transform(x)
    assert_almost_equal(x, x2)
    d.set_tags(**{"skip-inverse-transform": False})
    xt = d.transform(x)
    x3 = d.inverse_transform(xt)
    assert_almost_equal(x, x3)


def test_axis_convertion():
    """Test axis convertion."""
    # Expect shape=(n_channels, n_timepoints) (axis=1)
    d = MockSeriesTransformer()
    x = make_2d_numpy_series(axis=0)
    d.fit(x, axis=0)
    xt = d.transform(x, axis=0)
    expected = x.copy()
    for i in range(x.shape[1]):
        expected[:, i] = expected[:, i] + (d.constant + d.random_values_[i])

    assert_array_almost_equal(xt, expected)
    x2 = d.inverse_transform(xt, axis=0)
    assert_array_almost_equal(x, x2)
=======
"""Test the base series transformer."""

import numpy as np
import pytest

from aeon.testing.mock_estimators import (
    MockMultivariateSeriesTransformer,
    MockSeriesTransformerNoFit,
    MockUnivariateSeriesTransformer,
)

ALL_TRANSFORMERS = [MockMultivariateSeriesTransformer(), MockSeriesTransformerNoFit()]
MULTIVARIATE_SERIES = [
    np.array([[1, 2, 3, 4, 5, 6, 7, 8, 9, 10]]),
    np.array([[1, 2, 3, 4, 5], [6, 7, 8, 9, 10]]),
    np.array([[1, 2, 3, 4, 5], [6, 7, 8, 9, 10], [1, 2, 3, 4, 5], [6, 7, 8, 9, 10]]),
]


@pytest.mark.parametrize("transformer", ALL_TRANSFORMERS)
@pytest.mark.parametrize("series", MULTIVARIATE_SERIES)
def test_fit_transform_multivariate(transformer, series):
    """Test fit then transform equivalent to fit_transform with setting axis."""
    transformer.fit(series)
    x2 = transformer.transform(series)
    x3 = transformer.fit_transform(series)
    np.testing.assert_array_almost_equal(x2, x3)
    assert series.shape == x2.shape


@pytest.mark.parametrize("transformer", ALL_TRANSFORMERS)
@pytest.mark.parametrize("series", MULTIVARIATE_SERIES)
def test_axis(transformer, series):
    """Test axis."""
    transformer.fit(series, axis=1)
    x2 = transformer.transform(series, axis=1)
    assert series.shape == x2.shape


def test_fit_transform_univariate():
    """Test fit transform for univariate."""
    x1 = np.array([10, 9, 8, 7, 6, 5, 4, 3, 2, 1])
    transformer = MockUnivariateSeriesTransformer()
    x2 = transformer.fit_transform(x1)
    assert x1.shape == x2.shape
    x3 = np.array([[10, 9, 8, 7, 6, 5, 4, 3, 2, 1]])
    x4 = transformer.fit_transform(x3)
    assert isinstance(x4, np.ndarray) and x4.ndim == 1
    with pytest.raises(ValueError, match="Multivariate data not supported"):
        transformer.fit_transform(np.random.rand(2, 10))
>>>>>>> 0c239d34
<|MERGE_RESOLUTION|>--- conflicted
+++ resolved
@@ -1,78 +1,3 @@
-<<<<<<< HEAD
-""""Test the base series transformer."""
-
-__maintainer__ = ["baraline"]
-
-import numpy as np
-import pytest
-from numpy.testing import assert_almost_equal, assert_array_almost_equal
-
-from aeon.testing.mock_estimators._mock_series_transformers import MockSeriesTransformer
-from aeon.testing.utils.data_gen import (
-    make_1d_numpy_series,
-    make_2d_numpy_series,
-    make_example_3d_numpy,
-    make_series,
-)
-
-
-@pytest.mark.parametrize(
-    "data_gen",
-    [
-        make_1d_numpy_series,
-        make_2d_numpy_series,
-        make_series,
-    ],
-)
-def test_series_transformer_valid_input(data_gen):
-    """Test that BaseCollectionTransformer works with collection input."""
-    X = data_gen()
-
-    t = MockSeriesTransformer()
-    t.fit(X)
-    Xt = t.transform(X)
-    assert isinstance(Xt, np.ndarray)
-    assert Xt.ndim == 2
-
-
-@pytest.mark.parametrize("data_gen", [make_example_3d_numpy])
-def test_series_transformer_invalid_input(data_gen):
-    """Test that BaseCollectionTransformer fails with collection input."""
-    X, y = data_gen()
-    t = MockSeriesTransformer()
-    with pytest.raises(ValueError):
-        t.fit_transform(X, y)
-
-
-def test_inverse_transform():
-    """Test inverse transform."""
-    d = MockSeriesTransformer()
-    x = make_2d_numpy_series(axis=1)
-    d.fit(x)
-    d.set_tags(**{"skip-inverse-transform": True})
-    x2 = d.inverse_transform(x)
-    assert_almost_equal(x, x2)
-    d.set_tags(**{"skip-inverse-transform": False})
-    xt = d.transform(x)
-    x3 = d.inverse_transform(xt)
-    assert_almost_equal(x, x3)
-
-
-def test_axis_convertion():
-    """Test axis convertion."""
-    # Expect shape=(n_channels, n_timepoints) (axis=1)
-    d = MockSeriesTransformer()
-    x = make_2d_numpy_series(axis=0)
-    d.fit(x, axis=0)
-    xt = d.transform(x, axis=0)
-    expected = x.copy()
-    for i in range(x.shape[1]):
-        expected[:, i] = expected[:, i] + (d.constant + d.random_values_[i])
-
-    assert_array_almost_equal(xt, expected)
-    x2 = d.inverse_transform(xt, axis=0)
-    assert_array_almost_equal(x, x2)
-=======
 """Test the base series transformer."""
 
 import numpy as np
@@ -122,5 +47,4 @@
     x4 = transformer.fit_transform(x3)
     assert isinstance(x4, np.ndarray) and x4.ndim == 1
     with pytest.raises(ValueError, match="Multivariate data not supported"):
-        transformer.fit_transform(np.random.rand(2, 10))
->>>>>>> 0c239d34
+        transformer.fit_transform(np.random.rand(2, 10))