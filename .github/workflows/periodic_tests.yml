--- conflicted
+++ resolved
@@ -205,12 +205,8 @@
       - name: Run tests
         run: python -m pytest
 
-<<<<<<< HEAD
-      - uses: actions/cache/save@v3
-=======
-      - name: Save new cache
-        uses: actions/cache/save@v3
->>>>>>> ba2433c1
+      - name: Save new cache
+        uses: actions/cache/save@v3
         with:
           path: ${{ github.workspace }}/.numba_cache
           # Save cache with the current date (ENV set in numba_cache action)
