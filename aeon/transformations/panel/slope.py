# -*- coding: utf-8 -*-
"""Slope transformer."""
import math
import statistics

import numpy as np

from aeon.transformations.base import BaseTransformer

__all__ = ["SlopeTransformer"]
__author__ = ["mloning"]


class SlopeTransformer(BaseTransformer):
    """Piecewise slope transformation.

<<<<<<< HEAD
    Class to perform the Slope transformation on a collection of time series. It
    splits a time series into num_intervals segments.
    Then within each segment, it performs a total least
    squares regression to extract the gradient of the segment.
=======
    Class to perform a slope transformation on a collection of time series. Numpy
    array of shape numpy array of shape (n_instances, n_channels, series_length) is
    transformed to numpy array of shape (n_instances, n_channels, n_intervals). The
    new feature is the slope over that interval found using a least squares regression.
>>>>>>> 20a21b2c

    Parameters
    ----------
    n_intervals : int, number of approx equal segments
                    to split the time series into.

    Examples
    --------
    >>> import numpy as np
    >>> from aeon.transformations.panel.slope import SlopeTransformer
    >>> X = np.array([[[4, 6, 10, 12, 8, 6, 5, 5]]])
    >>> s = SlopeTransformer(n_intervals=2)
    >>> res = s.fit_transform(X)
    """

    _tags = {
        "scitype:transform-output": "Series",
<<<<<<< HEAD
        "scitype:instancewise": False,
        "X_inner_mtype": "numpy3D",
        "y_inner_mtype": "None",
=======
        "scitype:instancewise": False,  # is this an instance-wise transform?
        "X_inner_mtype": "numpy3D",  # which mtypes do _fit/_predict support for X?
        "y_inner_mtype": "None",  # which mtypes do _fit/_predict support for X?
>>>>>>> 20a21b2c
        "fit_is_empty": True,
    }

    def __init__(self, n_intervals=8):
        self.n_intervals = n_intervals
<<<<<<< HEAD
        super(SlopeTransformer, self).__init__(_output_convert=False)
=======
        super(SlopeTransformer, self).__init__()
>>>>>>> 20a21b2c

    def _transform(self, X, y=None):
        """Transform X and return a transformed version.

        private _transform containing core logic, called from transform

        Parameters
        ----------
<<<<<<< HEAD
        X : 3D np.ndarray of shape = [n_instances, n_channels, series_length]
        collection of time series to transform
=======
        X : numpy array of shape [n_instances, n_channels, series_length]
>>>>>>> 20a21b2c
        y : ignored argument for interface compatibility

        Returns
        -------
<<<<<<< HEAD
        3D np.ndarray of shape = [n_instances, n_channels, series_length] collection
        of time series to transform
        """
        # Get information about the dataframe
        n_cases, n_channels, series_length = X.shape
        self._check_parameters(series_length)
        full_data = []
        for i in range(n_cases):
            case_data = []
            for j in range(n_channels):
                # Calculate gradients
                res = self._get_gradients_of_lines(X[i][j])
                case_data.append(res)
            full_data.append(np.asarray(case_data))

        return np.array(full_data)
=======
        Xt : numpy array of shape [n_instances, n_channels, n_intervals]
            transformed version of X, each value is the slope over an interval
        """
        # Get information about the dataframe
        n_instances, n_channels, n_timepoints = X.shape
        self._check_parameters(n_timepoints)

        x_trans = np.zeros(shape=(n_instances, n_channels, self.n_intervals))
        for j in range(n_channels):
            for i in range(n_instances):
                x_trans[i][j] = self._get_gradients_of_lines(X[i][j])
        return x_trans
>>>>>>> 20a21b2c

    def _get_gradients_of_lines(self, X):
        """Get gradients of lines.

        Function to get the gradients of the line of best fits
        given a time series.

        Parameters
        ----------
        X : a numpy array of shape = [time_series_length]

        Returns
        -------
        gradients : a numpy array of shape = [self.n_intervals].
                    It contains the gradients of the line of best fit
                    for each interval in a time series.
        """
        # Firstly, split the time series into approx equal length intervals
        splitTimeSeries = self._split_time_series(X)
        gradients = []

        for x in range(len(splitTimeSeries)):
            gradients.append(self._get_gradient(splitTimeSeries[x]))

        return gradients

    def _get_gradient(self, Y):
        """Get gradient of lines.

        Function to get the gradient of the line of best fit given a
        section of a time series.

        Equation adopted from:
        real-statistics.com/regression/total-least-squares

        Parameters
        ----------
        Y : a numpy array of shape = [interval_size]

        Returns
        -------
        m : an int corresponding to the gradient of the best fit line.
        """
        # Create a list that contains 1,2,3,4,...,len(Y) for the x coordinates.
        X = [(i + 1) for i in range(len(Y))]

        # Calculate the mean of both lists
        meanX = statistics.mean(X)
        meanY = statistics.mean(Y)

        # Calculate the list (yi-mean(y))^2
        yminYbar = [(y - meanY) ** 2 for y in Y]
        # Calculate the list (xi-mean(x))^2
        xminXbar = [(x - meanX) ** 2 for x in X]

        # Sum them to produce w.
        w = sum(yminYbar) - sum(xminXbar)

        # Calculate the list (xi-mean(x))*(yi-mean(y))
        temp = []
        for x in range(len(X)):
            temp.append((X[x] - meanX) * (Y[x] - meanY))

        # Sum it and multiply by 2 to calculate r
        r = 2 * sum(temp)

        if r == 0:
            # remove nans
            m = 0
        else:
            # Gradient is defined as (w+sqrt(w^2+r^2))/r
            m = (w + math.sqrt(w**2 + r**2)) / r

        return m

    def _split_time_series(self, X):
        """Split a time series into approximately equal intervals.

        Adopted from = https://stackoverflow.com/questions/2130016/
                       splitting-a-list-into-n-parts-of-approximately
                       -equal-length

        Parameters
        ----------
        X : a numpy array of shape = [time_series_length]

        Returns
        -------
        output : a numpy array of shape = [self.n_intervals,interval_size]
        """
        avg = len(X) / float(self.n_intervals)
        output = []
        beginning = 0.0

        while beginning < len(X):
            output.append(X[int(beginning) : int(beginning + avg)])
            beginning += avg

        return output

    def _check_parameters(self, n_timepoints):
        """Check values of parameters for Slope transformer.

        Throws
        ------
        ValueError or TypeError if a parameters input is invalid.
        """
        if isinstance(self.n_intervals, int):
            if self.n_intervals <= 0:
                raise ValueError(
                    "num_intervals must have the value \
                                  of at least 1"
                )
            if self.n_intervals > n_timepoints:
                raise ValueError(
                    "num_intervals cannot be higher than \
                                  subsequence_length"
                )
        else:
            raise TypeError(
                "num_intervals must be an 'int'. Found '"
                + type(self.n_intervals).__name__
                + "'instead."
            )<|MERGE_RESOLUTION|>--- conflicted
+++ resolved
@@ -14,17 +14,10 @@
 class SlopeTransformer(BaseTransformer):
     """Piecewise slope transformation.
 
-<<<<<<< HEAD
-    Class to perform the Slope transformation on a collection of time series. It
-    splits a time series into num_intervals segments.
-    Then within each segment, it performs a total least
-    squares regression to extract the gradient of the segment.
-=======
     Class to perform a slope transformation on a collection of time series. Numpy
     array of shape numpy array of shape (n_instances, n_channels, series_length) is
     transformed to numpy array of shape (n_instances, n_channels, n_intervals). The
     new feature is the slope over that interval found using a least squares regression.
->>>>>>> 20a21b2c
 
     Parameters
     ----------
@@ -42,25 +35,15 @@
 
     _tags = {
         "scitype:transform-output": "Series",
-<<<<<<< HEAD
         "scitype:instancewise": False,
         "X_inner_mtype": "numpy3D",
         "y_inner_mtype": "None",
-=======
-        "scitype:instancewise": False,  # is this an instance-wise transform?
-        "X_inner_mtype": "numpy3D",  # which mtypes do _fit/_predict support for X?
-        "y_inner_mtype": "None",  # which mtypes do _fit/_predict support for X?
->>>>>>> 20a21b2c
         "fit_is_empty": True,
     }
 
     def __init__(self, n_intervals=8):
         self.n_intervals = n_intervals
-<<<<<<< HEAD
         super(SlopeTransformer, self).__init__(_output_convert=False)
-=======
-        super(SlopeTransformer, self).__init__()
->>>>>>> 20a21b2c
 
     def _transform(self, X, y=None):
         """Transform X and return a transformed version.
@@ -69,17 +52,12 @@
 
         Parameters
         ----------
-<<<<<<< HEAD
         X : 3D np.ndarray of shape = [n_instances, n_channels, series_length]
         collection of time series to transform
-=======
-        X : numpy array of shape [n_instances, n_channels, series_length]
->>>>>>> 20a21b2c
         y : ignored argument for interface compatibility
 
         Returns
         -------
-<<<<<<< HEAD
         3D np.ndarray of shape = [n_instances, n_channels, series_length] collection
         of time series to transform
         """
@@ -96,20 +74,6 @@
             full_data.append(np.asarray(case_data))
 
         return np.array(full_data)
-=======
-        Xt : numpy array of shape [n_instances, n_channels, n_intervals]
-            transformed version of X, each value is the slope over an interval
-        """
-        # Get information about the dataframe
-        n_instances, n_channels, n_timepoints = X.shape
-        self._check_parameters(n_timepoints)
-
-        x_trans = np.zeros(shape=(n_instances, n_channels, self.n_intervals))
-        for j in range(n_channels):
-            for i in range(n_instances):
-                x_trans[i][j] = self._get_gradients_of_lines(X[i][j])
-        return x_trans
->>>>>>> 20a21b2c
 
     def _get_gradients_of_lines(self, X):
         """Get gradients of lines.
