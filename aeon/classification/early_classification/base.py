# -*- coding: utf-8 -*-
# copyright: aeon developers, BSD-3-Clause License (see LICENSE file)
"""
Abstract base class for early time series classifiers.

    class name: BaseEarlyClassifier

Defining methods:
    fitting                 - fit(self, X, y)
    predicting              - predict(self, X)
                            - predict_proba(self, X)
    updating predictions    - update_predict(self, X)
      (streaming)           - update_predict_proba(self, X)

Inherited inspection methods:
    hyper-parameter inspection  - get_params()
    fitted parameter inspection - get_fitted_params()

State:
    fitted model/strategy   - by convention, any attributes ending in "_"
    fitted state flag       - is_fitted (property)
    fitted state inspection - check_is_fitted()
    streaming decision info - state_info attribute
"""

__all__ = [
    "BaseEarlyClassifier",
]
__author__ = ["mloning", "fkiraly", "TonyBagnall", "MatthewMiddlehurst"]

from abc import ABC, abstractmethod
from typing import Tuple

import numpy as np
import pandas as pd
from sklearn.utils.multiclass import type_of_target

from aeon.base import BaseCollectionEstimator, BaseEstimator
from aeon.classification import BaseClassifier
from aeon.utils.validation.collection import (
    convert_collection,
    get_n_cases,
    has_missing,
    is_equal_length,
    is_univariate,
    resolve_equal_length_inner_type,
    resolve_unequal_length_inner_type,
)


class BaseEarlyClassifier(BaseEstimator, ABC):
    """
    Abstract base class for early time series classifiers.

    The base classifier specifies the methods and method signatures that all
    early classifiers have to implement. Attributes with an underscore suffix are set in
    the method fit.

    Parameters
    ----------
    classes_ : np.ndarray
        Class labels, possibly strings.
    n_classes_ : int
        Number of classes (length of classes_).
    fit_time_ : int
        Time (in milliseconds) for fit to run.
    _class_dictionary : dict
        dictionary mapping classes_ onto integers 0...n_classes_-1.
    _n_jobs : int, default=1
        Number of threads to use in fit as determined by n_jobs.
    state_info : array-like, default=None
        An array containing the state info for each decision in X.
    """

    _tags = {
        "X_inner_mtype": "numpy3D",
        "capability:multivariate": False,
        "capability:unequal_length": False,
        "capability:missing_values": False,
        "capability:multithreading": False,
    }

    def __init__(self):
        self.metadata_ = {}  # metadata/properties of data seen in fit
        self.classes_ = []
        self.n_classes_ = 0
        self.fit_time_ = 0
        self._class_dictionary = {}
        self._n_jobs = 1

        """
        An array containing the state info for each decision in X from update and
        predict methods. Contains classifier dependant information for future decisions
        on the data and information on when a cases decision has been made. Each row
        contains information for a case from the latest decision on its safety made in
        update/predict. Successive updates are likely to remove rows from the
        state_info, as it will only store as many rows as there are input instances to
        update/predict.
        """
        self.state_info = None

        super(BaseEarlyClassifier, self).__init__()

    def fit(self, X, y):
        """Fit time series classifier to training data.

        Parameters
        ----------
        X : 3D np.array (any number of channels, equal length series)
                of shape [n_cases, n_channels, series_length]
            or 2D np.array (univariate, equal length series)
                of shape [n_cases, series_length]
            or of any other supported collection data type
                for list of types, see datatypes.SCITYPE_REGISTER
        y : 1D np.array of int, of shape [n_cases] - class labels for fitting
            indices correspond to instance indices in X

        Returns
        -------
        self : Reference to self.

        Notes
        -----
        Changes state by creating a fitted model that updates attributes
        ending in "_" and sets is_fitted flag to True.
        """
        fit = BaseClassifier.fit
        return fit(self, X, y)

    def predict(self, X) -> Tuple[np.ndarray, np.ndarray]:
        """Predicts labels for sequences in X.

        Early classifiers can predict at series lengths shorter than the train data
        series length.

        Predict will return -1 for cases which it cannot make a decision on yet. The
        output is only guaranteed to return a valid class label for all cases when
        using the full series length.

        Parameters
        ----------
        X : 3D np.array (any number of channels, equal length series)
                of shape [n_cases, n_channels, series_length]
            or 2D np.array (univariate, equal length series)
                of shape [n_cases, series_length]
            or of any other supported collection data type
                for list of types, see datatypes.SCITYPE_REGISTER
        y : 1D np.array of int, of shape [n_cases] - class labels for fitting
            indices correspond to instance indices in X

        Returns
        -------
        y : 1D np.array of int, of shape [n_cases] - predicted class labels
            indices correspond to instance indices in X
        decisions : 1D bool array
            An array of booleans, containing the decision of whether a prediction is
            safe to use or not.
            i-th entry is the classifier decision that i-th instance safe to use
        """
        self.check_is_fitted()

        # boilerplate input checks for predict-like methods
<<<<<<< HEAD
        self.checkX(X)
        X = self.convertX(X)
=======
        self._check_X(X)
        X = self._convert_X(X)
>>>>>>> 1ece5e86

        return self._predict(X)

    def update_predict(self, X) -> Tuple[np.ndarray, np.ndarray]:
        """Update label prediction for sequences in X at a larger series length.

        Uses information stored in the classifiers state from previous predictions and
        updates at shorter series lengths. Update will only accept cases which have not
        yet had a decision made, cases which have had a positive decision should be
        removed from the input with the row ordering preserved.

        If no state information is present, predict will be called instead.

        Prediction updates will return -1 for cases which it cannot make a decision on
        yet. The output is only guaranteed to return a valid class label for all cases
        when using the full series length.

        Parameters
        ----------
        X : 3D np.array (any number of channels, equal length series)
                of shape [n_cases, n_channels, series_length]
            or 2D np.array (univariate, equal length series)
                of shape [n_cases, series_length]
            or of any other supported collection data type
                for list of types, see datatypes.SCITYPE_REGISTER

        Returns
        -------
        y : 1D np.array of int, of shape [n_cases] - predicted class labels
            indices correspond to instance indices in X
        decisions : 1D bool array
            An array of booleans, containing the decision of whether a prediction is
            safe to use or not.
            i-th entry is the classifier decision that i-th instance safe to use
        """
        self.check_is_fitted()

        # boilerplate input checks for predict-like methods
<<<<<<< HEAD
        self.checkX(X)
        X = self.convertX(X)
=======
        self._check_X(X)
        X = self._convert_X(X)
>>>>>>> 1ece5e86

        if self.state_info is None:
            return self._predict(X)
        else:
            return self._update_predict(X)

    def predict_proba(self, X) -> Tuple[np.ndarray, np.ndarray]:
        """Predicts labels probabilities for sequences in X.

        Early classifiers can predict at series lengths shorter than the train data
        series length.

        Probability predictions will return [-1]*n_classes_ for cases which it cannot
        make a decision on yet. The output is only guaranteed to return a valid class
        label for all cases when using the full series length.

        Parameters
        ----------
        X : 3D np.array (any number of channels, equal length series)
                of shape [n_cases, n_channels, series_length]
            or 2D np.array (univariate, equal length series)
                of shape [n_cases, series_length]
            or of any other supported collection data type
                for list of types, see datatypes.SCITYPE_REGISTER

        Returns
        -------
        y : 2D array of shape [n_cases, n_classes] - predicted class probabilities
            1st dimension indices correspond to instance indices in X
            2nd dimension indices correspond to possible labels (integers)
            (i, j)-th entry is predictive probability that i-th instance is of class j
        decisions : 1D bool array
            An array of booleans, containing the decision of whether a prediction is
            safe to use or not.
            i-th entry is the classifier decision that i-th instance safe to use
        """
        self.check_is_fitted()

        # boilerplate input checks for predict-like methods
<<<<<<< HEAD
        self.checkX(X)
        X = self.convertX(X)
=======
        self._check_X(X)
        X = self._convert_X(X)
>>>>>>> 1ece5e86

        return self._predict_proba(X)

    def update_predict_proba(self, X) -> Tuple[np.ndarray, np.ndarray]:
        """Update label probabilities for sequences in X at a larger series length.

        Uses information stored in the classifiers state from previous predictions and
        updates at shorter series lengths. Update will only accept cases which have not
        yet had a decision made, cases which have had a positive decision should be
        removed from the input with the row ordering preserved.

        If no state information is present, predict_proba will be called instead.

        Probability predictions updates will return [-1]*n_classes_ for cases which it
        cannot make a decision on yet. The output is only guaranteed to return a valid
        class label for all cases when using the full series length.

        Parameters
        ----------
        X : 3D np.array (any number of channels, equal length series)
                of shape [n_cases, n_channels, series_length]
            or 2D np.array (univariate, equal length series)
                of shape [n_cases, series_length]
            or of any other supported collection data type
                for list of types, see datatypes.SCITYPE_REGISTER

        Returns
        -------
        y : 2D array of shape [n_cases, n_classes] - predicted class probabilities
            1st dimension indices correspond to instance indices in X
            2nd dimension indices correspond to possible labels (integers)
            (i, j)-th entry is predictive probability that i-th instance is of class j
        decisions : 1D bool array
            An array of booleans, containing the decision of whether a prediction is
            safe to use or not.
            i-th entry is the classifier decision that i-th instance safe to use
        """
        self.check_is_fitted()

        # boilerplate input checks for predict-like methods
<<<<<<< HEAD
        self.checkX(X)
        X = self.convertX(X)
=======
        self._check_X(X)
        X = self._convert_X(X)
>>>>>>> 1ece5e86

        if self.state_info is None:
            return self._predict_proba(X)
        else:
            return self._update_predict_proba(X)

    def score(self, X, y) -> Tuple[float, float, float]:
        """Scores predicted labels against ground truth labels on X.

        Parameters
        ----------
        X : 3D np.array (any number of channels, equal length series)
                of shape [n_cases, n_channels, series_length]
            or 2D np.array (univariate, equal length series)
                of shape [n_cases, series_length]
            or of any other supported collection data type
                for list of types, see datatypes.SCITYPE_REGISTER
        y : 1D np.ndarray of int, of shape [n_cases] - class labels (ground truth)
            indices correspond to instance indices in X

        Returns
        -------
        Tuple of floats, harmonic mean, accuracy and earliness scores of predict(X) vs y
        """
        self.check_is_fitted()

        # boilerplate input checks for predict-like methods
<<<<<<< HEAD
        self.checkX(X)
        X = self.convertX(X)
=======
        self._check_X(X)
        X = self._convert_X(X)
>>>>>>> 1ece5e86

        return self._score(X, y)

    def get_state_info(self):
        """Return the state information generated from the last predict/update call.

        Returns
        -------
        An array containing the state info for each decision in X from update and
        predict methods. Contains classifier dependant information for future decisions
        on the data and information on when a cases decision has been made. Each row
        contains information for a case from the latest decision on its safety made in
        update/predict. Successive updates are likely to remove rows from the
        state_info, as it will only store as many rows as there are input instances to
        update/predict.
        """
        return self.state_info

    def reset_state_info(self):
        """Reset the state information used in update methods."""
        self.state_info = None

    @staticmethod
    def filter_X(X, decisions):
        """Remove True cases from X given a boolean array of decisions."""
        inv_dec = np.invert(decisions)
        return X[inv_dec]

    @staticmethod
    def filter_X_y(X, y, decisions):
        """Remove True cases from X and y given a boolean array of decisions."""
        inv_dec = np.invert(decisions)
        return X[inv_dec], y[inv_dec]

    @staticmethod
    def split_indices(indices, decisions):
        """Split a list of indices given a boolean array of decisions."""
        inv_dec = np.invert(decisions)
        return indices[inv_dec], indices[decisions]

    @staticmethod
    def split_indices_and_filter(X, indices, decisions):
        """Remove True cases and split a list of indices given an array of decisions."""
        inv_dec = np.invert(decisions)
        return X[inv_dec], indices[inv_dec], indices[decisions]

    @abstractmethod
    def _fit(self, X, y):
        """Fit time series classifier to training data.

        Abstract method, must be implemented.

        Parameters
        ----------
        X : guaranteed to be of a type in self.get_tag("X_inner_mtype")
            if self.get_tag("X_inner_mtype") = "numpy3D":
                3D np.ndarray of shape = [n_cases, n_channels, series_length]
            for list of other mtypes, see datatypes.SCITYPE_REGISTER
        y : 1D np.array of int, of shape [n_cases] - class labels for fitting
            indices correspond to instance indices in X

        Returns
        -------
        self :
            Reference to self.

        Notes
        -----
        Changes state by creating a fitted model that updates attributes
        ending in "_" and sets is_fitted flag to True.
        """
        ...

    @abstractmethod
    def _predict(self, X) -> Tuple[np.ndarray, np.ndarray]:
        """Predicts labels for sequences in X.

        Abstract method, must be implemented.

        This method should update state_info with any values necessary to make future
        decisions. It is recommended that the previous time stamp used for each case
        should be stored in the state_info. The number of rows in state_info after the
        method has been called should match the number of input rows.

        Parameters
        ----------
        X : guaranteed to be of a type in self.get_tag("X_inner_mtype")
            if self.get_tag("X_inner_mtype") = "numpy3D":
                3D np.ndarray of shape = [n_cases, n_channels, series_length]
            for list of other mtypes, see datatypes.SCITYPE_REGISTER

        Returns
        -------
        y : 1D np.array of int, of shape [n_cases] - predicted class labels
            indices correspond to instance indices in X
        decisions : 1D bool array
            An array of booleans, containing the decision of whether a prediction is
            safe to use or not.
            i-th entry is the classifier decision that i-th instance safe to use
        """
        ...

    @abstractmethod
    def _update_predict(self, X) -> Tuple[np.ndarray, np.ndarray]:
        """Update label prediction for sequences in X at a larger series length.

        Abstract method, must be implemented.

        Uses information from previous decisions stored in state_info. This method
        should update state_info with any values necessary to make future decisions.
        It is recommended that the previous time stamp used for each case should be
        stored in the state_info. The number of rows in state_info after the method has
        been called should match the number of input rows.

        Parameters
        ----------
        X : guaranteed to be of a type in self.get_tag("X_inner_mtype")
            if self.get_tag("X_inner_mtype") = "numpy3D":
                3D np.ndarray of shape = [n_cases, n_channels, series_length]
            for list of other mtypes, see datatypes.SCITYPE_REGISTER

        Returns
        -------
        y : 1D np.array of int, of shape [n_cases] - predicted class labels
            indices correspond to instance indices in X
        decisions : 1D bool array
            An array of booleans, containing the decision of whether a prediction is
            safe to use or not.
            i-th entry is the classifier decision that i-th instance safe to use
        """
        ...

    def _predict_proba(self, X) -> Tuple[np.ndarray, np.ndarray]:
        """Predicts labels probabilities for sequences in X.

        This method should update state_info with any values necessary to make future
        decisions. It is recommended that the previous time stamp used for each case
        should be stored in the state_info. The number of rows in state_info after the
        method has been called should match the number of input rows.

        Default behaviour is to call _predict and set the predicted class probability
        to 1, other class probabilities to 0 if a positive decision is made. Override if
        better estimates are obtainable.

        Parameters
        ----------
        X : guaranteed to be of a type in self.get_tag("X_inner_mtype")
            if self.get_tag("X_inner_mtype") = "numpy3D":
                3D np.ndarray of shape = [n_cases, n_channels, series_length]
            for list of other mtypes, see datatypes.SCITYPE_REGISTER

        Returns
        -------
        y : 2D array of shape [n_cases, n_classes] - predicted class probabilities
            1st dimension indices correspond to instance indices in X
            2nd dimension indices correspond to possible labels (integers)
            (i, j)-th entry is predictive probability that i-th instance is of class j
        decisions : 1D bool array
            An array of booleans, containing the decision of whether a prediction is
            safe to use or not.
            i-th entry is the classifier decision that i-th instance safe to use
        """
        dists = np.zeros((X.shape[0], self.n_classes_))
        preds, decisions = self._predict(X)
        for i in range(0, X.shape[0]):
            if decisions[i]:
                dists[i, self._class_dictionary[preds[i]]] = 1
            else:
                dists[i, :] = -1

        return dists, decisions

    def _update_predict_proba(self, X) -> Tuple[np.ndarray, np.ndarray]:
        """Update label probabilities for sequences in X at a larger series length.

        Uses information from previous decisions stored in state_info. This method
        should update state_info with any values necessary to make future decisions.
        It is recommended that the previous time stamp used for each case should be
        stored in the state_info. The number of rows in state_info after the method has
        been called should match the number of input rows.

        Default behaviour is to call _update_predict and set the predicted class
        probability to 1, other class probabilities to 0 if a positive decision is made.
        Override if better estimates are obtainable.

        Parameters
        ----------
        X : guaranteed to be of a type in self.get_tag("X_inner_mtype")
            if self.get_tag("X_inner_mtype") = "numpy3D":
                3D np.ndarray of shape = [n_cases, n_channels, series_length]
            for list of other mtypes, see datatypes.SCITYPE_REGISTER

        Returns
        -------
        y : 2D array of shape [n_cases, n_classes] - predicted class probabilities
            1st dimension indices correspond to instance indices in X
            2nd dimension indices correspond to possible labels (integers)
            (i, j)-th entry is predictive probability that i-th instance is of class j
        decisions : 1D bool array
            An array of booleans, containing the decision of whether a prediction is
            safe to use or not.
            i-th entry is the classifier decision that i-th instance safe to use
        """
        dists = np.zeros((X.shape[0], self.n_classes_))
        preds, decisions = self._update_predict(X)
        for i in range(0, X.shape[0]):
            if decisions[i]:
                dists[i, self._class_dictionary[preds[i]]] = 1
            else:
                dists[i, :] = -1

        return dists, decisions

    @abstractmethod
    def _score(self, X, y) -> Tuple[float, float, float]:
        """Scores predicted labels against ground truth labels on X.

        Abstract method, must be implemented.

        Parameters
        ----------
        X : guaranteed to be of a type in self.get_tag("X_inner_mtype")
            if self.get_tag("X_inner_mtype") = "numpy3D":
                3D np.ndarray of shape = [n_cases, n_channels, series_length]
            for list of other mtypes, see datatypes.SCITYPE_REGISTER
        y : 1D np.array of int, of shape [n_cases] - class labels for fitting
            indices correspond to instance indices in X

        Returns
        -------
        Tuple of floats, harmonic mean, accuracy and earliness scores of predict(X) vs y
        """
        ...

    def preprocess_collection(self, X):
        """Wrap BaseCollectionEstimator.preprocess_collection."""
        return BaseCollectionEstimator.preprocess_collection(self, X)

<<<<<<< HEAD
    def checkX(self, X):
        """Wrap BaseCollectionEstimator.checkX."""
        return BaseCollectionEstimator.checkX(self, X)
=======
        Parameters
        ----------
        X : any object (to check/convert)
            should be of a supported input type or 2D numpy.ndarray

        Returns
        -------
        X: an object of a supported input type, numpy3D if X was a 2D numpy.ndarray

        Raises
        ------
        ValueError if X is of invalid input data type, or there is not enough data
        ValueError if the capabilities in self._tags do not handle the data.
        """
        _check_convert_X_for_predict = BaseClassifier._check_convert_X_for_predict
        return _check_convert_X_for_predict(self, X)

    def _check_capabilities(self, missing, multivariate, unequal):
        """Check whether this classifier can handle the data characteristics.

        Parameters
        ----------
        missing : boolean, does the data passed to fit contain missing values?
        multivariate : boolean, does the data passed to fit contain missing values?
        unequal : boolea, do the time series passed to fit have variable lengths?

        Raises
        ------
        ValueError if the capabilities in self._tags do not handle the data.
        """
        _check_capabilities = BaseClassifier._check_capabilities
        return _check_capabilities(self, missing, multivariate, unequal)

    def _check_classifier_input(self, X, y=None, enforce_min_cases=1):
        """Check whether input X and y are valid formats with minimum data.

        Raises a ValueError if the input is not valid.

        Parameters
        ----------
        X : check whether conformant with any aeon input type specification
        y : check whether a pd.Series or np.array
        enforce_min_cases : int, optional (default=1)
            check there are a minimum number of instances.
>>>>>>> 1ece5e86

    def convertX(self, X):
        """Wrap BaseCollectionEstimator.convertX."""
        return BaseCollectionEstimator.convertX(self, X)

<<<<<<< HEAD
    def _check_y(self, y, n_cases):
        """Wrap BaseCollectionEstimator._check_y."""
        return BaseClassifier._check_y(self, y, n_cases)
=======
        Raises
        ------
        ValueError
            If y or X is invalid input data type, or there is not enough data
        """
        _check_classifier_input = BaseClassifier._check_classifier_input
        return _check_classifier_input(self, X, y, enforce_min_cases)

    def _internal_convert(self, X, y=None):
        """Convert X and y if necessary as a user convenience.

        Convert X to a 3D numpy array if already a 2D and convert y into an 1D numpy
        array if passed as a Series.

        Parameters
        ----------
        X : an object of a supported input type including 2D numpy.ndarray
        y : np.ndarray or pd.Series

        Returns
        -------
        X: an object of a supported input type, numpy3D if X was a 2D numpy.ndarray
        y: np.ndarray
        """
        _internal_convert = BaseClassifier._internal_convert
        return _internal_convert(self, X, y)

    def _check_X(self, X):
        """To follow."""
        metadata = _get_metadata(X)
        # Check classifier capabilities for X
        allow_multivariate = self.get_tag("capability:multivariate")
        allow_missing = self.get_tag("capability:missing_values")
        allow_unequal = self.get_tag("capability:unequal_length")

        # Check capabilities vs input
        problems = []
        if metadata["missing_values"] and not allow_missing:
            problems += ["missing values"]
        if metadata["multivariate"] and not allow_multivariate:
            problems += ["multivariate series"]
        if metadata["unequal_length"] and not allow_unequal:
            problems += ["unequal length series"]

        if problems:
            # construct error message
            problems_and = " and ".join(problems)
            problems_or = " or ".join(problems)
            msg = (
                f"Data seen by instance of {type(self).__name__} has {problems_and}, "
                f"but {type(self).__name__} cannot handle {problems_or}. "
            )
            raise ValueError(msg)
        return metadata

    def _convert_X(self, X):
        """Docstring to follow."""
        # Convert X to X_inner_mtype if possible
        inner_type = self.get_tag("X_inner_mtype")
        if type(inner_type) == list:
            # If self can handle more than one internal type, resolve correct conversion
            # If unequal, choose data structure that can hold unequal
            if self.metadata_["unequal_length"]:
                inner_type = resolve_unequal_length_inner_type(inner_type)
            else:
                inner_type = resolve_equal_length_inner_type(inner_type)
        X = convert_collection(X, inner_type)
        return X

    def _check_y(self, y, n_cases):
        # Check y valid input
        if not isinstance(y, (pd.Series, np.ndarray)):
            raise ValueError(
                f"y must be a np.ndarray or a pd.Series, but found type: {type(y)}"
            )
        if isinstance(y, np.ndarray) and y.ndim > 1:
            raise ValueError(f"y must be 1-dimensional, found {y.ndim} dimensions")
        # Check matching number of labels
        n_labels = y.shape[0]
        if n_cases != n_labels:
            raise ValueError(
                f"Mismatch in number of cases. Number in X = {n_cases} nos in y = "
                f"{n_labels}"
            )
        y_type = type_of_target(y)
        if y_type != "binary" and y_type != "multiclass":
            raise ValueError(
                f"y type is {y_type} which is not valid for classification. "
                f"Should be binary or multiclass occording to type_of_target"
            )
        if isinstance(y, pd.Series):
            y = pd.Series.to_numpy(y)
        # remember class labels
        self.classes_ = np.unique(y)
        self.n_classes_ = self.classes_.shape[0]
        self._class_dictionary = {}
        for index, class_val in enumerate(self.classes_):
            self._class_dictionary[class_val] = index
        return y


def _get_metadata(X):
    # Get and store X meta data.
    metadata = {}
    metadata["multivariate"] = not is_univariate(X)
    metadata["missing_values"] = has_missing(X)
    metadata["unequal_length"] = not is_equal_length(X)
    metadata["n_cases"] = get_n_cases(X)

    return metadata
>>>>>>> 1ece5e86
<|MERGE_RESOLUTION|>--- conflicted
+++ resolved
@@ -35,7 +35,7 @@
 import pandas as pd
 from sklearn.utils.multiclass import type_of_target
 
-from aeon.base import BaseCollectionEstimator, BaseEstimator
+from aeon.base import BaseEstimator
 from aeon.classification import BaseClassifier
 from aeon.utils.validation.collection import (
     convert_collection,
@@ -81,7 +81,6 @@
     }
 
     def __init__(self):
-        self.metadata_ = {}  # metadata/properties of data seen in fit
         self.classes_ = []
         self.n_classes_ = 0
         self.fit_time_ = 0
@@ -160,13 +159,8 @@
         self.check_is_fitted()
 
         # boilerplate input checks for predict-like methods
-<<<<<<< HEAD
-        self.checkX(X)
-        X = self.convertX(X)
-=======
         self._check_X(X)
         X = self._convert_X(X)
->>>>>>> 1ece5e86
 
         return self._predict(X)
 
@@ -205,13 +199,8 @@
         self.check_is_fitted()
 
         # boilerplate input checks for predict-like methods
-<<<<<<< HEAD
-        self.checkX(X)
-        X = self.convertX(X)
-=======
         self._check_X(X)
         X = self._convert_X(X)
->>>>>>> 1ece5e86
 
         if self.state_info is None:
             return self._predict(X)
@@ -251,13 +240,8 @@
         self.check_is_fitted()
 
         # boilerplate input checks for predict-like methods
-<<<<<<< HEAD
-        self.checkX(X)
-        X = self.convertX(X)
-=======
         self._check_X(X)
         X = self._convert_X(X)
->>>>>>> 1ece5e86
 
         return self._predict_proba(X)
 
@@ -298,13 +282,8 @@
         self.check_is_fitted()
 
         # boilerplate input checks for predict-like methods
-<<<<<<< HEAD
-        self.checkX(X)
-        X = self.convertX(X)
-=======
         self._check_X(X)
         X = self._convert_X(X)
->>>>>>> 1ece5e86
 
         if self.state_info is None:
             return self._predict_proba(X)
@@ -332,13 +311,8 @@
         self.check_is_fitted()
 
         # boilerplate input checks for predict-like methods
-<<<<<<< HEAD
-        self.checkX(X)
-        X = self.convertX(X)
-=======
         self._check_X(X)
         X = self._convert_X(X)
->>>>>>> 1ece5e86
 
         return self._score(X, y)
 
@@ -573,15 +547,9 @@
         """
         ...
 
-    def preprocess_collection(self, X):
-        """Wrap BaseCollectionEstimator.preprocess_collection."""
-        return BaseCollectionEstimator.preprocess_collection(self, X)
-
-<<<<<<< HEAD
-    def checkX(self, X):
-        """Wrap BaseCollectionEstimator.checkX."""
-        return BaseCollectionEstimator.checkX(self, X)
-=======
+    def _check_convert_X_for_predict(self, X):
+        """Input checks, capability checks, repeated in all predict/score methods.
+
         Parameters
         ----------
         X : any object (to check/convert)
@@ -626,17 +594,11 @@
         y : check whether a pd.Series or np.array
         enforce_min_cases : int, optional (default=1)
             check there are a minimum number of instances.
->>>>>>> 1ece5e86
-
-    def convertX(self, X):
-        """Wrap BaseCollectionEstimator.convertX."""
-        return BaseCollectionEstimator.convertX(self, X)
-
-<<<<<<< HEAD
-    def _check_y(self, y, n_cases):
-        """Wrap BaseCollectionEstimator._check_y."""
-        return BaseClassifier._check_y(self, y, n_cases)
-=======
+
+        Returns
+        -------
+        metadata : dict with metadata for X returned by datatypes.check_is_scitype
+
         Raises
         ------
         ValueError
@@ -746,5 +708,4 @@
     metadata["unequal_length"] = not is_equal_length(X)
     metadata["n_cases"] = get_n_cases(X)
 
-    return metadata
->>>>>>> 1ece5e86
+    return metadata