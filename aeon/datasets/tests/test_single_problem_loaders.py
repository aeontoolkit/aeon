--- conflicted
+++ resolved
@@ -19,11 +19,7 @@
     load_unit_test,
     load_unit_test_tsf,
 )
-<<<<<<< HEAD
-from aeon.tests.test_config import PR_TESTING
-=======
 from aeon.datasets._single_problem_loaders import MODULE
->>>>>>> e3eb134d
 
 UNIVARIATE_PROBLEMS = [
     load_acsf1,
@@ -41,10 +37,6 @@
 ]
 
 
-@pytest.mark.skipif(
-    PR_TESTING,
-    reason="Only run on overnights because of intermittent fail for read/write",
-)
 @pytest.mark.parametrize("loader", UNEQUAL_LENGTH_PROBLEMS)
 def test_load_dataframe(loader):
     """Test unequal length baked in TSC problems load into List of numpy."""
@@ -58,10 +50,6 @@
     assert isinstance(X, tuple)
 
 
-@pytest.mark.skipif(
-    PR_TESTING,
-    reason="Only run on overnights because of intermittent fail for read/write",
-)
 @pytest.mark.parametrize("loader", UNIVARIATE_PROBLEMS + MULTIVARIATE_PROBLEMS)
 def test_load_numpy3d(loader):
     """Test equal length TSC problems load into numpy3d."""
@@ -72,10 +60,6 @@
     assert y.ndim == 1
 
 
-@pytest.mark.skipif(
-    PR_TESTING,
-    reason="Only run on overnights because of intermittent fail for read/write",
-)
 @pytest.mark.parametrize("loader", UNIVARIATE_PROBLEMS)
 def test_load_numpy2d_uni(loader):
     """Test equal length TSC problems load into numpy3d."""
@@ -86,10 +70,6 @@
     assert y.ndim == 1
 
 
-@pytest.mark.skipif(
-    PR_TESTING,
-    reason="Only run on overnights because of intermittent fail for read/write",
-)
 def test_load_unit_test_tsf():
     """Test load unit test tsf."""
     tuple = load_unit_test_tsf()
@@ -101,12 +81,6 @@
     assert not tuple[4]
 
 
-<<<<<<< HEAD
-@pytest.mark.skipif(
-    PR_TESTING,
-    reason="Only run on overnights because of intermittent fail for read/write",
-)
-=======
 def test_basic_load_tsf_to_dataframe():
     """Simple loader test."""
 
@@ -119,7 +93,6 @@
     assert metadata["contain_equal_length"] is False
 
 
->>>>>>> e3eb134d
 def test_load_solar():
     solar = load_solar(api_version=None)
     assert type(solar) == pd.Series
@@ -133,10 +106,6 @@
     assert solar.name == "solar_gen"
 
 
-@pytest.mark.skipif(
-    PR_TESTING,
-    reason="Only run on overnights because of intermittent fail for read/write",
-)
 def test_load_covid_3month():
     """Test load covid 3 month."""
     X, y = load_covid_3month()
