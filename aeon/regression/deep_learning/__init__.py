"""Deep learning based regressors."""

__all__ = [
    "CNNRegressor",
    "FCNRegressor",
    "InceptionTimeRegressor",
    "IndividualInceptionRegressor",
    "ResNetRegressor",
    "TapNetRegressor",
<<<<<<< HEAD
    "EncoderRegressor",
=======
    "MLPRegressor",
>>>>>>> 0a613149
]

from aeon.regression.deep_learning._cnn import CNNRegressor
from aeon.regression.deep_learning._encoder import EncoderRegressor
from aeon.regression.deep_learning._fcn import FCNRegressor
from aeon.regression.deep_learning._inception_time import (
    InceptionTimeRegressor,
    IndividualInceptionRegressor,
)
from aeon.regression.deep_learning._mlp import MLPRegressor
from aeon.regression.deep_learning._resnet import ResNetRegressor
from aeon.regression.deep_learning._tapnet import TapNetRegressor<|MERGE_RESOLUTION|>--- conflicted
+++ resolved
@@ -7,11 +7,8 @@
     "IndividualInceptionRegressor",
     "ResNetRegressor",
     "TapNetRegressor",
-<<<<<<< HEAD
     "EncoderRegressor",
-=======
     "MLPRegressor",
->>>>>>> 0a613149
 ]
 
 from aeon.regression.deep_learning._cnn import CNNRegressor
