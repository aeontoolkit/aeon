--- conflicted
+++ resolved
@@ -58,11 +58,8 @@
 [project.optional-dependencies]
 # soft dependencies
 all_extras = [
-<<<<<<< HEAD
-=======
     # Upper bound set as <1.0.0 as 1.0 dropped support for python 3.9. We will remove
     # the upper bound once we also drop support for python 3.9 later in 2025.
->>>>>>> 5c7bdadb
     "esig>=0.9.7,<1.0.0; platform_system != 'Darwin' and python_version < '3.11'",
     "imbalanced-learn",
     "matplotlib>=3.3.2",  # Remove upper bound
