__maintainer__ = []

from enum import Enum
from typing import Any, Callable, Optional, TypedDict, Union

import numpy as np
from typing_extensions import Unpack

from aeon.distances._euclidean import euclidean_distance, euclidean_pairwise_distance
from aeon.distances._manhattan import manhattan_distance, manhattan_pairwise_distance
from aeon.distances._minkowski import minkowski_distance, minkowski_pairwise_distance
from aeon.distances._mpdist import mpdist
from aeon.distances._sbd import sbd_distance, sbd_pairwise_distance
from aeon.distances._shift_scale_invariant import (
    shift_scale_invariant_distance,
    shift_scale_invariant_pairwise_distance,
)
from aeon.distances._squared import squared_distance, squared_pairwise_distance
from aeon.distances.elastic import (
    adtw_alignment_path,
    adtw_cost_matrix,
    adtw_distance,
    adtw_pairwise_distance,
    ddtw_alignment_path,
    ddtw_cost_matrix,
    ddtw_distance,
    ddtw_pairwise_distance,
    dtw_alignment_path,
    dtw_cost_matrix,
    dtw_distance,
    dtw_pairwise_distance,
    edr_alignment_path,
    edr_cost_matrix,
    edr_distance,
    edr_pairwise_distance,
    erp_alignment_path,
    erp_cost_matrix,
    erp_distance,
    erp_pairwise_distance,
    lcss_alignment_path,
    lcss_cost_matrix,
    lcss_distance,
    lcss_pairwise_distance,
    msm_alignment_path,
    msm_cost_matrix,
    msm_distance,
    msm_pairwise_distance,
    shape_dtw_alignment_path,
    shape_dtw_cost_matrix,
    shape_dtw_distance,
    shape_dtw_pairwise_distance,
<<<<<<< HEAD
=======
)
from aeon.distances._shift_scale_invariant import (
    shift_scale_invariant_distance,
    shift_scale_invariant_pairwise_distance,
)
from aeon.distances._soft_dtw import (
    soft_dtw_alignment_path,
    soft_dtw_cost_matrix,
    soft_dtw_distance,
    soft_dtw_pairwise_distance,
)
from aeon.distances._squared import squared_distance, squared_pairwise_distance
from aeon.distances._twe import (
>>>>>>> f0a68010
    twe_alignment_path,
    twe_cost_matrix,
    twe_distance,
    twe_pairwise_distance,
    wddtw_alignment_path,
    wddtw_cost_matrix,
    wddtw_distance,
    wddtw_pairwise_distance,
    wdtw_alignment_path,
    wdtw_cost_matrix,
    wdtw_distance,
    wdtw_pairwise_distance,
)
from aeon.utils.conversion._convert_collection import _convert_collection_to_numba_list
from aeon.utils.validation.collection import _is_numpy_list_multivariate


class DistanceKwargs(TypedDict, total=False):
    window: Optional[float]
    itakura_max_slope: Optional[float]
    p: float
    w: np.ndarray
    g: float
    descriptor: str
    reach: int
    epsilon: float
    g_arr: np.ndarray
    nu: float
    lmbda: float
    independent: bool
    c: float
    warp_penalty: float
    standardize: bool
    m: int
    max_shift: Optional[int]
    gamma: float


DistanceFunction = Callable[[np.ndarray, np.ndarray, Any], float]
AlignmentPathFunction = Callable[
    [np.ndarray, np.ndarray, Any], tuple[list[tuple[int, int]], float]
]
CostMatrixFunction = Callable[[np.ndarray, np.ndarray, Any], np.ndarray]
PairwiseFunction = Callable[[np.ndarray, np.ndarray, Any], np.ndarray]


def distance(
    x: np.ndarray,
    y: np.ndarray,
    metric: Union[str, DistanceFunction],
    **kwargs: Unpack[DistanceKwargs],
) -> float:
    """Compute the distance between two time series.

    Parameters
    ----------
    x : np.ndarray
        First time series, either univariate, shape ``(n_timepoints,)``, or
        multivariate, shape ``(n_channels, n_timepoints)``.
    y : np.ndarray
        Second time series, either univariate, shape ``(n_timepoints,)``, or
        multivariate, shape ``(n_channels, n_timepoints)``.
    metric : str or Callable
        The distance metric to use.
        A list of valid distance metrics can be found in the documentation for
        :func:`aeon.distances.get_distance_function` or by calling  the function
        :func:`aeon.distances.get_distance_function_names`.
    kwargs : Any
        Arguments for metric. Refer to each metrics documentation for a list of
        possible arguments.

    Returns
    -------
    float
        Distance between the x and y.

    Raises
    ------
    ValueError
        If x and y are not 1D, or 2D arrays.
        If metric is not a valid string or callable.

    Examples
    --------
    >>> import numpy as np
    >>> from aeon.distances import distance
    >>> x = np.array([[1, 2, 3, 4, 5, 6, 7, 8, 9, 10]])
    >>> y = np.array([[11, 12, 13, 14, 15, 16, 17, 18, 19, 20]])
    >>> distance(x, y, metric="dtw")
    768.0
    """
    if metric == "squared":
        return squared_distance(x, y)
    elif metric == "euclidean":
        return euclidean_distance(x, y)
    elif metric == "manhattan":
        return manhattan_distance(x, y)
    elif metric == "minkowski":
        return minkowski_distance(x, y, kwargs.get("p", 2.0), kwargs.get("w", None))
    elif metric == "dtw":
        return dtw_distance(x, y, kwargs.get("window"), kwargs.get("itakura_max_slope"))
    elif metric == "ddtw":
        return ddtw_distance(
            x, y, kwargs.get("window"), kwargs.get("itakura_max_slope")
        )
    elif metric == "wdtw":
        return wdtw_distance(
            x,
            y,
            kwargs.get("window"),
            kwargs.get("g", 0.05),
            kwargs.get("itakura_max_slope"),
        )
    elif metric == "shape_dtw":
        return shape_dtw_distance(
            x,
            y,
            window=kwargs.get("window"),
            itakura_max_slope=kwargs.get("itakura_max_slope"),
            descriptor=kwargs.get("descriptor", "identity"),
            reach=kwargs.get("reach", 30),
            transformation_precomputed=kwargs.get("transformation_precomputed", False),
            transformed_x=kwargs.get("transformed_x", None),
            transformed_y=kwargs.get("transformed_y", None),
        )
    elif metric == "wddtw":
        return wddtw_distance(
            x,
            y,
            kwargs.get("window"),
            kwargs.get("g", 0.05),
            kwargs.get("itakura_max_slope"),
        )
    elif metric == "lcss":
        return lcss_distance(
            x,
            y,
            kwargs.get("window"),
            kwargs.get("epsilon", 1.0),
            kwargs.get("itakura_max_slope"),
        )
    elif metric == "erp":
        return erp_distance(
            x,
            y,
            kwargs.get("window"),
            kwargs.get("g", 0.0),
            kwargs.get("g_arr", None),
            kwargs.get("itakura_max_slope"),
        )
    elif metric == "edr":
        return edr_distance(
            x,
            y,
            kwargs.get("window"),
            kwargs.get("epsilon"),
            kwargs.get("itakura_max_slope"),
        )
    elif metric == "twe":
        return twe_distance(
            x,
            y,
            kwargs.get("window"),
            kwargs.get("nu", 0.001),
            kwargs.get("lmbda", 1.0),
            kwargs.get("itakura_max_slope"),
        )
    elif metric == "msm":
        return msm_distance(
            x,
            y,
            kwargs.get("window"),
            kwargs.get("independent", True),
            kwargs.get("c", 1.0),
            kwargs.get("itakura_max_slope"),
        )
    elif metric == "mpdist":
        return mpdist(x, y, kwargs.get("m", 0))
    elif metric == "adtw":
        return adtw_distance(
            x,
            y,
            itakura_max_slope=kwargs.get("itakura_max_slope"),
            window=kwargs.get("window"),
            warp_penalty=kwargs.get("warp_penalty", 1.0),
        )
    elif metric == "sbd":
        return sbd_distance(x, y, kwargs.get("standardize", True))
    elif metric == "shift_scale":
        return shift_scale_invariant_distance(x, y, kwargs.get("max_shift", None))
    elif metric == "soft_dtw":
        return soft_dtw_distance(
            x,
            y,
            gamma=kwargs.get("gamma", 1.0),
            itakura_max_slope=kwargs.get("itakura_max_slope"),
            window=kwargs.get("window"),
        )
    else:
        if isinstance(metric, Callable):
            return metric(x, y, **kwargs)
        raise ValueError("Metric must be one of the supported strings or a callable")


def pairwise_distance(
    x: np.ndarray,
    y: Optional[np.ndarray] = None,
    metric: Union[str, DistanceFunction, None] = None,
    symmetric: bool = True,
    **kwargs: Unpack[DistanceKwargs],
) -> np.ndarray:
    """Compute the pairwise distance matrix between two time series.

    Parameters
    ----------
    X : np.ndarray
        A collection of time series instances  of shape ``(n_cases, n_timepoints)``
         or ``(n_cases, n_channels, n_timepoints)``.
    y : np.ndarray or None, default=None
       A single series or a collection of time series of shape ``(m_timepoints,)`` or
       ``(m_cases, m_timepoints)`` or ``(m_cases, m_channels, m_timepoints)``
    metric : str or Callable
        The distance metric to use.
        A list of valid distance metrics can be found in the documentation for
        :func:`aeon.distances.get_distance_function` or by calling  the function
        :func:`aeon.distances.get_distance_function_names`.
    symmetric : bool, default=True
        If True and a function is provided as the "metric" paramter, then it will
        compute a symmetric distance matrix where d(x, y) = d(y, x). Only the lower
        triangle is calculated, and the upper triangle is ignored. If False and a
        function is provided as the "metric" parameter, then it will compute an
        asymmetric distance matrix, and the entire matrix (including both upper and
        lower triangles) is returned.
    kwargs : Any
        Extra arguments for metric. Refer to each metric documentation for a list of
        possible arguments.

    Returns
    -------
    np.ndarray (n_cases, n_cases)
        pairwise matrix between the instances of X.

    Raises
    ------
    ValueError
        If X is not 2D or 3D array when only passing X.
        If X and y are not 1D, 2D or 3D arrays when passing both X and y.
        If metric is not a valid string or callable.

    Examples
    --------
    >>> import numpy as np
    >>> from aeon.distances import pairwise_distance
    >>> # Distance between each time series in a collection of time series
    >>> X = np.array([[[1, 2, 3]],[[4, 5, 6]], [[7, 8, 9]]])
    >>> pairwise_distance(X, metric='dtw')
    array([[  0.,  26., 108.],
           [ 26.,   0.,  26.],
           [108.,  26.,   0.]])

    >>> # Distance between two collections of time series
    >>> X = np.array([[[1, 2, 3]],[[4, 5, 6]], [[7, 8, 9]]])
    >>> y = np.array([[[11, 12, 13]],[[14, 15, 16]], [[17, 18, 19]]])
    >>> pairwise_distance(X, y, metric='dtw')
    array([[300., 507., 768.],
           [147., 300., 507.],
           [ 48., 147., 300.]])

    >>> X = np.array([[[1, 2, 3]],[[4, 5, 6]], [[7, 8, 9]]])
    >>> y_univariate = np.array([11, 12, 13])
    >>> pairwise_distance(X, y_univariate, metric='dtw')
    array([[300.],
           [147.],
           [ 48.]])
    """
    if metric == "squared":
        return squared_pairwise_distance(x, y)
    elif metric == "euclidean":
        return euclidean_pairwise_distance(x, y)
    elif metric == "manhattan":
        return manhattan_pairwise_distance(x, y)
    elif metric == "minkowski":
        return minkowski_pairwise_distance(
            x, y, kwargs.get("p", 2.0), kwargs.get("w", None)
        )
    elif metric == "dtw":
        return dtw_pairwise_distance(
            x, y, kwargs.get("window"), kwargs.get("itakura_max_slope")
        )
    elif metric == "shape_dtw":
        return shape_dtw_pairwise_distance(
            x,
            y,
            window=kwargs.get("window"),
            itakura_max_slope=kwargs.get("itakura_max_slope"),
            descriptor=kwargs.get("descriptor", "identity"),
            reach=kwargs.get("reach", 30),
            transformation_precomputed=kwargs.get("transformation_precomputed", False),
            transformed_x=kwargs.get("transformed_x", None),
            transformed_y=kwargs.get("transformed_y", None),
        )
    elif metric == "ddtw":
        return ddtw_pairwise_distance(
            x, y, kwargs.get("window"), kwargs.get("itakura_max_slope")
        )
    elif metric == "wdtw":
        return wdtw_pairwise_distance(
            x,
            y,
            kwargs.get("window"),
            kwargs.get("g", 0.05),
            kwargs.get("itakura_max_slope"),
        )
    elif metric == "wddtw":
        return wddtw_pairwise_distance(
            x,
            y,
            kwargs.get("window"),
            kwargs.get("g", 0.05),
            kwargs.get("itakura_max_slope"),
        )
    elif metric == "lcss":
        return lcss_pairwise_distance(
            x,
            y,
            kwargs.get("window"),
            kwargs.get("epsilon", 1.0),
            kwargs.get("itakura_max_slope"),
        )
    elif metric == "erp":
        return erp_pairwise_distance(
            x,
            y,
            kwargs.get("window"),
            kwargs.get("g", 0.0),
            kwargs.get("g_arr", None),
            kwargs.get("itakura_max_slope"),
        )
    elif metric == "edr":
        return edr_pairwise_distance(
            x,
            y,
            kwargs.get("window"),
            kwargs.get("epsilon"),
            kwargs.get("itakura_max_slope"),
        )
    elif metric == "twe":
        return twe_pairwise_distance(
            x,
            y,
            kwargs.get("window"),
            kwargs.get("nu", 0.001),
            kwargs.get("lmbda", 1.0),
            kwargs.get("itakura_max_slope"),
        )
    elif metric == "msm":
        return msm_pairwise_distance(
            x,
            y,
            kwargs.get("window"),
            kwargs.get("independent", True),
            kwargs.get("c", 1.0),
            kwargs.get("itakura_max_slope"),
        )
    elif metric == "mpdist":
        return _custom_func_pairwise(x, y, mpdist, **kwargs)
    elif metric == "adtw":
        return adtw_pairwise_distance(
            x,
            y,
            kwargs.get("window"),
            kwargs.get("itakura_max_slope"),
            kwargs.get("warp_penalty", 1.0),
        )
    elif metric == "sbd":
        return sbd_pairwise_distance(x, y, kwargs.get("standardize", True))
    elif metric == "shift_scale":
        return shift_scale_invariant_pairwise_distance(
            x, y, kwargs.get("max_shift", None)
        )
    elif metric == "soft_dtw":
        return soft_dtw_pairwise_distance(
            x,
            y,
            gamma=kwargs.get("gamma", 1.0),
            itakura_max_slope=kwargs.get("itakura_max_slope"),
            window=kwargs.get("window"),
        )
    else:
        if isinstance(metric, Callable):
            if y is None and not symmetric:
                return _custom_func_pairwise(x, x, metric, **kwargs)
            return _custom_func_pairwise(x, y, metric, **kwargs)
        raise ValueError("Metric must be one of the supported strings or a callable")


def _custom_func_pairwise(
    X: Optional[Union[np.ndarray, list[np.ndarray]]],
    y: Optional[Union[np.ndarray, list[np.ndarray]]] = None,
    dist_func: Union[DistanceFunction, None] = None,
    **kwargs: Unpack[DistanceKwargs],
) -> np.ndarray:
    if dist_func is None:
        raise ValueError("dist_func must be a callable")

    multivariate_conversion = _is_numpy_list_multivariate(X, y)
    X, _ = _convert_collection_to_numba_list(X, "X", multivariate_conversion)
    if y is None:
        # To self
        return _custom_pairwise_distance(X, dist_func, **kwargs)
    y, _ = _convert_collection_to_numba_list(y, "y", multivariate_conversion)
    return _custom_from_multiple_to_multiple_distance(X, y, dist_func, **kwargs)


def _custom_pairwise_distance(
    X: Union[np.ndarray, list[np.ndarray]],
    dist_func: DistanceFunction,
    **kwargs: Unpack[DistanceKwargs],
) -> np.ndarray:
    n_cases = len(X)
    distances = np.zeros((n_cases, n_cases))

    for i in range(n_cases):
        for j in range(i + 1, n_cases):
            distances[i, j] = dist_func(X[i], X[j], **kwargs)
            distances[j, i] = distances[i, j]

    return distances


def _custom_from_multiple_to_multiple_distance(
    x: Union[np.ndarray, list[np.ndarray]],
    y: Union[np.ndarray, list[np.ndarray]],
    dist_func: DistanceFunction,
    **kwargs: Unpack[DistanceKwargs],
) -> np.ndarray:
    n_cases = len(x)
    m_cases = len(y)
    distances = np.zeros((n_cases, m_cases))

    for i in range(n_cases):
        for j in range(m_cases):
            distances[i, j] = dist_func(x[i], y[j], **kwargs)
    return distances


def alignment_path(
    x: np.ndarray,
    y: np.ndarray,
    metric: str,
    **kwargs: Unpack[DistanceKwargs],
) -> tuple[list[tuple[int, int]], float]:
    """Compute the alignment path and distance between two time series.

    Parameters
    ----------
    x : np.ndarray, of shape (n_channels, n_timepoints) or (n_timepoints,)
        First time series.
    y : np.ndarray, of shape (m_channels, m_timepoints) or (m_timepoints,)
        Second time series.
    metric : str
        The distance metric to use.
        A list of valid distance metrics can be found in the documentation for
        :func:`aeon.distances.get_distance_function` or by calling  the function
        :func:`aeon.distances.get_distance_function_names`.
    kwargs : any
        Arguments for metric. Refer to each metrics documentation for a list of
        possible arguments.

    Returns
    -------
    List[Tuple[int, int]]
        The alignment path between the two time series where each element is a tuple
        of the index in x and the index in y that have the best alignment according
        to the cost matrix.
    float
        The dtw distance betweeen the two time series.

    Raises
    ------
    ValueError
        If x and y are not 1D, or 2D arrays.
        If metric is not one of the supported strings or a callable.

    Examples
    --------
    >>> import numpy as np
    >>> from aeon.distances import alignment_path
    >>> x = np.array([[1, 2, 3, 6]])
    >>> y = np.array([[1, 2, 3, 4]])
    >>> alignment_path(x, y, metric='dtw')
    ([(0, 0), (1, 1), (2, 2), (3, 3)], 4.0)
    """
    if metric == "dtw":
        return dtw_alignment_path(
            x, y, kwargs.get("window"), kwargs.get("itakura_max_slope")
        )
    elif metric == "shape_dtw":
        return shape_dtw_alignment_path(
            x,
            y,
            window=kwargs.get("window"),
            itakura_max_slope=kwargs.get("itakura_max_slope"),
            descriptor=kwargs.get("descriptor", "identity"),
            reach=kwargs.get("reach", 30),
            transformation_precomputed=kwargs.get("transformation_precomputed", False),
            transformed_x=kwargs.get("transformed_x", None),
            transformed_y=kwargs.get("transformed_y", None),
        )
    elif metric == "ddtw":
        return ddtw_alignment_path(
            x, y, kwargs.get("window"), kwargs.get("itakura_max_slope")
        )
    elif metric == "wdtw":
        return wdtw_alignment_path(
            x,
            y,
            kwargs.get("window"),
            kwargs.get("g", 0.05),
            kwargs.get("itakura_max_slope"),
        )
    elif metric == "wddtw":
        return wddtw_alignment_path(
            x,
            y,
            kwargs.get("window"),
            kwargs.get("g", 0.05),
            kwargs.get("itakura_max_slope"),
        )
    elif metric == "lcss":
        return lcss_alignment_path(
            x,
            y,
            kwargs.get("window"),
            kwargs.get("epsilon", 1.0),
            kwargs.get("itakura_max_slope"),
        )
    elif metric == "erp":
        return erp_alignment_path(
            x,
            y,
            kwargs.get("window"),
            kwargs.get("g", 0.0),
            kwargs.get("g_arr", None),
            kwargs.get("itakura_max_slope"),
        )
    elif metric == "edr":
        return edr_alignment_path(
            x,
            y,
            kwargs.get("window"),
            kwargs.get("epsilon"),
            kwargs.get("itakura_max_slope"),
        )
    elif metric == "twe":
        return twe_alignment_path(
            x,
            y,
            kwargs.get("window"),
            kwargs.get("nu", 0.001),
            kwargs.get("lmbda", 1.0),
            kwargs.get("itakura_max_slope"),
        )
    elif metric == "msm":
        return msm_alignment_path(
            x,
            y,
            kwargs.get("window"),
            kwargs.get("independent", True),
            kwargs.get("c", 1.0),
            kwargs.get("itakura_max_slope"),
        )
    elif metric == "adtw":
        return adtw_alignment_path(
            x,
            y,
            kwargs.get("window"),
            kwargs.get("itakura_max_slope"),
            kwargs.get("warp_penalty", 1.0),
        )
    elif metric == "soft_dtw":
        return soft_dtw_alignment_path(
            x,
            y,
            gamma=kwargs.get("gamma", 1.0),
            itakura_max_slope=kwargs.get("itakura_max_slope"),
            window=kwargs.get("window"),
        )
    else:
        raise ValueError("Metric must be one of the supported strings")


def cost_matrix(
    x: np.ndarray,
    y: np.ndarray,
    metric: str,
    **kwargs: Unpack[DistanceKwargs],
) -> np.ndarray:
    """Compute the alignment path and distance between two time series.

    Parameters
    ----------
    x : np.ndarray, of shape (n_channels, n_timepoints) or (n_timepoints,)
        First time series.
    y : np.ndarray, of shape (m_channels, m_timepoints) or (m_timepoints,)
        Second time series.
    metric : str or Callable
        The distance metric to use.
        A list of valid distance metrics can be found in the documentation for
        :func:`aeon.distances.get_distance_function` or by calling  the function
        :func:`aeon.distances.get_distance_function_names`.
    kwargs : Any
        Arguments for metric. Refer to each metrics documentation for a list of
        possible arguments.

    Returns
    -------
    np.ndarray (n_timepoints, m_timepoints)
        cost matrix between x and y.

    Raises
    ------
    ValueError
        If x and y are not 1D, or 2D arrays.
        If metric is not one of the supported strings or a callable.

    Examples
    --------
    >>> import numpy as np
    >>> from aeon.distances import cost_matrix
    >>> x = np.array([[1, 2, 3, 4, 5, 6, 7, 8, 9, 10]])
    >>> y = np.array([[1, 2, 3, 4, 5, 6, 7, 8, 9, 10]])
    >>> cost_matrix(x, y, metric="dtw")
    array([[  0.,   1.,   5.,  14.,  30.,  55.,  91., 140., 204., 285.],
           [  1.,   0.,   1.,   5.,  14.,  30.,  55.,  91., 140., 204.],
           [  5.,   1.,   0.,   1.,   5.,  14.,  30.,  55.,  91., 140.],
           [ 14.,   5.,   1.,   0.,   1.,   5.,  14.,  30.,  55.,  91.],
           [ 30.,  14.,   5.,   1.,   0.,   1.,   5.,  14.,  30.,  55.],
           [ 55.,  30.,  14.,   5.,   1.,   0.,   1.,   5.,  14.,  30.],
           [ 91.,  55.,  30.,  14.,   5.,   1.,   0.,   1.,   5.,  14.],
           [140.,  91.,  55.,  30.,  14.,   5.,   1.,   0.,   1.,   5.],
           [204., 140.,  91.,  55.,  30.,  14.,   5.,   1.,   0.,   1.],
           [285., 204., 140.,  91.,  55.,  30.,  14.,   5.,   1.,   0.]])
    """
    if metric == "dtw":
        return dtw_cost_matrix(
            x, y, kwargs.get("window"), kwargs.get("itakura_max_slope")
        )
    elif metric == "shape_dtw":
        return shape_dtw_cost_matrix(
            x,
            y,
            window=kwargs.get("window"),
            itakura_max_slope=kwargs.get("itakura_max_slope"),
            descriptor=kwargs.get("descriptor", "identity"),
            reach=kwargs.get("reach", 30),
            transformation_precomputed=kwargs.get("transformation_precomputed", False),
            transformed_x=kwargs.get("transformed_x", None),
            transformed_y=kwargs.get("transformed_y", None),
        )
    elif metric == "ddtw":
        return ddtw_cost_matrix(
            x, y, kwargs.get("window"), kwargs.get("itakura_max_slope")
        )
    elif metric == "wdtw":
        return wdtw_cost_matrix(
            x,
            y,
            kwargs.get("window"),
            kwargs.get("g", 0.05),
            kwargs.get("itakura_max_slope"),
        )
    elif metric == "wddtw":
        return wddtw_cost_matrix(
            x,
            y,
            kwargs.get("window"),
            kwargs.get("g", 0.05),
            kwargs.get("itakura_max_slope"),
        )
    elif metric == "lcss":
        return lcss_cost_matrix(
            x,
            y,
            kwargs.get("window"),
            kwargs.get("epsilon", 1.0),
            kwargs.get("itakura_max_slope"),
        )
    elif metric == "erp":
        return erp_cost_matrix(
            x,
            y,
            kwargs.get("window"),
            kwargs.get("g", 0.0),
            kwargs.get("g_arr", None),
            kwargs.get("itakura_max_slope"),
        )
    elif metric == "edr":
        return edr_cost_matrix(
            x,
            y,
            kwargs.get("window"),
            kwargs.get("epsilon"),
            kwargs.get("itakura_max_slope"),
        )
    elif metric == "twe":
        return twe_cost_matrix(
            x,
            y,
            kwargs.get("window"),
            kwargs.get("nu", 0.001),
            kwargs.get("lmbda", 1.0),
            kwargs.get("itakura_max_slope"),
        )
    elif metric == "msm":
        return msm_cost_matrix(
            x,
            y,
            kwargs.get("window"),
            kwargs.get("independent", True),
            kwargs.get("c", 1.0),
            kwargs.get("itakura_max_slope"),
        )
    elif metric == "adtw":
        return adtw_cost_matrix(
            x,
            y,
            kwargs.get("window"),
            kwargs.get("itakura_max_slope"),
            kwargs.get("warp_penalty", 1.0),
        )
    elif metric == "soft_dtw":
        return soft_dtw_cost_matrix(
            x,
            y,
            gamma=kwargs.get("gamma", 1.0),
            itakura_max_slope=kwargs.get("itakura_max_slope"),
            window=kwargs.get("window"),
        )
    else:
        raise ValueError("Metric must be one of the supported strings")


def get_distance_function_names() -> list[str]:
    """Get a list of distance function names in aeon.

    All distance function names have two associated functions:
        name_distance
        name_pairwise_distance
    Elastic distances have two additional functions associated with them:
        name_alignment_path
        name_cost_matrix

    Returns
    -------
    List[str]
        List of distance function names in aeon.

    Examples
    --------
    >>> from aeon.distances import get_distance_function_names
    >>> names = get_distance_function_names()
    >>> names[0]
    'adtw'

    """
    return sorted(DISTANCES_DICT.keys())


def get_distance_function(metric: Union[str, DistanceFunction]) -> DistanceFunction:
    """Get the distance function for a given metric string or callable.

    =============== ========================================
    metric          Distance Function
    =============== ========================================
    'dtw'           distances.dtw_distance
    'shape_dtw'     distances.shape_dtw_distance
    'ddtw'          distances.ddtw_distance
    'wdtw'          distances.wdtw_distance
    'wddtw'         distances.wddtw_distance
    'adtw'          distances.adtw_distance
    'erp'           distances.erp_distance
    'edr'           distances.edr_distance
    'msm'           distances.msm_distance
    'twe'           distances.twe_distance
    'lcss'          distances.lcss_distance
    'euclidean'     distances.euclidean_distance
    'squared'       distances.squared_distance
    'manhattan'     distances.manhattan_distance
    'minkowski'     distances.minkowski_distance
    'sbd'           distances.sbd_distance
    'shift_scale'   distances.shift_scale_invariant_distance
    'soft_dtw'      distances.soft_dtw_distance
    =============== ========================================

    Parameters
    ----------
    metric : str or Callable
        The distance metric to use.
        If string given then it will be resolved to a alignment path function.
        If a callable is given, the value must be a function that accepts two
        numpy arrays and **kwargs returns a float.

    Returns
    -------
    Callable[[np.ndarray, np.ndarray, Any], float]
        The distance function for the given metric.

    Raises
    ------
    ValueError
        If metric is not one of the supported strings or a callable.

    Examples
    --------
    >>> from aeon.distances import get_distance_function
    >>> import numpy as np
    >>> x = np.array([[1, 2, 3, 4, 5, 6, 7, 8, 9, 10]])
    >>> y = np.array([[11, 12, 13, 14, 15, 16, 17, 18, 19, 20]])
    >>> dtw_dist_func = get_distance_function("dtw")
    >>> dtw_dist_func(x, y, window=0.2)
    874.0
    """
    return _resolve_key_from_distance(metric, "distance")


def get_pairwise_distance_function(
    metric: Union[str, PairwiseFunction]
) -> PairwiseFunction:
    """Get the pairwise distance function for a given metric string or callable.

    =============== ========================================
    metric          Distance Function
    =============== ========================================
    'dtw'           distances.dtw_pairwise_distance
    'shape_dtw'     distances.shape_dtw_pairwise_distance
    'ddtw'          distances.ddtw_pairwise_distance
    'wdtw'          distances.wdtw_pairwise_distance
    'wddtw'         distances.wddtw_pairwise_distance
    'adtw'          distances.adtw_pairwise_distance
    'erp'           distances.erp_pairwise_distance
    'edr'           distances.edr_pairwise_distance
    'msm'           distances.msm_pairiwse_distance
    'twe'           distances.twe_pairwise_distance
    'lcss'          distances.lcss_pairwise_distance
    'euclidean'     distances.euclidean_pairwise_distance
    'squared'       distances.squared_pairwise_distance
    'manhattan'     distances.manhattan_pairwise_distance
    'minkowski'     distances.minkowski_pairwise_distance
    'sbd'           distances.sbd_pairwise_distance
    'shift_scale'   distances.shift_scale_invariant_pairwise_distance
    'soft_dtw'      distances.soft_dtw_pairwise_distance
    =============== ========================================

    Parameters
    ----------
    metric : str or Callable
        The metric string to resolve to a alignment path function.
        If string given then it will be resolved to a alignment path function.
        If a callable is given, the value must be a function that accepts two
        numpy arrays and **kwargs returns a np.ndarray that is the pairwise distance
        between each time series.

    Returns
    -------
    Callable[[np.ndarray, np.ndarray, Any], np.ndarray]
        The pairwise distance function for the given metric.

    Raises
    ------
    ValueError
        If metric is not one of the supported strings or a callable.

    Examples
    --------
    >>> from aeon.distances import get_pairwise_distance_function
    >>> import numpy as np
    >>> x = np.array([[[1, 2, 3]],[[4, 5, 6]], [[7, 8, 9]]])
    >>> y = np.array([[[11, 12, 13]],[[14, 15, 16]], [[17, 18, 19]]])
    >>> dtw_pairwise_dist_func = get_pairwise_distance_function("dtw")
    >>> dtw_pairwise_dist_func(x, y, window=0.2)
    array([[300., 507., 768.],
           [147., 300., 507.],
           [ 48., 147., 300.]])
    """
    return _resolve_key_from_distance(metric, "pairwise_distance")


def get_alignment_path_function(metric: str) -> AlignmentPathFunction:
    """Get the alignment path function for a given metric string or callable.

    =============== ========================================
    metric          Distance Function
    =============== ========================================
    'dtw'           distances.dtw_alignment_path
    'shape_dtw'     distances.shape_dtw_alignment_path
    'ddtw'          distances.ddtw_alignment_path
    'wdtw'          distances.wdtw_alignment_path
    'wddtw'         distances.wddtw_alignment_path
    'adtw'          distances.adtw_alignment_path
    'erp'           distances.erp_alignment_path
    'edr'           distances.edr_alignment_path
    'msm'           distances.msm_alignment_path
    'twe'           distances.twe_alignment_path
    'lcss'          distances.lcss_alignment_path
    'soft_dtw'      distances.soft_dtw_alignment_path
    =============== ========================================

    Parameters
    ----------
    metric : str or Callable
        The metric string to resolve to an alignment path function.

    Returns
    -------
    Callable[[np.ndarray, np.ndarray, Any], Tuple[List[Tuple[int, int]], float]]
        The alignment path function for the given metric.

    Raises
    ------
    ValueError
        If metric is not one of the supported strings or a callable.
        If the metric doesn't have an alignment path function.

    Examples
    --------
    >>> from aeon.distances import get_alignment_path_function
    >>> import numpy as np
    >>> x = np.array([[1, 2, 3, 4, 5]])
    >>> y = np.array([[11, 12, 13, 14, 15]])
    >>> dtw_alignment_path_func = get_alignment_path_function("dtw")
    >>> dtw_alignment_path_func(x, y, window=0.2)
    ([(0, 0), (1, 1), (2, 2), (3, 3), (4, 4)], 500.0)
    """
    return _resolve_key_from_distance(metric, "alignment_path")


def get_cost_matrix_function(metric: str) -> CostMatrixFunction:
    """Get the cost matrix function for a given metric string or callable.

    =============== ========================================
    metric          Distance Function
    =============== ========================================
    'dtw'           distances.dtw_cost_matrix
    'shape_dtw'     distances.shape_dtw_cost_matrix
    'ddtw'          distances.ddtw_cost_matrix
    'wdtw'          distances.wdtw_cost_matrix
    'wddtw'         distances.wddtw_cost_matrix
    'adtw'          distances.adtw_cost_matrix
    'erp'           distances.erp_cost_matrix
    'edr'           distances.edr_cost_matrix
    'msm'           distances.msm_cost_matrix
    'twe'           distances.twe_cost_matrix
    'lcss'          distances.lcss_cost_matrix
    'soft_dtw'      distances.soft_dtw_cost_matrix
    =============== ========================================

    Parameters
    ----------
    metric : str or Callable
        The metric string to resolve to a cost matrix function.

    Returns
    -------
    Callable[[np.ndarray, np.ndarray, Any], np.ndarray]
        The cost matrix function for the given metric.

    Raises
    ------
    ValueError
        If metric is not one of the supported strings or a callable.
        If the metric doesn't have a cost matrix function.

    Examples
    --------
    >>> from aeon.distances import get_cost_matrix_function
    >>> import numpy as np
    >>> x = np.array([[1, 2, 3, 4, 5]])
    >>> y = np.array([[11, 12, 13, 14, 15]])
    >>> dtw_cost_matrix_func = get_cost_matrix_function("dtw")
    >>> dtw_cost_matrix_func(x, y, window=0.2)
    array([[100., 221.,  inf,  inf,  inf],
           [181., 200., 321.,  inf,  inf],
           [ inf, 262., 300., 421.,  inf],
           [ inf,  inf, 343., 400., 521.],
           [ inf,  inf,  inf, 424., 500.]])
    """
    return _resolve_key_from_distance(metric, "cost_matrix")


def _resolve_key_from_distance(metric: Union[str, Callable], key: str) -> Any:
    if isinstance(metric, Callable):
        return metric
    if metric == "mpdist":
        return mpdist
    dist = DISTANCES_DICT.get(metric)
    if dist is None:
        raise ValueError(f"Unknown metric {metric}")
    dist_callable = dist.get(key)
    if dist_callable is None:
        raise ValueError(f"Metric {metric} does not have a {key} function")
    return dist_callable


class DistanceType(Enum):
    """Enum for distance types."""

    POINTWISE = "pointwise"
    ELASTIC = "elastic"
    CROSS_CORRELATION = "cross-correlation"


DISTANCES = [
    {
        "name": "euclidean",
        "distance": euclidean_distance,
        "pairwise_distance": euclidean_pairwise_distance,
        "type": DistanceType.POINTWISE,
        "symmetric": True,
        "unequal_support": True,
    },
    {
        "name": "squared",
        "distance": squared_distance,
        "pairwise_distance": squared_pairwise_distance,
        "type": DistanceType.POINTWISE,
        "symmetric": True,
        "unequal_support": True,
    },
    {
        "name": "manhattan",
        "distance": manhattan_distance,
        "pairwise_distance": manhattan_pairwise_distance,
        "type": DistanceType.POINTWISE,
        "symmetric": True,
        "unequal_support": True,
    },
    {
        "name": "minkowski",
        "distance": minkowski_distance,
        "pairwise_distance": minkowski_pairwise_distance,
        "type": DistanceType.POINTWISE,
        "symmetric": True,
        "unequal_support": True,
    },
    {
        "name": "dtw",
        "distance": dtw_distance,
        "pairwise_distance": dtw_pairwise_distance,
        "cost_matrix": dtw_cost_matrix,
        "alignment_path": dtw_alignment_path,
        "type": DistanceType.ELASTIC,
        "symmetric": True,
        "unequal_support": True,
    },
    {
        "name": "ddtw",
        "distance": ddtw_distance,
        "pairwise_distance": ddtw_pairwise_distance,
        "cost_matrix": ddtw_cost_matrix,
        "alignment_path": ddtw_alignment_path,
        "type": DistanceType.ELASTIC,
        "symmetric": True,
        "unequal_support": True,
    },
    {
        "name": "wdtw",
        "distance": wdtw_distance,
        "pairwise_distance": wdtw_pairwise_distance,
        "cost_matrix": wdtw_cost_matrix,
        "alignment_path": wdtw_alignment_path,
        "type": DistanceType.ELASTIC,
        "symmetric": True,
        "unequal_support": True,
    },
    {
        "name": "wddtw",
        "distance": wddtw_distance,
        "pairwise_distance": wddtw_pairwise_distance,
        "cost_matrix": wddtw_cost_matrix,
        "alignment_path": wddtw_alignment_path,
        "type": DistanceType.ELASTIC,
        "symmetric": True,
        "unequal_support": True,
    },
    {
        "name": "lcss",
        "distance": lcss_distance,
        "pairwise_distance": lcss_pairwise_distance,
        "cost_matrix": lcss_cost_matrix,
        "alignment_path": lcss_alignment_path,
        "type": DistanceType.ELASTIC,
        "symmetric": True,
        "unequal_support": True,
    },
    {
        "name": "erp",
        "distance": erp_distance,
        "pairwise_distance": erp_pairwise_distance,
        "cost_matrix": erp_cost_matrix,
        "alignment_path": erp_alignment_path,
        "type": DistanceType.ELASTIC,
        "symmetric": True,
        "unequal_support": True,
    },
    {
        "name": "edr",
        "distance": edr_distance,
        "pairwise_distance": edr_pairwise_distance,
        "cost_matrix": edr_cost_matrix,
        "alignment_path": edr_alignment_path,
        "type": DistanceType.ELASTIC,
        "symmetric": True,
        "unequal_support": True,
    },
    {
        "name": "twe",
        "distance": twe_distance,
        "pairwise_distance": twe_pairwise_distance,
        "cost_matrix": twe_cost_matrix,
        "alignment_path": twe_alignment_path,
        "type": DistanceType.ELASTIC,
        "symmetric": True,
        "unequal_support": True,
    },
    {
        "name": "msm",
        "distance": msm_distance,
        "pairwise_distance": msm_pairwise_distance,
        "cost_matrix": msm_cost_matrix,
        "alignment_path": msm_alignment_path,
        "type": DistanceType.ELASTIC,
        "symmetric": True,
        "unequal_support": True,
    },
    {
        "name": "adtw",
        "distance": adtw_distance,
        "pairwise_distance": adtw_pairwise_distance,
        "cost_matrix": adtw_cost_matrix,
        "alignment_path": adtw_alignment_path,
        "type": DistanceType.ELASTIC,
        "symmetric": True,
        "unequal_support": True,
    },
    {
        "name": "shape_dtw",
        "distance": shape_dtw_distance,
        "pairwise_distance": shape_dtw_pairwise_distance,
        "cost_matrix": shape_dtw_cost_matrix,
        "alignment_path": shape_dtw_alignment_path,
        "type": DistanceType.ELASTIC,
        "symmetric": True,
        "unequal_support": True,
    },
    {
        "name": "sbd",
        "distance": sbd_distance,
        "pairwise_distance": sbd_pairwise_distance,
        "type": DistanceType.CROSS_CORRELATION,
        "symmetric": True,
        "unequal_support": True,
    },
    {
        "name": "shift_scale",
        "distance": shift_scale_invariant_distance,
        "pairwise_distance": shift_scale_invariant_pairwise_distance,
        "type": DistanceType.CROSS_CORRELATION,
        "symmetric": False,
        "unequal_support": False,
    },
    {
        "name": "soft_dtw",
        "distance": soft_dtw_distance,
        "pairwise_distance": soft_dtw_pairwise_distance,
        "cost_matrix": soft_dtw_cost_matrix,
        "alignment_path": soft_dtw_alignment_path,
    },
]

DISTANCES_DICT = {d["name"]: d for d in DISTANCES}
SYMMETRIC_DISTANCES = [d["name"] for d in DISTANCES if d["symmetric"]]
ASYMMETRIC_DISTANCES = [d["name"] for d in DISTANCES if not d["symmetric"]]
ELASTIC_DISTANCES = [d["name"] for d in DISTANCES if d["type"] == DistanceType.ELASTIC]
POINTWISE_DISTANCES = [
    d["name"] for d in DISTANCES if d["type"] == DistanceType.POINTWISE
]
UNEQUAL_LENGTH_SUPPORT_DISTANCES = [
    d["name"] for d in DISTANCES if d["unequal_support"]
]

# This is a very specific list for testing where a time series of length 1 is not
# supported
SINGLE_POINT_NOT_SUPPORTED_DISTANCES = ["ddtw", "wddtw", "edr"]<|MERGE_RESOLUTION|>--- conflicted
+++ resolved
@@ -49,22 +49,6 @@
     shape_dtw_cost_matrix,
     shape_dtw_distance,
     shape_dtw_pairwise_distance,
-<<<<<<< HEAD
-=======
-)
-from aeon.distances._shift_scale_invariant import (
-    shift_scale_invariant_distance,
-    shift_scale_invariant_pairwise_distance,
-)
-from aeon.distances._soft_dtw import (
-    soft_dtw_alignment_path,
-    soft_dtw_cost_matrix,
-    soft_dtw_distance,
-    soft_dtw_pairwise_distance,
-)
-from aeon.distances._squared import squared_distance, squared_pairwise_distance
-from aeon.distances._twe import (
->>>>>>> f0a68010
     twe_alignment_path,
     twe_cost_matrix,
     twe_distance,
@@ -77,6 +61,12 @@
     wdtw_cost_matrix,
     wdtw_distance,
     wdtw_pairwise_distance,
+)
+from aeon.distances.elastic._soft_dtw import (
+    soft_dtw_alignment_path,
+    soft_dtw_cost_matrix,
+    soft_dtw_distance,
+    soft_dtw_pairwise_distance,
 )
 from aeon.utils.conversion._convert_collection import _convert_collection_to_numba_list
 from aeon.utils.validation.collection import _is_numpy_list_multivariate
@@ -1221,6 +1211,16 @@
         "unequal_support": True,
     },
     {
+        "name": "soft_dtw",
+        "distance": soft_dtw_distance,
+        "pairwise_distance": soft_dtw_pairwise_distance,
+        "cost_matrix": soft_dtw_cost_matrix,
+        "alignment_path": soft_dtw_alignment_path,
+        "type": DistanceType.ELASTIC,
+        "symmetric": True,
+        "unequal_support": True,
+    },
+    {
         "name": "sbd",
         "distance": sbd_distance,
         "pairwise_distance": sbd_pairwise_distance,
@@ -1235,13 +1235,6 @@
         "type": DistanceType.CROSS_CORRELATION,
         "symmetric": False,
         "unequal_support": False,
-    },
-    {
-        "name": "soft_dtw",
-        "distance": soft_dtw_distance,
-        "pairwise_distance": soft_dtw_pairwise_distance,
-        "cost_matrix": soft_dtw_cost_matrix,
-        "alignment_path": soft_dtw_alignment_path,
     },
 ]
 
