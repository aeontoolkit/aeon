--- conflicted
+++ resolved
@@ -2,19 +2,15 @@
 
 __all__ = [
     "BaseDeepClusterer",
-<<<<<<< HEAD
     "AEFCNClusterer",
     "AEResNetClusterer",
     "AEDRNNClusterer",
-]
-from aeon.clustering.deep_learning._ae_drnn import AEDRNNClusterer
-=======
     "AEBiGRUClusterer",
     "AEFCNClusterer",
     "AEResNetClusterer",
 ]
 from aeon.clustering.deep_learning._ae_bgru import AEBiGRUClusterer
->>>>>>> b90cb5dc
 from aeon.clustering.deep_learning._ae_fcn import AEFCNClusterer
+from aeon.clustering.deep_learning._ae_drnn import AEDRNNClusterer
 from aeon.clustering.deep_learning._ae_resnet import AEResNetClusterer
 from aeon.clustering.deep_learning.base import BaseDeepClusterer