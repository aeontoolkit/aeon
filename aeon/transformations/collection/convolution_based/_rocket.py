# -*- coding: utf-8 -*-
"""Rocket transformer."""

__author__ = ["angus924"]
__all__ = ["Rocket"]

import multiprocessing

import numpy as np
from numba import get_num_threads, njit, prange, set_num_threads

from aeon.transformations.collection import BaseCollectionTransformer


class Rocket(BaseCollectionTransformer):
    """RandOm Convolutional KErnel Transform (ROCKET).

    A kernel (or convolution) is a subseries used to create features that can be used
    in machine learning tasks. ROCKET [1]_  generates a large number of random
    convolutional kernels in the fit method. The length and dilation of each kernel
    are also randomly generated. The kernels are use in the transform stage to
    generate a new set of features. A kernel is used to create an activation map for
    each series by running it across a time series, including random length and
    dilation. It transforms the time series with two features per kernel. The first
    feature is global max pooling and the second is proportion of positive values.


    Parameters
    ----------
    num_kernels : int, default=10,000
       Number of random convolutional kernels.
    normalise : bool, default True
       Whether or not to normalise the input time series per instance.
    n_jobs : int, default=1
       The number of jobs to run in parallel for `transform`. ``-1`` means use all
       processors.
    random_state : None or int, optional, default = None

    See Also
    --------
    MultiRocketMultivariate, MiniRocket, MiniRocketMultivariate

    References
    ----------
    .. [1] Tan, Chang Wei and Dempster, Angus and Bergmeir, Christoph
        and Webb, Geoffrey I,
        "ROCKET: Exceptionally fast and accurate time series
      classification using random convolutional kernels",2020,
      https://link.springer.com/article/10.1007/s10618-020-00701-z,
      https://arxiv.org/abs/1910.13051

    Examples
    --------
    >>> from aeon.transformations.collection.convolution_based import Rocket
    >>> from aeon.datasets import load_unit_test
    >>> X_train, y_train = load_unit_test(split="train")
    >>> X_test, y_test = load_unit_test(split="test")
    >>> trf = Rocket(num_kernels=512)
    >>> trf.fit(X_train)
    Rocket(num_kernels=512)
    >>> X_train = trf.transform(X_train)
    >>> X_test = trf.transform(X_test)
    """

    _tags = {
<<<<<<< HEAD
=======
        "scitype:transform-output": "Primitives",
>>>>>>> c022ad07
        "capability:multivariate": True,
    }

    def __init__(self, num_kernels=10_000, normalise=True, n_jobs=1, random_state=None):
        self.num_kernels = num_kernels
        self.normalise = normalise
        self.n_jobs = n_jobs
        self.random_state = random_state
        super(Rocket, self).__init__()

    def _fit(self, X, y=None):
        """Generate random kernels adjusted to time series shape.

        Infers time series length and number of channels from input numpy array,
        and generates random kernels.

        Parameters
        ----------
        X : 3D np.ndarray of shape = [n_instances, n_channels, series_length]
            collection of time series to transform
        y : ignored argument for interface compatibility

        Returns
        -------
        self
        """
        if isinstance(self.random_state, int):
            self._random_state = self.random_state
        else:
            self._random_state = None

        _, n_channels, n_timepoints = X.shape
        self.kernels = _generate_kernels(
            n_timepoints, self.num_kernels, n_channels, self._random_state
        )
        return self

    def _transform(self, X, y=None):
        """Transform input time series using random convolutional kernels.

        Parameters
        ----------
        X : 3D np.ndarray of shape = [n_instances, n_channels, series_length]
            collection of time series to transform
        y : ignored argument for interface compatibility

        Returns
        -------
        np.ndarray [n_instances, num_kernels], transformed features
        """
        if self.normalise:
            X = (X - X.mean(axis=-1, keepdims=True)) / (
                X.std(axis=-1, keepdims=True) + 1e-8
            )
        prev_threads = get_num_threads()
        if self.n_jobs < 1 or self.n_jobs > multiprocessing.cpu_count():
            n_jobs = multiprocessing.cpu_count()
        else:
            n_jobs = self.n_jobs
        set_num_threads(n_jobs)
        X_ = _apply_kernels(X.astype(np.float32), self.kernels)
        set_num_threads(prev_threads)
        return X_


@njit(
    "Tuple((float32[:],int32[:],float32[:],int32[:],int32[:],int32[:],"
    "int32[:]))(int32,int32,int32,optional(int32))",
    cache=True,
)
def _generate_kernels(n_timepoints, num_kernels, n_channels, seed):
    if seed is not None:
        np.random.seed(seed)
    candidate_lengths = np.array((7, 9, 11), dtype=np.int32)
    lengths = np.random.choice(candidate_lengths, num_kernels).astype(np.int32)

    num_channel_indices = np.zeros(num_kernels, dtype=np.int32)
    for i in range(num_kernels):
        limit = min(n_channels, lengths[i])
        num_channel_indices[i] = 2 ** np.random.uniform(0, np.log2(limit + 1))

    channel_indices = np.zeros(num_channel_indices.sum(), dtype=np.int32)

    weights = np.zeros(
        np.int32(
            np.dot(lengths.astype(np.float32), num_channel_indices.astype(np.float32))
        ),
        dtype=np.float32,
    )
    biases = np.zeros(num_kernels, dtype=np.float32)
    dilations = np.zeros(num_kernels, dtype=np.int32)
    paddings = np.zeros(num_kernels, dtype=np.int32)

    a1 = 0  # for weights
    a2 = 0  # for channel_indices

    for i in range(num_kernels):
        _length = lengths[i]
        _num_channel_indices = num_channel_indices[i]

        _weights = np.random.normal(0, 1, _num_channel_indices * _length).astype(
            np.float32
        )

        b1 = a1 + (_num_channel_indices * _length)
        b2 = a2 + _num_channel_indices

        a3 = 0  # for weights (per channel)
        for _ in range(_num_channel_indices):
            b3 = a3 + _length
            _weights[a3:b3] = _weights[a3:b3] - _weights[a3:b3].mean()
            a3 = b3

        weights[a1:b1] = _weights

        channel_indices[a2:b2] = np.random.choice(
            np.arange(0, n_channels), _num_channel_indices, replace=False
        )

        biases[i] = np.random.uniform(-1, 1)

        dilation = 2 ** np.random.uniform(
            0, np.log2((n_timepoints - 1) / (_length - 1))
        )
        dilation = np.int32(dilation)
        dilations[i] = dilation

        padding = ((_length - 1) * dilation) // 2 if np.random.randint(2) == 1 else 0
        paddings[i] = padding

        a1 = b1
        a2 = b2

    return (
        weights,
        lengths,
        biases,
        dilations,
        paddings,
        num_channel_indices,
        channel_indices,
    )


@njit(fastmath=True, cache=True)
def _apply_kernel_univariate(X, weights, length, bias, dilation, padding):
    n_timepoints = len(X)

    output_length = (n_timepoints + (2 * padding)) - ((length - 1) * dilation)

    _ppv = 0
    _max = np.NINF

    end = (n_timepoints + padding) - ((length - 1) * dilation)

    for i in range(-padding, end):
        _sum = bias

        index = i

        for j in range(length):
            if index > -1 and index < n_timepoints:
                _sum = _sum + weights[j] * X[index]

            index = index + dilation

        if _sum > _max:
            _max = _sum

        if _sum > 0:
            _ppv += 1

    return np.float32(_ppv / output_length), np.float32(_max)


@njit(fastmath=True, cache=True)
def _apply_kernel_multivariate(
    X, weights, length, bias, dilation, padding, num_channel_indices, channel_indices
):
    n_columns, n_timepoints = X.shape

    output_length = (n_timepoints + (2 * padding)) - ((length - 1) * dilation)

    _ppv = 0
    _max = np.NINF

    end = (n_timepoints + padding) - ((length - 1) * dilation)

    for i in range(-padding, end):
        _sum = bias

        index = i

        for j in range(length):
            if index > -1 and index < n_timepoints:
                for k in range(num_channel_indices):
                    _sum = _sum + weights[k, j] * X[channel_indices[k], index]

            index = index + dilation

        if _sum > _max:
            _max = _sum

        if _sum > 0:
            _ppv += 1

    return np.float32(_ppv / output_length), np.float32(_max)


@njit(
    "float32[:,:](float32[:,:,:],Tuple((float32[::1],int32[:],float32[:],"
    "int32[:],int32[:],int32[:],int32[:])))",
    parallel=True,
    fastmath=True,
    cache=True,
)
def _apply_kernels(X, kernels):
    (
        weights,
        lengths,
        biases,
        dilations,
        paddings,
        num_channel_indices,
        channel_indices,
    ) = kernels

    n_instances, n_channels, _ = X.shape
    num_kernels = len(lengths)

    _X = np.zeros(
        (n_instances, num_kernels * 2), dtype=np.float32
    )  # 2 features per kernel

    for i in prange(n_instances):
        a1 = 0  # for weights
        a2 = 0  # for channel_indices
        a3 = 0  # for features

        for j in range(num_kernels):
            b1 = a1 + num_channel_indices[j] * lengths[j]
            b2 = a2 + num_channel_indices[j]
            b3 = a3 + 2

            if num_channel_indices[j] == 1:
                _X[i, a3:b3] = _apply_kernel_univariate(
                    X[i, channel_indices[a2]],
                    weights[a1:b1],
                    lengths[j],
                    biases[j],
                    dilations[j],
                    paddings[j],
                )

            else:
                _weights = weights[a1:b1].reshape((num_channel_indices[j], lengths[j]))

                _X[i, a3:b3] = _apply_kernel_multivariate(
                    X[i],
                    _weights,
                    lengths[j],
                    biases[j],
                    dilations[j],
                    paddings[j],
                    num_channel_indices[j],
                    channel_indices[a2:b2],
                )

            a1 = b1
            a2 = b2
            a3 = b3

    return _X.astype(np.float32)<|MERGE_RESOLUTION|>--- conflicted
+++ resolved
@@ -63,10 +63,7 @@
     """
 
     _tags = {
-<<<<<<< HEAD
-=======
         "scitype:transform-output": "Primitives",
->>>>>>> c022ad07
         "capability:multivariate": True,
     }
 
