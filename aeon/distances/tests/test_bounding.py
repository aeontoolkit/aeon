--- conflicted
+++ resolved
@@ -1,10 +1,7 @@
-<<<<<<< HEAD
 """Test for Bounding Matrix."""
+__author__ = ["chrisholder"]
 
-__author__ = ["chrisholder"]
-=======
 __maintainer__ = []
->>>>>>> 678b450d
 
 import numpy as np
 
