"""Index functions of dubious worth."""

import numpy as np
import pandas as pd

from aeon.datatypes import VectorizedDF, convert_to
from aeon.utils.validation import (
    is_collection,
    is_hierarchical,
    is_single_series,
    validate_input,
)


def _get_index(x):
    if hasattr(x, "index"):
        return x.index
    elif isinstance(x, np.ndarray):
        if x.ndim < 3:
            return pd.RangeIndex(x.shape[0])
        else:
            return pd.RangeIndex(x.shape[-1])
    else:
        return pd.RangeIndex(x.shape[-1])


def get_time_index(X):
    """Get index of time series data, helper function.

    Parameters
    ----------
    X : pd.DataFrame, pd.Series, np.ndarray, or VectorizedDF
    in one of the following aeon mtype specifications for Series, Panel, Hierarchical:
    pd.DataFrame, pd.Series, np.ndarray, pd-multiindex, nested_univ, pd_multiindex_hier
    assumes all time series have equal length and equal index set
    will *not* work for list-of-df, pd-wide, pd-long, numpy2D

    Returns
    -------
    time_index : pandas.Index
        Index of time series
    """
    # assumes that all samples share the same the time index, only looks at
    # first row
    if isinstance(X, (pd.DataFrame, pd.Series)):
        # pd-multiindex or pd_multiindex_hier
        if isinstance(X.index, pd.MultiIndex):
            index_tuple = tuple(list(X.index[0])[:-1])
            index = X.loc[index_tuple].index
            return index
        # nested_univ
        elif isinstance(X, pd.DataFrame) and isinstance(X.iloc[0, 0], pd.DataFrame):
            return _get_index(X.iloc[0, 0])
        # pd.Series or pd.DataFrame
        else:
            return X.index
    # numpy3D and np.ndarray
    elif isinstance(X, np.ndarray):
        # np.ndarray
        if X.ndim < 3:
            return pd.RangeIndex(X.shape[0])
        # numpy3D
        else:
            return pd.RangeIndex(X.shape[-1])
    elif hasattr(X, "X"):
        return get_time_index(X.X)
    else:
        raise ValueError(
            f"X must be pd.DataFrame, pd.Series, or np.ndarray, but found: {type(X)}"
        )


def get_index_for_series(obj, cutoff=0):
    """Get pandas index for a Series object.

    Returns index even for numpy array, in that case a RangeIndex.

    Assumptions on obj are not checked, these should be validated separately.
    Function may return unexpected results without prior validation.

    Parameters
    ----------
    obj : aeon data container
        must be of one of the following mtypes:
            pd.Series, pd.DataFrame, np.ndarray, of Series scitype
    cutoff : int, or pd.datetime, optional, default=0
        current cutoff, used to offset index if obj is np.ndarray

    Returns
    -------
    index : pandas.Index, index for obj
    """
    if hasattr(obj, "index"):
        return obj.index
    # now we know the object must be an np.ndarray
    return pd.RangeIndex(cutoff, cutoff + obj.shape[0])


def _get_cutoff_from_index(idx, return_index=False, reverse_order=False):
    """Get cutoff = latest time point of pandas index.

    Assumptions on obj are not checked, these should be validated separately.
    Function may return unexpected results without prior validation.

    Parameters
    ----------
    obj : pd.Index, possibly MultiIndex, with last level assumed timelike or integer,
        e.g., as in the pd.DataFrame, pd-multiindex, or pd_multiindex_hier mtypes
    return_index : bool, optional, default=False
        whether a pd.Index object should be returned (True)
            or a pandas compatible index element (False)
        note: return_index=True may set freq attribute of time types to None
            return_index=False will typically preserve freq attribute
    reverse_order : bool, optional, default=False
        if False, returns largest time index. If True, returns smallest time index

    Returns
    -------
    cutoff_index : pandas compatible index element (if return_index=False)
        pd.Index of length 1 (if return_index=True)
    """
    if not isinstance(idx, pd.Index):
        raise TypeError(f"idx must be a pd.Index, but found type {type(idx)}")

    # define "first" or "last" index depending on which is desired
    if reverse_order:
        ix = 0
        agg = min
    else:
        ix = -1
        agg = max

    if isinstance(idx, pd.MultiIndex):
        tdf = pd.DataFrame(index=idx)
        hix = idx.droplevel(-1)
        freq = None
        cutoff = None
        for hi in hix:
            ss = tdf.loc[hi].index
            if hasattr(ss, "freq") and ss.freq is not None:
                freq = ss.freq
            if cutoff is not None:
                cutoff = agg(cutoff, ss[ix])
            else:
                cutoff = ss[ix]
        time_idx = idx.get_level_values(-1).sort_values()
        time_idx = pd.Index([cutoff])
        time_idx.freq = freq
    else:
        time_idx = idx
        if hasattr(idx, "freq") and idx.freq is not None:
            freq = idx.freq
        else:
            freq = None

    if not return_index:
        return time_idx[ix]
    res = time_idx[[ix]]
    if hasattr(time_idx, "freq") and time_idx.freq is not None:
        res.freq = time_idx.freq
    return res


def get_cutoff(
    obj,
    cutoff=0,
    return_index=False,
    reverse_order=False,
):
    """Get cutoff = latest time point of time series or time series panel.

    Assumptions on obj are not checked, these should be validated separately.
    Function may return unexpected results without prior validation.

    Parameters
    ----------
    obj : aeon compatible time series data container or pandas.Index
        if aeon time series, must be of Series, Panel, or Hierarchical abstract type.
        if pandas.Index, it is assumed that last level is time-like or integer,
        e.g., as in the pd.DataFrame, pd-multiindex, or pd_multiindex_hier mtypes
    cutoff : int, optional, default=0
        current cutoff, used to offset index if obj is np.ndarray
    return_index : bool, optional, default=False
        whether a pd.Index object should be returned (True)
            or a pandas compatible index element (False)
        note: return_index=True may set freq attribute of time types to None
            return_index=False will typically preserve freq attribute
    reverse_order : bool, optional, default=False
        if False, returns largest time index. If True, returns smallest time index

    Returns
    -------
    cutoff_index : pandas compatible index element (if return_index=False)
        pd.Index of length 1 (if return_index=True)

    Raises
    ------
    ValueError, TypeError, if check_input or convert_input are True
    """
    # deal with VectorizedDF
    if hasattr(obj, "X"):
        obj = obj.X

    if isinstance(obj, pd.Index):
        return _get_cutoff_from_index(
            idx=obj, return_index=return_index, reverse_order=reverse_order
        )
    if not (is_hierarchical(obj) or is_collection(obj) or is_single_series(obj)):
        raise ValueError("obj must be of Series, Panel, or Hierarchical abstract type")

    if cutoff is None:
        cutoff = 0
    elif isinstance(cutoff, pd.Index):
        if not len(cutoff) == 1:
            raise ValueError(
                "if cutoff is a pd.Index, its length must be 1, but"
                f" found a pd.Index with length {len(cutoff)}"
            )
        if len(obj) == 0 and return_index:
            return cutoff
        cutoff = cutoff[0]

    if len(obj) == 0:
        return cutoff

    # numpy3D (Panel) or np.npdarray (Series)
    if isinstance(obj, np.ndarray):
        if obj.ndim == 3:
            cutoff_ind = obj.shape[-1] + cutoff - 1
        if obj.ndim < 3 and obj.ndim > 0:
            cutoff_ind = obj.shape[0] + cutoff - 1
        if reverse_order:
            cutoff_ind = cutoff
        if return_index:
            return pd.RangeIndex(cutoff_ind, cutoff_ind + 1)
        else:
            return cutoff_ind

    # define "first" or "last" index depending on which is desired
    if reverse_order:
        ix = 0
        agg = min
    else:
        ix = -1
        agg = max

    def sub_idx(idx, ix, return_index=True):
        """Like sub-setting pd.index, but preserves freq attribute."""
        if not return_index:
            return idx[ix]
        res = idx[[ix]]
        if hasattr(idx, "freq") and idx.freq is not None:
            if res.freq != idx.freq:
                res.freq = idx.freq
        return res

    if isinstance(obj, pd.Series):
        return sub_idx(obj.index, ix, return_index)

    # nested_univ (Panel) or pd.DataFrame(Series)
    if isinstance(obj, pd.DataFrame) and not isinstance(obj.index, pd.MultiIndex):
        objcols = [x for x in obj.columns if obj.dtypes[x] == "object"]
        # pd.DataFrame
        if len(objcols) == 0:
            return sub_idx(obj.index, ix) if return_index else obj.index[ix]
        # nested_univ
        else:
            idxx = [
                sub_idx(x.index, ix, return_index) for col in objcols for x in obj[col]
            ]
            return agg(idxx)

    # pd-multiindex (Panel) and pd_multiindex_hier (Hierarchical)
    if isinstance(obj, pd.DataFrame) and isinstance(obj.index, pd.MultiIndex):
        idx = obj.index
        series_idx = [
            obj.loc[x].index.get_level_values(-1) for x in idx.droplevel(-1).unique()
        ]
        cutoffs = [sub_idx(x, ix, return_index) for x in series_idx]
        return agg(cutoffs)

    # df-list (Panel)
    if isinstance(obj, list):
        idxs = [sub_idx(x.index, ix, return_index) for x in obj]
        return agg(idxs)


UPDATE_DATA_INTERNAL_MTYPES = [
    "pd.DataFrame",
    "pd.Series",
    "np.ndarray",
    "pd-multiindex",
    "numpy3D",
    "pd_multiindex_hier",
]


def update_data(X, X_new=None):
    """Update time series container with another one.

    Coerces X, X_new to one of the assumed mtypes, if not already of that type.

    Parameters
    ----------
    X : None, or aeon data container, in one of the following mtype formats
        pd.DataFrame, pd.Series, np.ndarray, pd-multiindex, numpy3D,
        pd_multiindex_hier. If not of that format, coerced.
    X_new : None, or aeon data container, should be same mtype as X,
        or convert to same format when converting to format list via convert_to

    Returns
    -------
    X updated with X_new, with rows/indices in X_new added
        entries in X_new overwrite X if at same index
        numpy based containers will always be interpreted as having new row index
        if one of X, X_new is None, returns the other; if both are None, returns None
    """
<<<<<<< HEAD
=======
    from aeon.datatypes._convert import convert_to
    from aeon.datatypes._vec_df import _VectorizedDF

>>>>>>> 28a741f7
    # if X or X_new is vectorized, unwrap it first
    if isinstance(X, _VectorizedDF):
        X = X.X
    if isinstance(X_new, _VectorizedDF):
        X_new = X_new.X

    # we want to ensure that X, X_new are either numpy (1D, 2D, 3D)
    # or in one of the long pandas formats
    X = convert_to(X, to_type=UPDATE_DATA_INTERNAL_MTYPES)
    X_new = convert_to(X_new, to_type=UPDATE_DATA_INTERNAL_MTYPES)

    # we only need to modify X if X_new is not None
    if X_new is None:
        return X

    # if X is None, but X_new is not, return N_new
    if X is None:
        return X_new

    # update X with the new rows in X_new
    #  if X is np.ndarray, we assume all rows are new
    if isinstance(X, np.ndarray):
        # if 1D or 2D, axis 0 is "time"
        if X_new.ndim in [1, 2]:
            return np.concatenate([X, X_new], axis=0)
        # if 3D, axis 2 is "time"
        elif X_new.ndim == 3:
            return np.concatenate([X, X_new], axis=2)
    #  if y is pandas, we use combine_first to update
    elif isinstance(X_new, (pd.Series, pd.DataFrame)) and len(X_new) > 0:
        return X_new.combine_first(X)


GET_WINDOW_SUPPORTED_MTYPES = [
    "pd.DataFrame",
    "pd-multiindex",
    "pd_multiindex_hier",
    "np.ndarray",
    "numpy3D",
]


def get_window(obj, window_length=None, lag=None):
    """Slice obj to the time index window with given length and lag.

    Returns time series or time series panel with time indices
        strictly greater than cutoff - lag - window_length, and
        equal or less than cutoff - lag.
    Cutoff if of obj, as determined by get_cutoff.

    Parameters
    ----------
    obj : aeon compatible time series data container or None
        if not None, must be of Series, Panel, or Hierarchical scitype
        all mtypes are supported via conversion to internally supported types
        to avoid conversions, pass data in one of GET_WINDOW_SUPPORTED_MTYPES
    window_length : int or timedelta, optional, default=-inf
        must be int if obj is int indexed, timedelta if datetime indexed
        length of the window to slice to. Default = window of infinite size
    lag : int, timedelta, or None optional, default = None (zero of correct type)
        lag of the latest time in the window, with respect to cutoff of obj
        if None, is internally replaced by a zero of type compatible with obj index
        must be int if obj is int indexed or not pandas based
        must be timedelta if obj is pandas based and datetime indexed

    Returns
    -------
    obj sub-set to time indices in the semi-open interval
        (cutoff - window_length - lag, cutoff - lag)
        None if obj was None
    """
    if obj is None or (window_length is None and lag is None):
        return obj
    valid, metadata = validate_input(obj)
    if not valid:
        raise ValueError("obj must be of Series, Collection, or Hierarchical scitype")
    obj_in_mtype = metadata["mtype"]

    obj = convert_to(obj, GET_WINDOW_SUPPORTED_MTYPES)

    # numpy3D (Collection) or np.npdarray (Series)
    if isinstance(obj, np.ndarray):
        # if 2D or 3D, we need to subset by last, not first dimension
        # if 1D, we need to subset by first dimension
        # to achieve that effect, we swap first and last in case of 2D, 3D
        # and always subset on first dimension
        if obj.ndim > 1:
            obj = obj.swapaxes(1, -1)
        obj_len = len(obj)
        if lag is None:
            lag = 0
        if window_length is None:
            window_length = obj_len
        window_start = max(-window_length - lag, -obj_len)
        window_end = max(-lag, -obj_len)
        # we need to swap first and last dimension back before returning, if done above
        if window_end == 0:
            obj_subset = obj[window_start:]
        else:
            obj_subset = obj[window_start:window_end]
        if obj.ndim > 1:
            obj_subset = obj_subset.swapaxes(1, -1)
        return obj_subset

    # pd.DataFrame(Series), pd-multiindex (Collection) and pd_multiindex_hier (
    # Hierarchical)
    if isinstance(obj, pd.DataFrame):
        cutoff = get_cutoff(obj)

        if not isinstance(obj.index, pd.MultiIndex):
            time_indices = obj.index
        else:
            time_indices = obj.index.get_level_values(-1)

        if lag is None:
            win_end_incl = cutoff
            win_select = time_indices <= win_end_incl
            if window_length is not None:
                win_start_excl = cutoff - window_length
                win_select = win_select & (time_indices > win_start_excl)
        else:
            win_end_incl = cutoff - lag
            win_select = time_indices <= win_end_incl
            if window_length is not None:
                win_start_excl = cutoff - window_length - lag
                win_select = win_select & (time_indices > win_start_excl)

        obj_subset = obj.iloc[win_select]

        return convert_to(obj_subset, obj_in_mtype)

    raise ValueError(
        "passed get_window an object that is not of type np.ndarray or pd.DataFrame"
    )


def get_slice(obj, start=None, end=None):
    """Slice obj with start (inclusive) and end (exclusive) indices.

    Returns time series or time series panel with time indices
        strictly greater and equal to start index and less than
        end index.

    Parameters
    ----------
    obj : aeon compatible time series data container or None
        if not None, must be of Series, Panel, or Hierarchical scitype
        all mtypes are supported via conversion to internally supported types
        to avoid conversions, pass data in one of GET_WINDOW_SUPPORTED_MTYPES
    start : int or timestamp, optional, default = None
        must be int if obj is int indexed, timestamp if datetime indexed
        Inclusive start of slice. Default = None.
        If None, then no slice at the start
    end : int or timestamp, optional, default = None
        must be int if obj is int indexed, timestamp if datetime indexed
        Exclusive end of slice. Default = None
        If None, then no slice at the end

    Returns
    -------
    obj sub-set sliced for `start` (inclusive) and `end` (exclusive) indices
        None if obj was None
    """
    if (start is None and end is None) or obj is None:
        return obj

    valid, metadata = validate_input(obj)
    if not valid:
        raise ValueError("obj must be of Series, Panel, or Hierarchical scitype")
    obj_in_mtype = metadata["mtype"]

    obj = convert_to(obj, GET_WINDOW_SUPPORTED_MTYPES)

    # numpy3D (Panel) or np.npdarray (Series)
    # Assumes the index is integer so will be exclusive by default
    if isinstance(obj, np.ndarray):
        # if 2D or 3D, we need to subset by last, not first dimension
        # if 1D, we need to subset by first dimension
        # to achieve that effect, we swap first and last in case of 2D, 3D
        # and always subset on first dimension
        if obj.ndim > 1:
            obj = obj.swapaxes(1, -1)
        # subsetting
        if start and end:
            obj_subset = obj[start:end]
        elif end:
            obj_subset = obj[:end]
        else:
            obj_subset = obj[start:]
        # we need to swap first and last dimension back before returning, if done above
        if obj.ndim > 1:
            obj_subset = obj_subset.swapaxes(1, -1)
        return obj_subset

    # pd.DataFrame(Series), pd-multiindex (Panel) and pd_multiindex_hier (Hierarchical)
    # Assumes the index is pd.Timestamp or pd.Period and ensures the end is
    # exclusive with slice_select
    if isinstance(obj, pd.DataFrame):
        if not isinstance(obj.index, pd.MultiIndex):
            time_indices = obj.index
        else:
            time_indices = obj.index.get_level_values(-1)

        if start and end:
            slice_select = (time_indices >= start) & (time_indices < end)
        elif end:
            slice_select = time_indices < end
        elif start:
            slice_select = time_indices >= start

        obj_subset = obj.iloc[slice_select]
        return convert_to(obj_subset, obj_in_mtype)

    raise ValueError(
        "bug in get_slice, unreachable condition, ifs should be exhaustive"
    )<|MERGE_RESOLUTION|>--- conflicted
+++ resolved
@@ -3,7 +3,7 @@
 import numpy as np
 import pandas as pd
 
-from aeon.datatypes import VectorizedDF, convert_to
+from aeon.datatypes import _VectorizedDF, convert_to
 from aeon.utils.validation import (
     is_collection,
     is_hierarchical,
@@ -315,12 +315,6 @@
         numpy based containers will always be interpreted as having new row index
         if one of X, X_new is None, returns the other; if both are None, returns None
     """
-<<<<<<< HEAD
-=======
-    from aeon.datatypes._convert import convert_to
-    from aeon.datatypes._vec_df import _VectorizedDF
-
->>>>>>> 28a741f7
     # if X or X_new is vectorized, unwrap it first
     if isinstance(X, _VectorizedDF):
         X = X.X
