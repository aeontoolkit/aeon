__maintainer__ = []

from typing import Optional, Union

import numpy as np
from numba import njit
from sklearn.utils import check_random_state

from aeon.distances import (
    adtw_alignment_path,
    ddtw_alignment_path,
    dtw_alignment_path,
    edr_alignment_path,
    erp_alignment_path,
    msm_alignment_path,
    pairwise_distance,
    shape_dtw_alignment_path,
    soft_dtw_alignment_path,
    twe_alignment_path,
    wddtw_alignment_path,
    wdtw_alignment_path,
)


def _medoids(
    X: np.ndarray,
    precomputed_pairwise_distance: Union[np.ndarray, None] = None,
    distance: str = "dtw",
    **kwargs,
):
    if X.shape[0] < 1:
        return X

    if precomputed_pairwise_distance is None:
        precomputed_pairwise_distance = pairwise_distance(X, metric=distance, **kwargs)

    x_size = X.shape[0]
    distance_matrix = np.zeros((x_size, x_size))
    for j in range(x_size):
        for k in range(x_size):
            distance_matrix[j, k] = precomputed_pairwise_distance[j, k]
    return X[np.argmin(sum(distance_matrix))]


def _get_init_barycenter(
    X: np.ndarray,
    init_barycenter: Union[np.ndarray, str],
    distance: str,
    precomputed_medoids_pw: Optional[np.ndarray] = None,
    random_state: Optional[int] = None,
    **kwargs,
) -> np.ndarray:
    if isinstance(init_barycenter, str):
        if init_barycenter not in ["mean", "medoids", "random"]:
            raise ValueError(
                "init_barycenter string is invalid. Please use one of the "
                "following: 'mean', 'medoids', 'random'"
            )
        if init_barycenter == "mean":
            return X.mean(axis=0)
        elif init_barycenter == "medoids":
            return _medoids(
                X,
                precomputed_pairwise_distance=precomputed_medoids_pw,
                distance=distance,
                **kwargs,
            )
        else:
            rng = check_random_state(random_state)
            return X[rng.choice(X.shape[0])]
    else:
        if not isinstance(init_barycenter, np.ndarray):
            raise ValueError(
                "init_barycenter parameter is invalid. It must either be "
                "a str or a np.ndarray"
            )
        if init_barycenter.shape != (X.shape[1], X.shape[2]):
            if init_barycenter.ndim == 1:
                return _get_init_barycenter(
                    X=X,
                    init_barycenter=init_barycenter.reshape(
                        1, init_barycenter.shape[0]
                    ),
                    distance=distance,
                    precomputed_medoids_pw=precomputed_medoids_pw,
                    random_state=random_state,
                    **kwargs,
                )
            raise ValueError(
                f"init_barycenter shape is invalid. Expected {(X.shape[1], X.shape[2])}"
                f" but got {init_barycenter.shape}"
            )

        return init_barycenter


VALID_BA_METRICS = [
    "dtw",
    "ddtw",
    "wdtw",
    "wddtw",
    "erp",
    "edr",
    "twe",
    "msm",
    "shape_dtw",
    "soft_dtw",
]


@njit(cache=True, fastmath=True)
def _get_alignment_path(
    center: np.ndarray,
    ts: np.ndarray,
    distance: str = "dtw",
    window: Union[float, None] = None,
    g: float = 0.0,
    epsilon: Union[float, None] = None,
    nu: float = 0.001,
    lmbda: float = 1.0,
    independent: bool = True,
    c: float = 1.0,
    descriptor: str = "identity",
    reach: int = 30,
    warp_penalty: float = 1.0,
    transformation_precomputed: bool = False,
    transformed_x: Optional[np.ndarray] = None,
    transformed_y: Optional[np.ndarray] = None,
<<<<<<< HEAD
    gamma: float = 1.0,
) -> Tuple[List[Tuple[int, int]], float]:
=======
) -> tuple[list[tuple[int, int]], float]:
>>>>>>> 795109f2
    if distance == "dtw":
        return dtw_alignment_path(ts, center, window)
    elif distance == "ddtw":
        return ddtw_alignment_path(ts, center, window)
    elif distance == "wdtw":
        return wdtw_alignment_path(ts, center, window, g)
    elif distance == "wddtw":
        return wddtw_alignment_path(ts, center, window, g)
    elif distance == "erp":
        return erp_alignment_path(ts, center, window, g)
    elif distance == "edr":
        return edr_alignment_path(ts, center, window, epsilon)
    elif distance == "twe":
        return twe_alignment_path(ts, center, window, nu, lmbda)
    elif distance == "msm":
        return msm_alignment_path(ts, center, window, independent, c)
    elif distance == "shape_dtw":
        return shape_dtw_alignment_path(
            ts,
            center,
            window=window,
            descriptor=descriptor,
            reach=reach,
            transformed_x=transformed_x,
            transformed_y=transformed_y,
            transformation_precomputed=transformation_precomputed,
        )
    elif distance == "adtw":
        return adtw_alignment_path(ts, center, window=window, warp_penalty=warp_penalty)
    elif distance == "soft_dtw":
        return soft_dtw_alignment_path(
            ts,
            center,
            gamma=gamma,
            window=window,
        )
    else:
        # When numba version > 0.57 add more informative error with what metric
        # was passed.
        raise ValueError("Distance parameter invalid")<|MERGE_RESOLUTION|>--- conflicted
+++ resolved
@@ -1,6 +1,6 @@
 __maintainer__ = []
 
-from typing import Optional, Union
+from typing import List, Optional, Tuple, Union
 
 import numpy as np
 from numba import njit
@@ -126,12 +126,8 @@
     transformation_precomputed: bool = False,
     transformed_x: Optional[np.ndarray] = None,
     transformed_y: Optional[np.ndarray] = None,
-<<<<<<< HEAD
     gamma: float = 1.0,
-) -> Tuple[List[Tuple[int, int]], float]:
-=======
 ) -> tuple[list[tuple[int, int]], float]:
->>>>>>> 795109f2
     if distance == "dtw":
         return dtw_alignment_path(ts, center, window)
     elif distance == "ddtw":
