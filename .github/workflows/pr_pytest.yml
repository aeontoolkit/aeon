--- conflicted
+++ resolved
@@ -29,12 +29,8 @@
     steps:
       - uses: actions/checkout@v4
 
-<<<<<<< HEAD
-      - uses: actions/setup-python@v4
+      - uses: actions/setup-python@v5
         id: setup-python
-=======
-      - uses: actions/setup-python@v5
->>>>>>> f3b8e432
         with:
           python-version: "3.10"
 
@@ -55,16 +51,13 @@
           key: ${{ runner.os }}-numba-3.10-nosoftdep-${{ hashFiles('pyproject.toml') }}
 
       - name: Install aeon and dependencies
-<<<<<<< HEAD
+        uses: nick-fields/retry@v2
+        with:
+          timeout_minutes: 30
+          max_attempts: 3
+          command: python -m pip install .[dev]
         if: steps.cache.outputs.cache-hit != 'true'
         run: python -m pip install .[dev]
-=======
-        uses: nick-fields/retry@v2
-        with:
-          timeout_minutes: 30
-          max_attempts: 3
-          command: python -m pip install .[dev]
->>>>>>> f3b8e432
 
       - name: Show dependencies
         run: python -m pip list
@@ -109,16 +102,13 @@
           key: ${{ runner.os }}-numba-3.10-nosoftdepfull-${{ hashFiles('pyproject.toml') }}
 
       - name: Install aeon and dependencies
-<<<<<<< HEAD
+        uses: nick-fields/retry@v2
+        with:
+          timeout_minutes: 30
+          max_attempts: 3
+          command: python -m pip install .[dev]
         if: steps.cache.outputs.cache-hit != 'true'
         run: python -m pip install .[dev]
-=======
-        uses: nick-fields/retry@v2
-        with:
-          timeout_minutes: 30
-          max_attempts: 3
-          command: python -m pip install .[dev]
->>>>>>> f3b8e432
 
       - name: Show dependencies
         run: python -m pip list
@@ -135,25 +125,24 @@
       matrix:
         os: [ ubuntu-22.04, macOS-12, windows-2022 ]
         python-version: [ "3.8", "3.9", "3.10", "3.11" ]
-#        python-version: [ "3.8" ]
+        cpu-features: [ '+64bit', '+adx', '+aes', '+avx', '+avx2', '-avx512bf16', '-avx512bitalg', '-avx512bw', '-avx512cd', '-avx512dq', '-avx512er', '-avx512f', '-avx512ifma', '-avx512pf', '-avx512vbmi', '-avx512vbmi2', '-avx512vl', '-avx512vnni', '-avx512vpopcntdq', '+bmi', '+bmi2', '-cldemote', '-clflushopt', '-clwb', '-clzero', '+cmov', '+cx16', '+cx8', '-enqcmd', '+f16c', '+fma', '-fma4', '+fsgsbase', '+fxsr', '-gfni', '+invpcid', '-lwp', '+lzcnt', '+mmx', '+movbe', '-movdir64b', '-movdiri', '-mwaitx', '+pclmul', '-pconfig', '-pku', '+popcnt', '-prefetchwt1', '+prfchw', '-ptwrite', '-rdpid', '+rdrnd', '+rdseed', '+rtm', '+sahf', '-sgx', '-sha', '-shstk', '+sse', '+sse2', '+sse3', '+sse4.1', '+sse4.2', '-sse4a', '+ssse3', '-tbm', '-vaes', '-vpclmulqdq', '-waitpkg', '-wbnoinvd', '-xop', '+xsave', '-xsavec', '+xsaveopt', '-xsaves']
 
     env:
       NUMBA_CACHE_DIR: ${{ github.workspace }}/.numba_cache
       NUMBA_CPU_NAME: generic
-      NUMBA_CPU_FEATURES: +64bit,+adx,+aes,+avx,-avx512bf16,-avx512bitalg,-avx512bw,-avx512cd,-avx512dq,-avx512er,-avx512f,-avx512ifma,-avx512pf,-avx512vbmi,-avx512vbmi2,-avx512vl,-avx512vnni,-avx512vpopcntdq,-clflushopt,-clwb,+cmov,+cx16,+cx8,-enqcmd,+f16c,-fma4,+fsgsbase,+fxsr,-gfni,+invpcid,-lwp,+lzcnt,+mmx,+movbe,-movdir64b,-movdiri,-mwaitx,-pconfig,+popcnt,-prefetchwt1,+prfchw,-ptwrite,-rdpid,+rdseed,+sahf,-sgx,-sha,-shstk,+sse,+sse2,+sse3,+sse4.1,+sse4.2,+ssse3,-tbm,-vaes,-vpclmulqdq,-waitpkg,-wbnoinvd,-xop,+xsave,-xsavec,+xsaveopt,-xsaves
       CICD_RUNNING: 1
 
     steps:
-<<<<<<< HEAD
       - name: Checkout main
-        uses: actions/checkout@v3
-=======
-      - uses: actions/checkout@v4
->>>>>>> f3b8e432
+        uses: actions/checkout@v4
 
       - uses: actions/setup-python@v5
         with:
           python-version: ${{ matrix.python-version }}
+
+      - name: Set CPU Features
+        run: echo "NUMBA_CPU_FEATURES=${{ join(matrix.cpu-features, ' ') }}" >> $GITHUB_ENV
+        shell: bash
 
       # On Windows, GNU tar is much faster than the default BSD tar
       - name: "Use GNU tar instead BSD tar"
@@ -166,7 +155,7 @@
         id: cache
         with:
           path: .numba_cache
-          key: ${{ runner.os }}-numba-${{ matrix.python-version }}-${{ hashFiles('pyproject.toml') }}
+          key: ${{ runner.os }}-numba-${{ matrix.python-version }}-${{ matrix.cpu-features }}-${{ hashFiles('pyproject.toml') }}-4
 
       - name: Install aeon and dependencies
         uses: nick-fields/retry@v2
