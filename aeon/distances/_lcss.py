# -*- coding: utf-8 -*-
r"""Longest common subsequence (LCSS) between two time series."""
__author__ = ["chrisholder", "TonyBagnall"]

from typing import List, Tuple

import numpy as np
from numba import njit

from aeon.distances._alignment_paths import compute_lcss_return_path
from aeon.distances._bounding_matrix import create_bounding_matrix
from aeon.distances._euclidean import _univariate_euclidean_distance
from aeon.distances._utils import reshape_pairwise_to_multiple


@njit(cache=True, fastmath=True)
def lcss_distance(
    x: np.ndarray,
    y: np.ndarray,
    window: float = None,
    epsilon: float = 1.0,
    itakura_max_slope: float = None,
) -> float:
    r"""Return the LCSS distance between x and y.

    The LCSS distance for time series is based on the solution to the
    longest common subsequence problem in pattern matching [1]_. The typical problem
    is to find the longest subsequence that is common to two discrete series based on
    the edit distance. This approach can be extended to consider real-valued time series
    by using a distance threshold epsilon, which defines the maximum difference
    between a pair of values that is allowed for them to be considered a match.
    LCSS finds the optimal alignment between two series by find the greatest number
    of matching pairs. The LCSS distance uses a matrix :math:`L` that records the
    sequence of matches over valid warpings. For two series :math:`a = a_1,... a_n`
    and :math:`b = b_1,... b_m, L'` is found by iterating over all valid windows (i.e.
    where bounding_matrix is not infinity, which by default is the constant band
    :math:`|i-j|<w*m`, where :math:`w` is the window parameter value and :math:`m` is
    series length), then calculating

    :: math..
        if(|a_i - b_j| < \espilon) \\
            & L_{i,j} = L_{i-1,j-1}+1 \\
        else\\
            &L_{i,j} = \max(L_{i,j-1}, L_{i-1,j})\\

    The distance is an inverse function of the longest common subsequence
    length, :math:`L_{n,m}`.

    :: math..
        d_{LCSS}({\bfx,by}) = 1- \frac{L_{n,m}.

    Note that series a and b need not be equal length.

    LCSS attempts to find the longest common sequence between two time series and
    returns a value that is the percentage that longest common sequence assumes.
    Originally present in [1]_, LCSS is computed by matching indexes that are
    similar up until a defined threshold (epsilon).

    The value returned will be between 0.0 and 1.0, where 0.0 means the two time series
    are exactly the same and 1.0 means they are complete opposites.

    Parameters
    ----------
<<<<<<< HEAD
    x : np.ndarray, of shape (n_channels, n_timepoints) or (n_timepoints,)
        First time series.
    y : np.ndarray, of shape (m_channels, m_timepoints) or (m_timepoints,)
        Second time series.
=======
    x : np.ndarray
        First time series, either univariate, shape ``(n_timepoints,)``, or
        multivariate, shape ``(n_channels, n_timepoints)``.
    y : np.ndarray
        Second time series, either univariate, shape ``(n_timepoints,)``, or
        multivariate, shape ``(n_channels, n_timepoints)``.
>>>>>>> 6859e397
    window : float, default=None
        The window to use for the bounding matrix. If None, no bounding matrix
        is used.
    epsilon : float, default=1.
        Matching threshold to determine if two subsequences are considered close
        enough to be considered 'common'. The default is 1.
    itakura_max_slope : float, default = None
        Maximum slope as a % of the number of time points used to create Itakura
        parallelogram on the bounding matrix. Must be between 0. and 1.

    Returns
    -------
    float
        The LCSS distance between x and y.

    Raises
    ------
    ValueError
        If x and y are not 1D or 2D arrays.

    References
    ----------
    .. [1] M. Vlachos, D. Gunopoulos, and G. Kollios. 2002. "Discovering
        Similar Multidimensional Trajectories", In Proceedings of the
        18th International Conference on Data Engineering (ICDE '02).

    Examples
    --------
    >>> import numpy as np
    >>> from aeon.distances import lcss_distance
    >>> x = np.array([[1, 2, 3, 4, 5, 6, 7, 8, 9, 10]])
    >>> y = np.array([[11, 12, 13, 14, 15, 16, 17, 18, 19, 20]])
    >>> dist = lcss_distance(x, y)
    """
    if x.ndim == 1 and y.ndim == 1:
        _x = x.reshape((1, x.shape[0]))
        _y = y.reshape((1, y.shape[0]))
        bounding_matrix = create_bounding_matrix(
            _x.shape[1], _y.shape[1], window, itakura_max_slope
        )
        return _lcss_distance(_x, _y, bounding_matrix, epsilon)
    if x.ndim == 2 and y.ndim == 2:
        bounding_matrix = create_bounding_matrix(
            x.shape[1], y.shape[1], window, itakura_max_slope
        )
        return _lcss_distance(x, y, bounding_matrix, epsilon)
    raise ValueError("x and y must be 1D or 2D")


@njit(cache=True, fastmath=True)
def lcss_cost_matrix(
    x: np.ndarray,
    y: np.ndarray,
    window: float = None,
    epsilon: float = 1.0,
    itakura_max_slope: float = None,
) -> np.ndarray:
    r"""Return the LCSS cost matrix between x and y.

    Parameters
    ----------
<<<<<<< HEAD
    x : np.ndarray, of shape (n_channels, n_timepoints) or (n_timepoints,)
        First time series.
    y : np.ndarray, of shape (m_channels, m_timepoints) or (m_timepoints,)
        Second time series.
=======
    x : np.ndarray
        First time series, either univariate, shape ``(n_timepoints,)``, or
        multivariate, shape ``(n_channels, n_timepoints)``.
    y : np.ndarray
        Second time series, either univariate, shape ``(n_timepoints,)``, or
        multivariate, shape ``(n_channels, n_timepoints)``.
>>>>>>> 6859e397
    window : float, default=None
        The window to use for the bounding matrix. If None, no bounding matrix
        is used.
    epsilon : float, default=1.
        Matching threshold to determine if two subsequences are considered close
        enough to be considered 'common'. The default is 1.
    itakura_max_slope : float, default = None
        Maximum slope as a % of the number of time points used to create Itakura
        parallelogram on the bounding matrix. Must be between 0. and 1.

    Returns
    -------
    np.ndarray
        The LCSS cost matrix between x and y.

    Raises
    ------
    ValueError
        If x and y are not 1D or 2D arrays.

    Examples
    --------
    >>> import numpy as np
    >>> from aeon.distances import lcss_cost_matrix
    >>> x = np.array([[1, 2, 3, 4, 5, 6, 7, 8, 9, 10]])
    >>> y = np.array([[1, 2, 3, 4, 5, 6, 7, 8, 9, 10]])
    >>> lcss_cost_matrix(x, y)
    array([[ 0.,  0.,  0.,  0.,  0.,  0.,  0.,  0.,  0.,  0.,  0.],
           [ 0.,  1.,  1.,  1.,  1.,  1.,  1.,  1.,  1.,  1.,  1.],
           [ 0.,  1.,  2.,  2.,  2.,  2.,  2.,  2.,  2.,  2.,  2.],
           [ 0.,  1.,  2.,  3.,  3.,  3.,  3.,  3.,  3.,  3.,  3.],
           [ 0.,  1.,  2.,  3.,  4.,  4.,  4.,  4.,  4.,  4.,  4.],
           [ 0.,  1.,  2.,  3.,  4.,  5.,  5.,  5.,  5.,  5.,  5.],
           [ 0.,  1.,  2.,  3.,  4.,  5.,  6.,  6.,  6.,  6.,  6.],
           [ 0.,  1.,  2.,  3.,  4.,  5.,  6.,  7.,  7.,  7.,  7.],
           [ 0.,  1.,  2.,  3.,  4.,  5.,  6.,  7.,  8.,  8.,  8.],
           [ 0.,  1.,  2.,  3.,  4.,  5.,  6.,  7.,  8.,  9.,  9.],
           [ 0.,  1.,  2.,  3.,  4.,  5.,  6.,  7.,  8.,  9., 10.]])
    """
    if x.ndim == 1 and y.ndim == 1:
        _x = x.reshape((1, x.shape[0]))
        _y = y.reshape((1, y.shape[0]))
        bounding_matrix = create_bounding_matrix(
            _x.shape[1], _y.shape[1], window, itakura_max_slope
        )
        return _lcss_cost_matrix(_x, _y, bounding_matrix, epsilon)
    if x.ndim == 2 and y.ndim == 2:
        bounding_matrix = create_bounding_matrix(
            x.shape[1], y.shape[1], window, itakura_max_slope
        )
        return _lcss_cost_matrix(x, y, bounding_matrix, epsilon)
    raise ValueError("x and y must be 1D or 2D")


@njit(cache=True, fastmath=True)
def _lcss_distance(
    x: np.ndarray, y: np.ndarray, bounding_matrix: np.ndarray, epsilon: float
) -> float:
    distance = _lcss_cost_matrix(x, y, bounding_matrix, epsilon)[x.shape[1], y.shape[1]]
    return 1 - (float(distance / min(x.shape[1], y.shape[1])))


@njit(cache=True, fastmath=True)
def _lcss_cost_matrix(
    x: np.ndarray, y: np.ndarray, bounding_matrix: np.ndarray, epsilon
) -> np.ndarray:
    x_size = x.shape[1]
    y_size = y.shape[1]

    cost_matrix = np.zeros((x_size + 1, y_size + 1))

    for i in range(1, x_size + 1):
        for j in range(1, y_size + 1):
            if bounding_matrix[i - 1, j - 1]:
                if _univariate_euclidean_distance(x[:, i - 1], y[:, j - 1]) <= epsilon:
                    cost_matrix[i, j] = 1 + cost_matrix[i - 1, j - 1]
                else:
                    cost_matrix[i, j] = max(
                        cost_matrix[i, j - 1], cost_matrix[i - 1, j]
                    )
    return cost_matrix


@njit(cache=True, fastmath=True)
def lcss_pairwise_distance(
    X: np.ndarray,
    y: np.ndarray = None,
    window: float = None,
    epsilon: float = 1.0,
    itakura_max_slope: float = None,
) -> np.ndarray:
    """Compute the LCSS pairwise distance between a set of time series.

    Parameters
    ----------
    X : np.ndarray, of shape (n_instances, n_channels, n_timepoints) or
            (n_instances, n_timepoints)
        A collection of time series instances.
    y : np.ndarray, of shape (m_instances, m_channels, m_timepoints) or
            (m_instances, m_timepoints) or (m_timepoints,), default=None
        A collection of time series instances
    window : float, default=None
        The window to use for the bounding matrix. If None, no bounding matrix
        is used.
    epsilon : float, default=1.
        Matching threshold to determine if two subsequences are considered close
        enough to be considered 'common'. The default is 1.
    itakura_max_slope : float, default = None
        Maximum slope as a % of the number of time points used to create Itakura
        parallelogram on the bounding matrix. Must be between 0. and 1.

    Returns
    -------
    np.ndarray (n_instances, n_instances)
        LCSS pairwise matrix between the instances of X.

    Raises
    ------
    ValueError
        If X is not 2D or 3D array when only passing X.
        If X and y are not 1D, 2D or 3D arrays when passing both X and y.

    Examples
    --------
    >>> import numpy as np
    >>> from aeon.distances import lcss_pairwise_distance
    >>> # Distance between each time series in a collection of time series
    >>> X = np.array([[[1, 2, 3]],[[4, 5, 6]], [[7, 8, 9]]])
    >>> lcss_pairwise_distance(X)
    array([[0.        , 0.66666667, 1.        ],
           [0.66666667, 0.        , 0.66666667],
           [1.        , 0.66666667, 0.        ]])

    >>> # Distance between two collections of time series
    >>> X = np.array([[[1, 2, 3]],[[4, 5, 6]], [[7, 8, 9]]])
    >>> y = np.array([[[11, 12, 13]],[[14, 15, 16]], [[17, 18, 19]]])
    >>> lcss_pairwise_distance(X, y)
    array([[1., 1., 1.],
           [1., 1., 1.],
           [1., 1., 1.]])

    >>> X = np.array([[[1, 2, 3]],[[4, 5, 6]], [[7, 8, 9]]])
    >>> y_univariate = np.array([[11, 12, 13],[14, 15, 16], [17, 18, 19]])
    >>> lcss_pairwise_distance(X, y_univariate)
    array([[1.],
           [1.],
           [1.]])
    """
    if y is None:
        # To self
        if X.ndim == 3:
            return _lcss_pairwise_distance(X, window, epsilon, itakura_max_slope)
        if X.ndim == 2:
            _X = X.reshape((X.shape[0], 1, X.shape[1]))
            return _lcss_pairwise_distance(_X, window, epsilon, itakura_max_slope)
        raise ValueError("x and y must be 2D or 3D arrays")
    _x, _y = reshape_pairwise_to_multiple(X, y)
    return _lcss_from_multiple_to_multiple_distance(
        _x, _y, window, epsilon, itakura_max_slope
    )


@njit(cache=True, fastmath=True)
def _lcss_pairwise_distance(
    X: np.ndarray, window: float, epsilon: float, itakura_max_slope: float
) -> np.ndarray:
    n_instances = X.shape[0]
    distances = np.zeros((n_instances, n_instances))
    bounding_matrix = create_bounding_matrix(
        X.shape[2], X.shape[2], window, itakura_max_slope
    )

    for i in range(n_instances):
        for j in range(i + 1, n_instances):
            distances[i, j] = _lcss_distance(X[i], X[j], bounding_matrix, epsilon)
            distances[j, i] = distances[i, j]

    return distances


@njit(cache=True, fastmath=True)
def _lcss_from_multiple_to_multiple_distance(
    x: np.ndarray,
    y: np.ndarray,
    window: float,
    epsilon: float,
    itakura_max_slope: float,
) -> np.ndarray:
    n_instances = x.shape[0]
    m_instances = y.shape[0]
    distances = np.zeros((n_instances, m_instances))
    bounding_matrix = create_bounding_matrix(
        x.shape[2], y.shape[2], window, itakura_max_slope
    )

    for i in range(n_instances):
        for j in range(m_instances):
            distances[i, j] = _lcss_distance(x[i], y[j], bounding_matrix, epsilon)
    return distances


@njit(cache=True, fastmath=True)
def lcss_alignment_path(
    x: np.ndarray,
    y: np.ndarray,
    window: float = None,
    epsilon: float = 1.0,
    itakura_max_slope: float = None,
) -> Tuple[List[Tuple[int, int]], float]:
    """Compute the LCSS alignment path between two time series.

    Parameters
    ----------
    x : np.ndarray, of shape (n_channels, n_timepoints) or (n_timepoints,)
        First time series.
    y : np.ndarray, of shape (m_channels, m_timepoints) or (m_timepoints,)
        Second time series.
    window : float, default=None
        The window to use for the bounding matrix. If None, no bounding matrix
        is used.
    epsilon : float, default=1.
        Matching threshold to determine if two subsequences are considered close
        enough to be considered 'common'. The default is 1.
    itakura_max_slope : float, default = None
        Maximum slope as a % of the number of time points used to create Itakura
        parallelogram on the bounding matrix. Must be between 0. and 1.

    Returns
    -------
    List[Tuple[int, int]]
        The alignment path between the two time series where each element is a tuple
        of the index in x and the index in y that have the best alignment according
        to the cost matrix.
    float
        The LCSS distance between the two time series.

    Raises
    ------
    ValueError
        If x and y are not 1D or 2D arrays.

    Examples
    --------
    >>> import numpy as np
    >>> from aeon.distances import lcss_alignment_path
    >>> x = np.array([[1, 2, 3, 6]])
    >>> y = np.array([[1, 2, 3, 4]])
    >>> path, dist = lcss_alignment_path(x, y)
    >>> path
    [(0, 0), (1, 1), (2, 2)]
    """
    x_size = x.shape[-1]
    y_size = y.shape[-1]
    bounding_matrix = create_bounding_matrix(x_size, y_size, window, itakura_max_slope)
    if x.ndim == 1 and y.ndim == 1:
        _x = x.reshape((1, x.shape[0]))
        _y = y.reshape((1, y.shape[0]))
        cost_matrix = _lcss_cost_matrix(_x, _y, bounding_matrix, epsilon)
        distance = 1 - (float(cost_matrix[x_size, y_size] / min(x_size, y_size)))
        return (
            compute_lcss_return_path(_x, _y, epsilon, bounding_matrix, cost_matrix),
            distance,
        )
    if x.ndim == 2 and y.ndim == 2:
        cost_matrix = _lcss_cost_matrix(x, y, bounding_matrix, epsilon)
        distance = 1 - (float(cost_matrix[x_size, y_size] / min(x_size, y_size)))
        return (
            compute_lcss_return_path(x, y, epsilon, bounding_matrix, cost_matrix),
            distance,
        )
    raise ValueError("x and y must be 1D or 2D arrays")<|MERGE_RESOLUTION|>--- conflicted
+++ resolved
@@ -61,19 +61,12 @@
 
     Parameters
     ----------
-<<<<<<< HEAD
-    x : np.ndarray, of shape (n_channels, n_timepoints) or (n_timepoints,)
-        First time series.
-    y : np.ndarray, of shape (m_channels, m_timepoints) or (m_timepoints,)
-        Second time series.
-=======
     x : np.ndarray
         First time series, either univariate, shape ``(n_timepoints,)``, or
         multivariate, shape ``(n_channels, n_timepoints)``.
     y : np.ndarray
         Second time series, either univariate, shape ``(n_timepoints,)``, or
         multivariate, shape ``(n_channels, n_timepoints)``.
->>>>>>> 6859e397
     window : float, default=None
         The window to use for the bounding matrix. If None, no bounding matrix
         is used.
@@ -135,19 +128,12 @@
 
     Parameters
     ----------
-<<<<<<< HEAD
-    x : np.ndarray, of shape (n_channels, n_timepoints) or (n_timepoints,)
-        First time series.
-    y : np.ndarray, of shape (m_channels, m_timepoints) or (m_timepoints,)
-        Second time series.
-=======
     x : np.ndarray
         First time series, either univariate, shape ``(n_timepoints,)``, or
         multivariate, shape ``(n_channels, n_timepoints)``.
     y : np.ndarray
         Second time series, either univariate, shape ``(n_timepoints,)``, or
         multivariate, shape ``(n_channels, n_timepoints)``.
->>>>>>> 6859e397
     window : float, default=None
         The window to use for the bounding matrix. If None, no bounding matrix
         is used.
