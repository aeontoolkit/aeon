<<<<<<< HEAD
"""Normalization techniques like z-normalization, standardization, and min-max scaling.

Classes
-------
Normalise : A transformer class for normalizing collections of time series data.
BaseCollectionTransformer : A base class template for all collection transformers.

The Normalise class supports several normalization methods that can be applied to
time series data along a specified axis. It extends the BaseCollectionTransformer
class and provides functionality to fit and transform data, ensuring consistent
scaling across datasets.
"""

=======
>>>>>>> 1694bedd
import numpy as np

from aeon.transformations.collection import BaseCollectionTransformer


class Normalise(BaseCollectionTransformer):
<<<<<<< HEAD
    """Normaliser transformer for collections.
=======
    """Normaliser transformer for collections, supporting z-normalization,
    standardization, and min-max scaling.
>>>>>>> 1694bedd

    Parameters
    ----------
    X: np.ndarray shape (n_cases, n_channels, n_timepoints)
        The training input samples.
    y: array-like or list, default=None
        The class values for X. If not specified, a random sample (i.e. not of the
        same class) will be used when computing the threshold for the Shapelet
        Occurrence feature.
    method : str, optional (default="z_norm")
        The normalization method to apply.
        Supported methods: "z_norm", "standardize", "min_max".
    axis : int, optional (default=2)
        Axis along which to apply the normalization.
    """

    def __init__(self, method="z-norm", axis=2):
        self.method = method
        self.axis = axis
        super().__init__()

    def _fit(self, X, y=None):
        # Fit method has no operaations on class normalise
        pass

    """keepdims=True: Retains the reduced axes with size one in the output,
     preserving the number of dimensions of the array."""

    def _transform(self, X, y=None):
        if self.method == "z_norm":
            mean = np.mean(X, axis=self.axis, keepdims=True)
            std = np.std(X, axis=self.axis, keepdims=True)
            return (X - mean) / std
        elif self.method == "standardize":
            mean = np.mean(X, axis=self.axis, keepdims=True)
            std = np.std(X, axis=self.axis, keepdims=True)
            return (X - mean) / std
        elif self.method == "min_max":
            min_val = np.min(X, axis=self.axis, keepdims=True)
            max_val = np.max(X, axis=self.axis, keepdims=True)
            return (X - min_val) / (max_val - min_val)
        else:
            raise ValueError(f"Unknown normalization method: {self.method}")<|MERGE_RESOLUTION|>--- conflicted
+++ resolved
@@ -1,4 +1,3 @@
-<<<<<<< HEAD
 """Normalization techniques like z-normalization, standardization, and min-max scaling.
 
 Classes
@@ -12,20 +11,13 @@
 scaling across datasets.
 """
 
-=======
->>>>>>> 1694bedd
 import numpy as np
 
 from aeon.transformations.collection import BaseCollectionTransformer
 
 
 class Normalise(BaseCollectionTransformer):
-<<<<<<< HEAD
     """Normaliser transformer for collections.
-=======
-    """Normaliser transformer for collections, supporting z-normalization,
-    standardization, and min-max scaling.
->>>>>>> 1694bedd
 
     Parameters
     ----------
@@ -37,22 +29,26 @@
         Occurrence feature.
     method : str, optional (default="z_norm")
         The normalization method to apply.
+        The normalization method to apply.
         Supported methods: "z_norm", "standardize", "min_max".
     axis : int, optional (default=2)
         Axis along which to apply the normalization.
     """
+
 
     def __init__(self, method="z-norm", axis=2):
         self.method = method
         self.axis = axis
         super().__init__()
 
+
     def _fit(self, X, y=None):
         # Fit method has no operaations on class normalise
         pass
 
     """keepdims=True: Retains the reduced axes with size one in the output,
-     preserving the number of dimensions of the array."""
+       preserving the number of dimensions of the array."""
+
 
     def _transform(self, X, y=None):
         if self.method == "z_norm":
@@ -68,4 +64,6 @@
             max_val = np.max(X, axis=self.axis, keepdims=True)
             return (X - min_val) / (max_val - min_val)
         else:
+            raise ValueError(f"Unknown normalization method: {self.method}")
+
             raise ValueError(f"Unknown normalization method: {self.method}")