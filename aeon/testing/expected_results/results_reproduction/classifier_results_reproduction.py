"""Functions for generating stored unit test results for classifiers."""

import numpy as np
from sklearn.ensemble import IsolationForest
from sklearn.utils._testing import set_random_state

from aeon.classification import BaseClassifier
from aeon.classification.compose import ClassifierChannelEnsemble, ClassifierPipeline
from aeon.classification.convolution_based import (
    Arsenal,
    HydraClassifier,
    MultiRocketHydraClassifier,
    RocketClassifier,
)
from aeon.classification.dictionary_based import (
    MUSE,
    REDCOMETS,
    WEASEL,
    WEASEL_V2,
    BOSSEnsemble,
    ContractableBOSS,
    MrSQMClassifier,
    TemporalDictionaryEnsemble,
)
from aeon.classification.distance_based import (
    ElasticEnsemble,
    KNeighborsTimeSeriesClassifier,
)
from aeon.classification.early_classification import (
    TEASER,
    BaseEarlyClassifier,
    ProbabilityThresholdEarlyClassifier,
)
from aeon.classification.feature_based import (
    Catch22Classifier,
    FreshPRINCEClassifier,
    SignatureClassifier,
    SummaryClassifier,
    TSFreshClassifier,
)
from aeon.classification.hybrid import HIVECOTEV1, HIVECOTEV2
from aeon.classification.interval_based import (
    RSTSF,
    CanonicalIntervalForestClassifier,
    DrCIFClassifier,
    IntervalForestClassifier,
    QUANTClassifier,
    RandomIntervalClassifier,
    RandomIntervalSpectralEnsembleClassifier,
    SupervisedTimeSeriesForest,
    TimeSeriesForestClassifier,
)
from aeon.classification.ordinal_classification import OrdinalTDE
from aeon.classification.shapelet_based import (
    LearningShapeletClassifier,
    SASTClassifier,
    ShapeletTransformClassifier,
)
from aeon.classification.sklearn import ContinuousIntervalTree, RotationForestClassifier
from aeon.datasets import load_basic_motions, load_unit_test


def _reproduce_classification_unit_test(estimator):
    X_train, y_train = load_unit_test(split="train")
    X_test, _ = load_unit_test(split="test")
    indices = np.random.RandomState(0).choice(len(y_train), 10, replace=False)

    estimator.fit(X_train[indices], y_train[indices])
    return estimator.predict_proba(X_test[indices])


def _reproduce_classification_basic_motions(estimator):
    X_train, y_train = load_basic_motions(split="train")
    X_test, _ = load_basic_motions(split="test")
    indices = np.random.RandomState(4).choice(len(y_train), 10, replace=False)

    estimator.fit(X_train[indices], y_train[indices])
    return estimator.predict_proba(X_test[indices])


def _reproduce_early_classification_unit_test(estimator):
    X_train, y_train = load_unit_test(split="train")
    X_test, _ = load_unit_test(split="test")
    indices = np.random.RandomState(0).choice(len(y_train), 10, replace=False)

    estimator.fit(X_train[indices], y_train[indices])
    return estimator.predict_proba(X_test[indices])[0]


def _reproduce_early_classification_basic_motions(estimator):
    X_train, y_train = load_basic_motions(split="train")
    X_test, _ = load_basic_motions(split="test")
    indices = np.random.RandomState(4).choice(len(y_train), 10, replace=False)

    estimator.fit(X_train[indices], y_train[indices])
    return estimator.predict_proba(X_test[indices])[0]


# flake8: noqa: T001
def _print_array(test_name, array):
    print(test_name)
    print("[")
    for sub_array in array:
        print("[", end="")
        for i, value in enumerate(sub_array):
            print(str(round(value, 4)), end="")
            if i < len(sub_array) - 1:
                print(", ", end="")
        print("],")
    print("]")


def _print_results_for_classifier(classifier_name, dataset_name):
<<<<<<< HEAD
    if classifier_name == "ClassifierChannelEnsemble":
        classifier = ClassifierChannelEnsemble.create_test_instance(
=======
    if classifier_name == "ChannelEnsembleClassifier":
        classifier = ChannelEnsembleClassifier._create_test_instance(
            parameter_set="results_comparison"
        )
    elif classifier_name == "WeightedEnsembleClassifier":
        classifier = WeightedEnsembleClassifier._create_test_instance(
>>>>>>> 7f81460b
            parameter_set="results_comparison"
        )
    elif classifier_name == "ClassifierPipeline":
        classifier = ClassifierPipeline._create_test_instance(
            parameter_set="results_comparison"
        )
    elif classifier_name == "BOSSEnsemble":
        classifier = BOSSEnsemble._create_test_instance(
            parameter_set="results_comparison"
        )
    elif classifier_name == "ContractableBOSS":
        classifier = ContractableBOSS._create_test_instance(
            parameter_set="results_comparison"
        )
    elif classifier_name == "MUSE":
        classifier = MUSE._create_test_instance(parameter_set="results_comparison")
    elif classifier_name == "TemporalDictionaryEnsemble":
        classifier = TemporalDictionaryEnsemble._create_test_instance(
            parameter_set="results_comparison"
        )
    elif classifier_name == "WEASEL":
        classifier = WEASEL._create_test_instance(parameter_set="results_comparison")
    elif classifier_name == "WEASEL_V2":
        classifier = WEASEL_V2._create_test_instance(parameter_set="results_comparison")
    elif classifier_name == "REDCOMETS":
        classifier = REDCOMETS._create_test_instance(parameter_set="results_comparison")
    elif classifier_name == "ElasticEnsemble":
        classifier = ElasticEnsemble._create_test_instance(
            parameter_set="results_comparison"
        )
    elif classifier_name == "KNeighborsTimeSeriesClassifier":
        classifier = KNeighborsTimeSeriesClassifier._create_test_instance(
            parameter_set="results_comparison"
        )
    elif classifier_name == "Catch22Classifier":
        classifier = Catch22Classifier._create_test_instance(
            parameter_set="results_comparison"
        )
    elif classifier_name == "FreshPRINCEClassifier":
        classifier = FreshPRINCEClassifier._create_test_instance(
            parameter_set="results_comparison"
        )
    elif classifier_name == "RandomIntervalClassifier":
        classifier = RandomIntervalClassifier._create_test_instance(
            parameter_set="results_comparison"
        )
    elif classifier_name == "QUANTClassifier":
        classifier = QUANTClassifier._create_test_instance(
            parameter_set="results_comparison"
        )
    elif classifier_name == "SignatureClassifier":
        classifier = SignatureClassifier._create_test_instance(
            parameter_set="results_comparison"
        )
    elif classifier_name == "SummaryClassifier":
        classifier = SummaryClassifier._create_test_instance(
            parameter_set="results_comparison"
        )
    elif classifier_name == "TSFreshClassifier":
        classifier = TSFreshClassifier._create_test_instance(
            parameter_set="results_comparison"
        )
    elif classifier_name == "HIVECOTEV1":
        classifier = HIVECOTEV1._create_test_instance(
            parameter_set="results_comparison"
        )
    elif classifier_name == "HIVECOTEV2":
        classifier = HIVECOTEV2._create_test_instance(
            parameter_set="results_comparison"
        )
    elif classifier_name == "CanonicalIntervalForestClassifier":
        classifier = CanonicalIntervalForestClassifier._create_test_instance(
            parameter_set="results_comparison"
        )
    elif classifier_name == "DrCIFClassifier":
        classifier = DrCIFClassifier._create_test_instance(
            parameter_set="results_comparison"
        )
    elif classifier_name == "IntervalForestClassifier":
        classifier = IntervalForestClassifier._create_test_instance(
            parameter_set="results_comparison"
        )
    elif classifier_name == "RandomIntervalSpectralEnsembleClassifier":
        classifier = RandomIntervalSpectralEnsembleClassifier._create_test_instance(
            parameter_set="results_comparison"
        )
    elif classifier_name == "RSTSF":
        classifier = RSTSF._create_test_instance(parameter_set="results_comparison")
    elif classifier_name == "SupervisedTimeSeriesForest":
        classifier = SupervisedTimeSeriesForest._create_test_instance(
            parameter_set="results_comparison"
        )
    elif classifier_name == "TimeSeriesForestClassifier":
        classifier = TimeSeriesForestClassifier._create_test_instance(
            parameter_set="results_comparison"
        )
    elif classifier_name == "Arsenal":
        classifier = Arsenal._create_test_instance(parameter_set="results_comparison")
    elif classifier_name == "RocketClassifier":
        classifier = RocketClassifier._create_test_instance(
            parameter_set="results_comparison"
        )
    elif classifier_name == "HydraClassifier":
        classifier = HydraClassifier._create_test_instance(
            parameter_set="results_comparison"
        )
    elif classifier_name == "MultiRocketHydraClassifier":
        classifier = MultiRocketHydraClassifier._create_test_instance(
            parameter_set="results_comparison"
        )
    elif classifier_name == "OrdinalTDE":
        classifier = OrdinalTDE._create_test_instance(
            parameter_set="results_comparison"
        )
    elif classifier_name == "ShapeletTransformClassifier":
        classifier = ShapeletTransformClassifier._create_test_instance(
            parameter_set="results_comparison"
        )
    elif classifier_name == "LearningShapeletClassifier":
        classifier = LearningShapeletClassifier._create_test_instance(
            parameter_set="results_comparison"
        )
    elif classifier_name == "MrSQMClassifier":
        classifier = MrSQMClassifier._create_test_instance(
            parameter_set="results_comparison"
        )
    elif classifier_name == "SASTClassifier":
        classifier = SASTClassifier._create_test_instance(
            parameter_set="results_comparison"
        )
    elif classifier_name == "ContinuousIntervalTree":
        classifier = ContinuousIntervalTree._create_test_instance(
            parameter_set="results_comparison"
        )
    elif classifier_name == "RotationForestClassifier":
        classifier = RotationForestClassifier._create_test_instance(
            parameter_set="results_comparison"
        )
    elif classifier_name == "ProbabilityThresholdEarlyClassifier":
        classifier = ProbabilityThresholdEarlyClassifier._create_test_instance(
            parameter_set="results_comparison"
        )
    elif classifier_name == "BaseEarlyClassifier":
        classifier = BaseEarlyClassifier._create_test_instance(
            parameter_set="results_comparison"
        )
    elif classifier_name == "TEASER":
        classifier = TEASER._create_test_instance(parameter_set="results_comparison")
    elif classifier_name == "TEASER-IF":
        classifier = TEASER(
            classification_points=[6, 10, 16, 24],
            estimator=TimeSeriesForestClassifier(n_estimators=10, random_state=0),
            one_class_classifier=IsolationForest(n_estimators=5, random_state=0),
            one_class_param_grid={"bootstrap": [True, False]},
        )
    else:
        raise ValueError(f"Unknown classifier: {classifier_name}")

    if dataset_name == "UnitTest":
        data_function = (
            _reproduce_classification_unit_test
            if isinstance(classifier, BaseClassifier)
            else _reproduce_early_classification_unit_test
        )
    elif dataset_name == "BasicMotions":
        data_function = (
            _reproduce_classification_basic_motions
            if isinstance(classifier, BaseClassifier)
            else _reproduce_early_classification_basic_motions
        )
    else:
        raise ValueError(f"Unknown dataset: {dataset_name}")

    set_random_state(classifier, 0)

    _print_array(
        f"{classifier_name} - {dataset_name}",
        data_function(classifier),
    )


if __name__ == "__main__":
    # change as required when adding new classifiers, datasets or updating results
    _print_results_for_classifier("HIVECOTEV2", "BasicMotions")<|MERGE_RESOLUTION|>--- conflicted
+++ resolved
@@ -111,17 +111,8 @@
 
 
 def _print_results_for_classifier(classifier_name, dataset_name):
-<<<<<<< HEAD
     if classifier_name == "ClassifierChannelEnsemble":
-        classifier = ClassifierChannelEnsemble.create_test_instance(
-=======
-    if classifier_name == "ChannelEnsembleClassifier":
-        classifier = ChannelEnsembleClassifier._create_test_instance(
-            parameter_set="results_comparison"
-        )
-    elif classifier_name == "WeightedEnsembleClassifier":
-        classifier = WeightedEnsembleClassifier._create_test_instance(
->>>>>>> 7f81460b
+        classifier = ClassifierChannelEnsemble._create_test_instance(
             parameter_set="results_comparison"
         )
     elif classifier_name == "ClassifierPipeline":
