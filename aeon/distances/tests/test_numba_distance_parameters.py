# -*- coding: utf-8 -*-
"""Test suite for numba distances with parameters."""
from typing import Callable, Dict, List

import numpy as np
import pytest

from aeon.distances import distance
from aeon.distances._distance import DISTANCES
from aeon.distances.tests._expected_results import _expected_distance_results_params
from aeon.distances.tests._utils import create_test_distance_numpy


def _test_distance_params(
    param_list: List[Dict], distance_func: Callable, distance_str: str
):
    x_univ = create_test_distance_numpy(10, 1).reshape((1, 10))
    y_univ = create_test_distance_numpy(10, 1, random_state=2).reshape((1, 10))

    x_multi = create_test_distance_numpy(10, 10)
    y_multi = create_test_distance_numpy(10, 10, random_state=2)

    test_ts = [[x_univ, y_univ], [x_multi, y_multi]]
    results_to_fill = []

    i = 0
    for param_dict in param_list:
        g_none = False
        if distance_str == "erp" and "g" in param_dict and param_dict["g"] is None:
            g_none = True

        j = 0
        curr_results = []
        for x, y in test_ts:
            if g_none:
                param_dict["g"] = np.std([x, y], axis=0).sum(axis=1)
            results = []
            results.append(distance_func(x, y, **param_dict))
            results.append(distance(x, y, metric=distance_str, **param_dict))

            if distance_str in _expected_distance_results_params:
                if _expected_distance_results_params[distance_str][i][j] is not None:
                    for result in results:
                        assert result == pytest.approx(
                            _expected_distance_results_params[distance_str][i][j]
                        )
            curr_results.append(results[0])
            j += 1
        i += 1
        results_to_fill.append(curr_results)


BASIC_BOUNDING_PARAMS = [
    {"window": 0.2},
    {"itakura_max_slope": 0.2},
]

DIST_PARAMS = {
    "dtw": BASIC_BOUNDING_PARAMS,
    "erp": BASIC_BOUNDING_PARAMS + [{"g": 0.5}, {"g": None}],
    "edr": BASIC_BOUNDING_PARAMS + [{"epsilon": 0.5}],
    "lcss": BASIC_BOUNDING_PARAMS + [{"epsilon": 0.5}],
    "ddtw": BASIC_BOUNDING_PARAMS,
    "wdtw": BASIC_BOUNDING_PARAMS + [{"g": 1.0}],
    "wddtw": BASIC_BOUNDING_PARAMS + [{"g": 1.0}],
    "twe": BASIC_BOUNDING_PARAMS + [{"lmbda": 0.5}, {"nu": 0.9}],
<<<<<<< HEAD
    "msm": BASIC_BOUNDING_PARAMS + [{"independent": False}, {"c": 0.2}],
    "psi_dtw": BASIC_BOUNDING_PARAMS + [{"r": 0.5}],
=======
    "msm": BASIC_BOUNDING_PARAMS + [{"independent": False}, {"c": 0.1}],
>>>>>>> 8c86d7e4
}


@pytest.mark.parametrize("dist", DISTANCES)
def test_new_distance_params(dist):
    if dist["name"] in DIST_PARAMS:
        _test_distance_params(
            DIST_PARAMS[dist["name"]],
            dist["distance"],
            dist["name"],
        )<|MERGE_RESOLUTION|>--- conflicted
+++ resolved
@@ -64,12 +64,8 @@
     "wdtw": BASIC_BOUNDING_PARAMS + [{"g": 1.0}],
     "wddtw": BASIC_BOUNDING_PARAMS + [{"g": 1.0}],
     "twe": BASIC_BOUNDING_PARAMS + [{"lmbda": 0.5}, {"nu": 0.9}],
-<<<<<<< HEAD
-    "msm": BASIC_BOUNDING_PARAMS + [{"independent": False}, {"c": 0.2}],
+    "msm": BASIC_BOUNDING_PARAMS + [{"independent": False}, {"c": 0.1}],
     "psi_dtw": BASIC_BOUNDING_PARAMS + [{"r": 0.5}],
-=======
-    "msm": BASIC_BOUNDING_PARAMS + [{"independent": False}, {"c": 0.1}],
->>>>>>> 8c86d7e4
 }
 
 
