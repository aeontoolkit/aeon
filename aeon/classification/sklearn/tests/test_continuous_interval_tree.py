"""ContinuousIntervalTree test code."""

import numpy as np
import pytest

from aeon.classification.sklearn import ContinuousIntervalTree
from aeon.classification.sklearn._continuous_interval_tree import _TreeNode
from aeon.exceptions import NotFittedError
from aeon.testing.utils.data_gen import make_example_2d_numpy, make_example_3d_numpy


def test_predict_proba():
<<<<<<< HEAD
    """Test ContinuousIntervalTree  predict_proba."""
    X, y = make_2d_test_data(n_cases=5, n_labels=1)
=======
    X, y = make_example_2d_numpy(n_cases=5, n_labels=1)
>>>>>>> f18f0422
    cit = ContinuousIntervalTree(max_depth=1)
    with pytest.raises(NotFittedError, match="please call `fit` first"):
        cit.predict_proba(X)
    model = cit.fit(X, y)
    assert isinstance(model, ContinuousIntervalTree)
    preds = cit.predict(X)
    assert np.all(preds == 0)
    # Should predict all 0
    X, y = make_example_2d_numpy(n_cases=5)
    cit = ContinuousIntervalTree(max_depth=1)
    cit.fit(X, y)
    node = cit._root
    assert isinstance(node, _TreeNode)
    assert len(node.children[0].children) == 0
    X, y = make_example_3d_numpy(n_channels=3)
    with pytest.raises(
        ValueError, match="ContinuousIntervalTree is not a time series classifier"
    ):
        cit.fit(X, y)


def test_nan_values():
    """Test that ContinuousIntervalTree can handle NaN values."""
    rng = np.random.RandomState(0)
    X = rng.uniform(size=(10, 3))
    X[0:3, 0] = np.nan
    y = np.zeros(10)
    y[:5] = 1

    clf = ContinuousIntervalTree()
    clf.fit(X, y)
    clf.predict(X)

    # check inf values still raise an error
    X[0:3, 0] = np.inf
    with pytest.raises(ValueError):
        clf.fit(X, y)<|MERGE_RESOLUTION|>--- conflicted
+++ resolved
@@ -10,12 +10,8 @@
 
 
 def test_predict_proba():
-<<<<<<< HEAD
-    """Test ContinuousIntervalTree  predict_proba."""
-    X, y = make_2d_test_data(n_cases=5, n_labels=1)
-=======
+    """Test ContinuousIntervalTree predict_proba."""
     X, y = make_example_2d_numpy(n_cases=5, n_labels=1)
->>>>>>> f18f0422
     cit = ContinuousIntervalTree(max_depth=1)
     with pytest.raises(NotFittedError, match="please call `fit` first"):
         cit.predict_proba(X)
