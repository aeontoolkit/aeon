--- conflicted
+++ resolved
@@ -1,9 +1,4 @@
-<<<<<<< HEAD
-# -*- coding: utf-8 -*-
 """Register of estimator base classes corresponding to aeon class.
-=======
-"""Register of estimator base classes corresponding to aeon scitypes.
->>>>>>> 156e39d1
 
 This module exports the following:
 
