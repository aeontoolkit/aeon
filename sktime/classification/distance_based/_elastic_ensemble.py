--- conflicted
+++ resolved
@@ -55,10 +55,6 @@
       ``-1`` means using all processors.
     random_state : int, default=0
       The random seed.
-<<<<<<< HEAD
-      If ``>0``, then prints out debug information.
-=======
->>>>>>> 5f7dcc08
 
     Attributes
     ----------
