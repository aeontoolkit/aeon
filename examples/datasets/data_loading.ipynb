{
 "cells": [
  {
   "cell_type": "markdown",
   "metadata": {},
   "source": []
  },
  {
   "cell_type": "markdown",
   "source": [
    "# Loading data into aeon\n",
    "aeon supports a range of data input formats. Example problems are described in\n",
    "provided_data.ipyn. Downloading data is described in benchmarking_data.ipynb. You\n",
    "can of course load and format the data so that it conforms to the input types\n",
    "describe in data_storage. aeon also provides data formats for time series for both\n",
    "forecasting and machine learning. These are all text files with a particular\n",
    "structure. Both formats store a single time series per row.\n",
    "\n",
    "1. The `.ts` and `.tsf` format used by the aeon packages and the [time series](https://timeseriesclassification.com) and [forecasting](https://forecastingdata.org)\n",
    " repositories. More information on the `.tsf` format is\n",
    "[here](https://openreview.net/pdf?id=wEc1mgAjU-)\n",
    "Links to download all of the UCR univariate and the tsml multivariate data in `.ts`\n",
    "format.\n",
    "2. The `.arff` format used by Weka machine learning toolkit ([see](https://www.cs.waikato.ac.nz/~ml/weka/arff.html))\n",
    "Links to download all of the UCR univariate and the tsml multivariate data in `.arff`\n",
    "format.\n",
    "3. The `.tsv` format used by the UCR research group [see](https://www.cs.ucr\n",
    ".edu/~eamonn/time_series_data_2018).\n",
    "Link to download all of the UCR univariate IN `.tsv` format.\n",
    "\n",
    "The baked in datasets are described [here](examples/datasets/provided_data.ipynb). Data\n",
    "structures to store the data are described [here](examples/datasets/data_storage.ipynb)."
   ],
   "metadata": {
    "collapsed": false
   }
  },
  {
   "cell_type": "markdown",
   "source": [
    "## The .ts and .tsf file format\n",
    "\n",
    "The `.ts` and `.tsf` file formats can store time series with different\n",
    "characteristics and contain metadata in the header. `.ts` store collections of time\n",
    "series for classification, clustering and regression. They can store\n",
    "univariate/multivariate equal length/unequal length\n",
    "problems. `.tsf` files store collections of series for forecasting. This is the format\n",
    " of most of the baked in machine problem (link to notebook).\n",
    "\n",
    "Both file types allow for comments at the top of the file. All lines beginning with a\n",
    " hash (#) are comments."
   ],
   "metadata": {
    "collapsed": false
   }
  },
  {
   "cell_type": "markdown",
   "source": [
    "### Meta data for .ts and .tsf files\n",
    "\n",
    "The header information is used to store metadata. `.ts` files contain a\n",
    "subset of the following boolean flags:\n",
    "\n",
    "    @problemName <problem name>\n",
    "    @univariate <true/false>\n",
    "    @dimensions integer\n",
    "    @equalLength <true/false>\n",
    "    @seriesLength integer\n",
    "    @classLabel <true/false> <space delimited list of possible class values>\n",
    "    @targetlabel <true/false>\n",
    "    @data\n",
    "\n",
    "Note that there These tags are not esssential, but they help understanding of the data.\n",
    " If they are\n",
    " not\n",
    "present they are inferred from the data. They are also not case sensitive. We use\n",
    "camel case in the files for readability, but internally, everything is stripped\n",
    "back to lower case. Note that only one of classlabel or targetlabel can be true. If\n",
    "class label is true, it indicates a classification problem, and the class values\n",
    "should follow the tag. Class values can be strings or\n",
    "integers. So, for example, the header for the PLAID dataset is\n",
    "\n",
    "    @problemName PLAID\n",
    "    @missing false\n",
    "    @univariate true\n",
    "    @equalLength false\n",
    "    @classLabel true 0 1 2 3 4 5 6 7 8 9 10\n",
    "\n",
    "this indicates that it is univariate (single channel per case), has no missing\n",
    "values, unequal length time series and is a 11 class classification problem, whereas\n",
    "BasicMotions data header is as follows\n",
    "\n",
    "    @missing false\n",
    "    @univariate false\n",
    "    @dimensions 6\n",
    "    @equalLength true\n",
    "    @seriesLength 100\n",
    "    @classLabel true Standing Running Walking Badminton\n",
    "\n",
    "This is a multivariate problem with six channels/dimensions, equal length series\n",
    "(length 100) with four classes. There is also a tag for @timeStamps, but this is not\n",
    "yet supported.\n",
    "\n",
    "`.tsf` files meta data begins with `@attribute` tags for each series. An\n",
    " @attribute is a series column name. Multiple `@attribute` tags correspond to\n",
    " hierarchical keys. Other possible tags include frequency, horizon, missing and\n",
    " equallength. For example\n",
    "\n",
    "    # Dataset Information\n",
    "    # This dataset is an aggregated version of the Ausgrid half hourly dataset.\n",
    "    # This file contains 299 weekly series representing the energy consumption of\n",
    "    # Australian households for the period of 2010-07-01 to 2013-06-26 under General\n",
    "    # Consumption (GC) category.\n",
    "    # The original Ausgrid dataset contains 300 half hourly series and one series was\n",
    "    # removed before aggregation due to the inclusion of missing values from\n",
    "    # 2012-10-10 to 2013-06-30.\n",
    "    #\n",
    "    # For more details, please refer to\n",
    "    # AusGrid, 2019. Solar home electricity data. Accessed: 2020-05-10.\n",
    "    # URL https://www.ausgrid.com.au/Industry/Our-Research/Data-to-share/Solar-home\n",
    "    # -electricity-data\n",
    "    #\n",
    "    @relation Ausgrid\n",
    "    @attribute series_name string\n",
    "    @attribute start_timestamp date\n",
    "    @frequency weekly\n",
    "    @horizon 8\n",
    "    @missing false\n",
    "    @equallength true\n",
    "\n",
    "this indicates each series has a string name and start time at the beginning, a\n",
    "weekly frequency, forecasting horizon of eight, no missing values and all series are\n",
    "the same length."
   ],
   "metadata": {
    "collapsed": false
   }
  },
  {
   "cell_type": "markdown",
   "source": [
    "### Data format for  `.ts`\n",
    "\n",
    "Data in both `.ts` and `.tsf` files begins after the `@data` tag. Each row contains\n",
    "data for a single time series.\n",
    "Values for a series are in a comma-separated ordered list. For `.ts` files, each\n",
    "series can be multivariate. Each dimension/channel is separated by a colon (:). The\n",
    "class value or target value are at the end of the series, and also separated by a\n",
    "colon. For example,\n",
    "\n",
    "    @problemName example1\n",
    "    @missing false\n",
    "    @univariate true\n",
    "    @equalLength true\n",
    "    @seriesLength 4\n",
    "    @classLabel true 1 2\n",
    "    @data\n",
    "    2,3,2,4:1\n",
    "    13,12,32,12:1\n",
    "    4,4,5,4:2\n",
    "\n",
    "has 3 cases of univariate series, length 4. Missing readings are\n",
    "indicated by `?`. For example, this regression dataset has three dimensions, unequal\n",
    "length series and contains missing values.\n",
    "\n",
    "    @problemName example2\n",
    "    @missing true\n",
    "    @univariate false\n",
    "    @dimensions 3\n",
    "    @equalLength false\n",
    "    @targetlabel true\n",
    "    @data\n",
    "    2,3,2,4: 5,6,7,7: 8,2,?,5:62\n",
    "    13,?,32,12,25: 6,6,6,6,?,8: 9,8,7,5,5:55"
   ],
   "metadata": {
    "collapsed": false
   }
  },
  {
   "cell_type": "markdown",
   "source": [
    "### Data format for  `.tsf`\n",
    "The attributes are separated by colons, and the data follows. For example\n",
    "\n",
    "    @relation test\n",
    "    @attribute series_name string\n",
    "    @attribute start_timestamp date\n",
    "    @frequency yearly\n",
    "    @horizon 4\n",
    "    @missing false\n",
    "    @equallength false\n",
    "    @data\n",
    "    T1:1979-01-01 00-00-00:25092.2284,24271.5134,25828.9883,27697.5047,27956.2276,29924.4321,30216.8321\n",
    "    T2:1979-01-01 00-00-00:887896.51,887068.98,971549.04\n",
    "    T3:1973-01-01 00-00-00:227921,230995,183635,238605,254186\n",
    "\n",
    "contains three series called T1, T2 and T3, each with a start data 1/1/1979. The data\n",
    " is yearly, and not of equal length."
   ],
   "metadata": {
    "collapsed": false
   }
  },
  {
   "cell_type": "markdown",
   "source": [
    "## Loading `.ts` and `.tsf` Data\n",
    "\n",
    "The TSC data comes with a predefined train/test split, and so each problem is\n",
    "stored in two files with suffix `_TRAIN.ts` and `_TEST.ts`. By default, each\n",
    "problem is stored in its own directory. If a data is stored on disk, it can be loaded\n",
    " from a `.ts` file using the method in aeon.datasets:\n",
    "\n",
    "    load_from_tsfile(full_file_path_and_name, replace_missing_vals_with='NaN')\n",
    "\n",
    "For example, the ArrowHead problem that is included in aeon under\n",
    "aeon/datasets/data  has this header\n",
    "\n",
    "    @problemName ArrowHead\n",
    "    @classLabel true 0 1 2\n",
    "    @univariate true\n",
    "    @missing false\n",
    "    @data\n",
    "and can be loaded with load_from_tsfile as follows (normally you would load with\n",
    "bespoke function load_arrowhead())"
   ],
   "metadata": {
    "collapsed": false
   }
  },
  {
   "cell_type": "code",
   "execution_count": 7,
   "metadata": {
    "execution": {
     "iopub.execute_input": "2020-12-19T14:32:13.134330Z",
     "iopub.status.busy": "2020-12-19T14:32:13.133562Z",
     "iopub.status.idle": "2020-12-19T14:32:13.811083Z",
     "shell.execute_reply": "2020-12-19T14:32:13.811445Z"
    }
   },
   "outputs": [
    {
     "data": {
      "text/plain": "array([-1.9077772, -1.9048903, -1.8885626, -1.8711639, -1.8316792])"
     },
     "execution_count": 7,
     "metadata": {},
     "output_type": "execute_result"
    }
   ],
   "source": [
    "import os\n",
    "\n",
    "import aeon\n",
    "from aeon.datasets import load_from_tsfile\n",
    "\n",
    "DATA_PATH = os.path.join(os.path.dirname(aeon.__file__), \"datasets/data\")\n",
    "\n",
    "train_x, train_y = load_from_tsfile(DATA_PATH + \"/ArrowHead/ArrowHead_TRAIN.ts\")\n",
    "test_x, test_y = load_from_tsfile(DATA_PATH + \"/ArrowHead/ArrowHead_TEST.ts\")\n",
    "test_x[0][0][:5]"
   ]
  },
  {
   "cell_type": "markdown",
   "metadata": {},
   "source": [
    "Train and test partitions of the ArrowHead problem have been loaded into 3D numpy\n",
    "arrays with an associated array of class values. Further info on data structures is\n",
    "given in [this notebook](examples/data_formats.ipynb)"
   ]
  },
  {
   "cell_type": "code",
   "execution_count": 8,
   "metadata": {
    "execution": {
     "iopub.execute_input": "2020-12-19T14:32:13.828436Z",
     "iopub.status.busy": "2020-12-19T14:32:13.823584Z",
     "iopub.status.idle": "2020-12-19T14:32:13.831026Z",
     "shell.execute_reply": "2020-12-19T14:32:13.831523Z"
    }
   },
   "outputs": [
    {
     "name": "stdout",
     "output_type": "stream",
     "text": [
      "Train shape =  (36, 1, 251)  test shape =  (175, 1, 251)\n"
     ]
    }
   ],
   "source": [
    "print(\"Train shape = \", train_x.shape, \" test shape = \", test_x.shape)"
   ]
  },
  {
   "cell_type": "markdown",
   "source": [
    "### Loading directly from [tsc.com](https://timeseriesclassification.com)\n",
    "\n",
    "You can also load `.ts` data directly from [tsc.com] (https://timeseriesclassification\n",
    ".com) using the function\n",
    "\n",
    "    def load_classification(\n",
    "        name, split=None, return_X_y=True, return_type=None, extract_path=None\n",
    "    ):\n",
    "\n",
    "This function downloads the zip file from the website, unpacks it in the specified\n",
    "directory. It does not download if the file is already in the\n",
    "extract_path or in aeon/datasets/data.  If you do not give an extract path, it looks\n",
    "in aeon/datasets/data then writes to aeon/datasets/local_data."
   ],
   "metadata": {
    "collapsed": false
   }
  },
  {
   "cell_type": "code",
   "execution_count": 3,
   "outputs": [
    {
     "name": "stdout",
     "output_type": "stream",
     "text": [
      " Shape of X =  (211, 1, 251)\n"
     ]
    }
   ],
   "source": [
    "from aeon.datasets import load_classification\n",
    "\n",
    "# This will not download, because Arrowhead is already in the directory.\n",
    "# Change the extract path or name to downloads\n",
<<<<<<< HEAD
    "X, y = load_classification(\"ArrowHead\", extract_path=\"data\")\n",
=======
    "X, y = load_from_tsc_website(\"ArrowHead\")\n",
>>>>>>> f379f78d
    "print(\" Shape of X = \", X.shape)"
   ],
   "metadata": {
    "collapsed": false
   }
  },
  {
   "cell_type": "markdown",
   "source": [
    "Coming soon: loading data directly from [Monash forecasting](https://forecastingdata.org)"
   ],
   "metadata": {
    "collapsed": false
   }
  },
  {
   "cell_type": "markdown",
   "source": [
    "### Writing .ts files\n",
    "\n",
    "You can write data to a `.ts` file by calling the function"
   ],
   "metadata": {
    "collapsed": false
   }
  },
  {
   "cell_type": "markdown",
   "metadata": {},
   "source": [
    "## Weka .ARFF files\n",
    "\n",
    "The [Weka Java toolkit](https://www.cs.waikato.ac.nz/ml/weka/) uses a file format\n",
    "called Attribute-Relation File Format (ARFF) that was the original basis for the `.ts` and\n",
    "`.tsf` format. Information on `.arff` files can be found [here](https://www.cs.waikato.ac.nz/~ml/weka/arff.html) arff files can be used to store equal length univariate\n",
    "and multivariate problems. They cannot handle unequal length series.\n",
    "\n",
    "### Loading from Weka ARFF files\n",
    "\n",
    "It is also possible to load data from Weka's attribute-relation file format (ARFF) files. Data for timeseries problems are made available in this format  at www.timeseriesclassification.com. The `load_from_arff_file` method in `aeon.datasets` supports reading data for both univariate and multivariate timeseries problems.\n",
    "\n",
    "For example, we can load the ArrowHead data from an arff file rather than a `.ts` file."
   ]
  },
  {
   "cell_type": "code",
   "execution_count": null,
   "metadata": {
    "execution": {
     "iopub.execute_input": "2020-12-19T14:32:13.840562Z",
     "iopub.status.busy": "2020-12-19T14:32:13.840050Z",
     "iopub.status.idle": "2020-12-19T14:32:13.869367Z",
     "shell.execute_reply": "2020-12-19T14:32:13.869937Z"
    },
    "pycharm": {
     "is_executing": true
    }
   },
   "outputs": [],
   "source": [
    "from aeon.datasets import load_from_arff_file\n",
    "\n",
    "X, y = load_from_arff_file(os.path.join(DATA_PATH, \"ArrowHead/ArrowHead_TRAIN.arff\"))"
   ]
  },
  {
   "cell_type": "markdown",
   "metadata": {},
   "source": [
    "## ucr .tsv files\n",
    "\n",
    "A further option is to load data into aeon from tab separated value (`.tsv`) files.\n",
    "Researchers at the University of Riverside, California make a variety of timeseries\n",
    "data available in this format at [Eamonn Keogh's website](https://www.cs.ucr\n",
    ".edu/~eamonn/time_series_data_2018). Each row is a time series, and the class value\n",
    "is the first one.\n",
    "\n",
    "The `load_from_tsv_file` method in `aeon.datasets` supports reading\n",
    "univariate problems. An example with ArrowHead is given below to demonstrate equivalence with loading from the .ts and ARFF file formats."
   ]
  },
  {
   "cell_type": "code",
   "execution_count": null,
   "metadata": {
    "execution": {
     "iopub.execute_input": "2020-12-19T14:32:13.958719Z",
     "iopub.status.busy": "2020-12-19T14:32:13.958207Z",
     "iopub.status.idle": "2020-12-19T14:32:13.991444Z",
     "shell.execute_reply": "2020-12-19T14:32:13.992003Z"
    },
    "pycharm": {
     "is_executing": true
    }
   },
   "outputs": [],
   "source": [
    "from aeon.datasets import load_from_tsv_file\n",
    "\n",
    "X, y = load_from_tsv_file(os.path.join(DATA_PATH, \"ArrowHead/ArrowHead_TRAIN.tsv\"))"
   ]
  },
  {
   "cell_type": "markdown",
   "source": [],
   "metadata": {
    "collapsed": false
   }
  }
 ],
 "metadata": {
  "kernelspec": {
   "display_name": "Python 3",
   "language": "python",
   "name": "python3"
  },
  "language_info": {
   "codemirror_mode": {
    "name": "ipython",
    "version": 3
   },
   "file_extension": ".py",
   "mimetype": "text/x-python",
   "name": "python",
   "nbconvert_exporter": "python",
   "pygments_lexer": "ipython3",
   "version": "3.8.12"
  }
 },
 "nbformat": 4,
 "nbformat_minor": 4
}<|MERGE_RESOLUTION|>--- conflicted
+++ resolved
@@ -335,11 +335,7 @@
     "\n",
     "# This will not download, because Arrowhead is already in the directory.\n",
     "# Change the extract path or name to downloads\n",
-<<<<<<< HEAD
-    "X, y = load_classification(\"ArrowHead\", extract_path=\"data\")\n",
-=======
-    "X, y = load_from_tsc_website(\"ArrowHead\")\n",
->>>>>>> f379f78d
+    "X, y = load_classification(\"ArrowHead\")\n",
     "print(\" Shape of X = \", X.shape)"
    ],
    "metadata": {
