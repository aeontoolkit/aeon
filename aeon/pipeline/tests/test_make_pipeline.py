--- conflicted
+++ resolved
@@ -11,32 +11,22 @@
 from aeon.clustering import TimeSeriesKMeans
 from aeon.pipeline import make_pipeline
 from aeon.regression import DummyRegressor
-<<<<<<< HEAD
-from aeon.testing.data_generation import (
-    make_example_2d_numpy_collection,
-    make_example_3d_numpy,
-)
-from aeon.testing.mock_estimators import MockTransformer
-from aeon.transformations.base import BaseTransformer
-from aeon.transformations.collection import Padder, Tabularizer
-=======
 from aeon.testing.data_generation import make_example_3d_numpy
 from aeon.transformations.collection import PaddingTransformer, Tabularizer
->>>>>>> fc351486
 from aeon.transformations.collection.feature_based import SevenNumberSummaryTransformer
 
 
 @pytest.mark.parametrize(
     "pipeline",
     [
-        [Padder(pad_length=15), DummyClassifier()],
+        [PaddingTransformer(pad_length=15), DummyClassifier()],
         [SevenNumberSummaryTransformer(), RandomForestClassifier(n_estimators=2)],
-        [Padder(pad_length=15), DummyRegressor()],
+        [PaddingTransformer(pad_length=15), DummyRegressor()],
         [SevenNumberSummaryTransformer(), RandomForestRegressor(n_estimators=2)],
-        [Padder(pad_length=15), TimeSeriesKMeans.create_test_instance()],
+        [PaddingTransformer(pad_length=15), TimeSeriesKMeans.create_test_instance()],
         [SevenNumberSummaryTransformer(), KMeans(n_clusters=2, max_iter=3)],
-        [Padder(pad_length=15), SevenNumberSummaryTransformer()],
-        [Padder(pad_length=15), Tabularizer(), StandardScaler()],
+        [PaddingTransformer(pad_length=15), SevenNumberSummaryTransformer()],
+        [PaddingTransformer(pad_length=15), Tabularizer(), StandardScaler()],
     ],
 )
 def test_make_pipeline(pipeline):
