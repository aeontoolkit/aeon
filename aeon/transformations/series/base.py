"""Base class for Series transformers.

class name: BaseSeriesTransformer

Defining methods:
fitting - fit(self, X, y=None)
transform - transform(self, X, y=None)
fit & transform - fit_transform(self, X, y=None)
"""

from abc import ABCMeta, abstractmethod
from typing import final

import numpy as np
import pandas as pd

from aeon.base import BaseSeriesEstimator
from aeon.transformations.base import BaseTransformer


class BaseSeriesTransformer(BaseSeriesEstimator, BaseTransformer, metaclass=ABCMeta):
    """Transformer base class for collections."""

    # tag values specific to SeriesTransformers
    _tags = {
        "input_data_type": "Series",
        "output_data_type": "Series",
        "X_inner_type": "np.ndarray",
        "fit_is_empty": False,
        "requires_y": False,
        "capability:inverse_transform": False,
    }

    def __init__(self, axis):
        super().__init__(axis=axis)

    @final
    def fit(self, X, y=None, axis=1):
        """Fit transformer to X, optionally using y if supervised.

        State change:
            Changes state to "fitted".

        Parameters
        ----------
        X : Input data
            Time series to fit transform to, of type ``np.ndarray``, ``pd.Series``
            ``pd.DataFrame``.
        y : Target variable, default=None
            Additional data, e.g., labels for transformation
        axis : int, default = 1
            Axis of time in the input series.
            If ``axis == 0``, it is assumed each column is a time series and each row is
            a time point. i.e. the shape of the data is ``(n_timepoints,
            n_channels)``.
            ``axis == 1`` indicates the time series are in rows, i.e. the shape of
            the data is ``(n_channels, n_timepoints)`.``axis is None`` indicates
            that the axis of X is the same as ``self.axis``.

        Returns
        -------
        self : a fitted instance of the estimator
        """
        # skip the rest if fit_is_empty is True
        if self.get_tag("fit_is_empty"):
            self._is_fitted = True
            return self
        if self.get_tag("requires_y"):
            if y is None:
                raise ValueError("Tag requires_y is true, but fit called with y=None")
        # reset estimator at the start of fit
        self.reset()
        X = self._preprocess_series(X, axis=axis, store_metadata=True)
        if y is not None:
            self._check_y(y)
        self._fit(X=X, y=y)
        self._is_fitted = True
        return self

    @final
    def transform(self, X, y=None, axis=1):
        """Transform X and return a transformed version.

        State required:
            Requires state to be "fitted".

        Parameters
        ----------
        X : Input data
            Data to fit transform to, of valid collection type.
        y : Target variable, default=None
            Additional data, e.g., labels for transformation
        axis : int, default = 1
            Axis of time in the input series.
            If ``axis == 0``, it is assumed each column is a time series and each row is
            a time point. i.e. the shape of the data is ``(n_timepoints,
            n_channels)``.
            ``axis == 1`` indicates the time series are in rows, i.e. the shape of
            the data is ``(n_channels, n_timepoints)`.``axis is None`` indicates
            that the axis of X is the same as ``self.axis``.

        Returns
        -------
        transformed version of X with the same axis as passed by the user, if axis
        not None.
        """
        # check whether is fitted
        self.check_is_fitted()
<<<<<<< HEAD
        X = self._preprocess_series(X, axis=axis, store_metadata=False)
        Xt = self._transform(X)
=======
        X = self._preprocess_series(
            X, axis=axis, store_metadata=self.get_class_tag("fit_is_empty")
        )
        Xt = self._transform(X, y)
>>>>>>> ddfd9b05
        return self._postprocess_series(Xt, axis=axis)

    @final
    def fit_transform(self, X, y=None, axis=1):
        """
        Fit to data, then transform it.

        Fits the transformer to X and y and returns a transformed version of X.

        Changes state to "fitted". Model attributes (ending in "_") : dependent on
        estimator.

        Parameters
        ----------
        X : Input data
            Data to fit transform to, of valid collection type.
        y : Target variable, default=None
            Additional data, e.g., labels for transformation
        axis : int, default = 1
            Axis of time in the input series.
            If ``axis == 0``, it is assumed each column is a time series and each row is
            a time point. i.e. the shape of the data is ``(n_timepoints,
            n_channels)``.
            ``axis == 1`` indicates the time series are in rows, i.e. the shape of
            the data is ``(n_channels, n_timepoints)`.``axis is None`` indicates
            that the axis of X is the same as ``self.axis``.

        Returns
        -------
        transformed version of X with the same axis as passed by the user, if axis
        not None.
        """
        # input checks and datatype conversion, to avoid doing in both fit and transform
        self.reset()
        X = self._preprocess_series(X, axis=axis, store_metadata=True)
        Xt = self._fit_transform(X=X, y=y)
        self._is_fitted = True
        return self._postprocess_series(Xt, axis=axis)

    @final
    def inverse_transform(self, X, y=None, axis=1):
        """Inverse transform X and return an inverse transformed version.

        State required:
             Requires state to be "fitted".

        Parameters
        ----------
        X : Input data
            Data to fit transform to, of valid collection type.
        y : Target variable, default=None
             Additional data, e.g., labels for transformation
        axis : int, default = 1
            Axis of time in the input series.
            If ``axis == 0``, it is assumed each column is a time series and each row is
            a time point. i.e. the shape of the data is ``(n_timepoints,
            n_channels)``.
            ``axis == 1`` indicates the time series are in rows, i.e. the shape of
            the data is ``(n_channels, n_timepoints)`.``axis is None`` indicates
            that the axis of X is the same as ``self.axis``.

        Returns
        -------
        inverse transformed version of X
            of the same type as X
        """
        if self.get_tag("skip-inverse-transform"):
            return X

        if not self.get_tag("capability:inverse_transform"):
            raise NotImplementedError(
                f"{type(self)} does not implement inverse_transform"
            )

        # check whether is fitted
        self.check_is_fitted()
        X = self._preprocess_series(X, axis=axis, store_metadata=False)
        Xt = self._inverse_transform(X=X, y=y)
        return self._postprocess_series(Xt, axis=axis)

    @final
    def update(self, X, y=None, update_params=True, axis=1):
        """Update transformer with X, optionally y.

        Parameters
        ----------
        X : data to update of valid series type.
        y : Target variable, default=None
            Additional data, e.g., labels for transformation
        update_params : bool, default=True
            whether the model is updated. Yes if true, if false, simply skips call.
            argument exists for compatibility with forecasting module.
        axis : int, default=None
            axis along which to update. If None, uses self.axis.

        Returns
        -------
        self : a fitted instance of the estimator
        """
        # check whether is fitted
        self.check_is_fitted()
        X = self._preprocess_series(X, axis, False)
        return self._update(X=X, y=y, update_params=update_params)

    def _fit(self, X, y=None):
        """Fit transformer to X and y.

        private _fit containing the core logic, called from fit

        Parameters
        ----------
        X : Input data
            Data to fit transform to, of valid collection type.
        y : Target variable, default=None
            Additional data, e.g., labels for transformation

        Returns
        -------
        self: a fitted instance of the estimator
        """
        # default fit is "no fitting happens"
        return self

    @abstractmethod
    def _transform(self, X, y=None):
        """Transform X and return a transformed version.

        private _transform containing the core logic, called from transform

        Parameters
        ----------
        X : Input data
            Data to fit transform to, of valid collection type.
        y : Target variable, default=None
            Additional data, e.g., labels for transformation

        Returns
        -------
        transformed version of X
        """

    def _fit_transform(self, X, y=None):
        """Fit to data, then transform it.

        Fits the transformer to X and y and returns a transformed version of X.

        private _fit_transform containing the core logic, called from fit_transform.

        Parameters
        ----------
        X : Input data
            Data to fit transform to, of valid collection type.
        y : Target variable, default=None
            Additional data, e.g., labels for transformation.

        Returns
        -------
        transformed version of X.
        """
        # Non-optimized default implementation; override when a better
        # method is possible for a given algorithm.
        return self._fit(X, y)._transform(X, y)

    def _inverse_transform(self, X, y=None):
        """Inverse transform X and return an inverse transformed version.

        private _inverse_transform containing core logic, called from inverse_transform.

        Parameters
        ----------
        X : Input data
            Time series to fit transform to, of valid collection type.
        y : Target variable, default=None
            Additional data, e.g., labels for transformation

        Returns
        -------
        inverse transformed version of X
            of the same type as X.
        """
        raise NotImplementedError(
            f"{self.__class__.__name__} does not support inverse_transform"
        )

    def _update(self, X, y=None, update_params=True):
        # standard behaviour: no update takes place, new data is ignored
        return self

    def _postprocess_series(self, Xt, axis):
        """Postprocess data Xt to revert to original shape.

        Parameters
        ----------
        Xt: one of aeon.base._base_series.VALID_INPUT_TYPES
            A valid aeon time series data structure. See
            aeon.base._base_series.VALID_INPUT_TYPES for aeon supported types.
            Intended for algorithms which have another series as output.
        axis: int
            The axids of time in the series.
            If  ``axis==0``, it is
            assumed each column is a time series and each row is a time point. i.e. the
            shape of the data is ``(n_timepoints, n_channels)``. ``axis==1`` indicates
            the time series are in rows, i.e. the shape of the data is
            ``(n_channels, n_timepoints)``.
            If None, the default class axis is used.

        Returns
        -------
        Xt: one of aeon.base._base_series.VALID_INPUT_TYPES
            New time series input reshaped to match the original input.
        """
        if axis is None:
            axis = self.axis

        # If a univariate only transformer, return a univariate series
        if not self.get_tag("capability:multivariate"):
            Xt = Xt.squeeze()

        # return with input axis
        if Xt.ndim == 1 or axis == self.axis:
            return Xt
        else:
            return Xt.T

    def _check_y(self, y):
        # Check y valid input for supervised transform
        if not isinstance(y, (pd.Series, np.ndarray)):
            raise TypeError(
                f"y must be a np.array or a pd.Series, but found type: {type(y)}"
            )
        if isinstance(y, np.ndarray) and y.ndim > 1:
            raise TypeError(f"y must be 1-dimensional, found {y.ndim} dimensions")<|MERGE_RESOLUTION|>--- conflicted
+++ resolved
@@ -106,15 +106,8 @@
         """
         # check whether is fitted
         self.check_is_fitted()
-<<<<<<< HEAD
         X = self._preprocess_series(X, axis=axis, store_metadata=False)
-        Xt = self._transform(X)
-=======
-        X = self._preprocess_series(
-            X, axis=axis, store_metadata=self.get_class_tag("fit_is_empty")
-        )
         Xt = self._transform(X, y)
->>>>>>> ddfd9b05
         return self._postprocess_series(Xt, axis=axis)
 
     @final
