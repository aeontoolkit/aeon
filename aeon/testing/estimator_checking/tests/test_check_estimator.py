"""Tests for check_estimator."""

__maintainer__ = ["MatthewMiddlehurst"]

import pytest

from aeon.clustering import TimeSeriesKMeans
from aeon.testing.estimator_checking import check_estimator, parametrize_with_checks
from aeon.testing.estimator_checking._estimator_checking import _get_check_estimator_ids
from aeon.testing.mock_estimators import (
    MockClassifier,
    MockClassifierParams,
    MockRegressor,
    MockSegmenter,
)
from aeon.testing.mock_estimators._mock_anomaly_detectors import MockAnomalyDetector
from aeon.testing.utils.deep_equals import deep_equals
from aeon.transformations.collection import Normalizer

test_classes = [
    MockClassifier,
    MockRegressor,
    TimeSeriesKMeans,
    MockSegmenter,
    MockAnomalyDetector,
    # MockMultivariateSeriesTransformer,
<<<<<<< HEAD
    Normalizer,
    MockClassifierMultiTestParams,
=======
    TimeSeriesScaler,
    MockClassifierParams,
>>>>>>> e647a1ad
]
test_classes = {c.__name__: c for c in test_classes}


@parametrize_with_checks(list(test_classes.values()), use_first_parameter_set=True)
def test_parametrize_with_checks_classes(check):
    """Test parametrize_with_checks with class input."""
    name = _get_check_estimator_ids(check).split("=")[1].split("(")[0].split(")")[0]
    assert callable(check)
    dict_before = test_classes[name].__dict__.copy()
    dict_before.pop("__slotnames__", None)
    check()
    dict_after = test_classes[name].__dict__.copy()
    dict_after.pop("__slotnames__", None)
    equal, msg = deep_equals(dict_after, dict_before, return_msg=True)
    assert equal, msg


test_instances = [c._create_test_instance() for c in list(test_classes.values())]
test_instances = {c.__class__.__name__: c for c in test_instances}


@parametrize_with_checks(list(test_instances.values()), use_first_parameter_set=True)
def test_parametrize_with_checks_instances(check):
    """Test parametrize_with_checks with estimator instance input."""
    name = _get_check_estimator_ids(check).split("=")[1].split("(")[0].split(")")[0]
    assert callable(check)
    dict_before = test_instances[name].__dict__.copy()
    check()
    dict_after = test_instances[name].__dict__.copy()
    equal, msg = deep_equals(dict_after, dict_before, return_msg=True)
    assert equal, msg


@pytest.mark.parametrize("estimator_class", list(test_classes.values()))
def test_check_estimator_passed(estimator_class):
    """Test that check_estimator returns only passed tests for examples we know pass."""
    estimator = estimator_class._create_test_instance()

    result_class = check_estimator(estimator_class, verbose=False)
    assert all(x == "PASSED" for x in result_class.values())

    result_instance = check_estimator(estimator, verbose=False)
    assert all(x == "PASSED" for x in result_instance.values())

    # test that no exceptions are raised
    dict_before = estimator_class.__dict__.copy()
    dict_before.pop("__slotnames__", None)
    check_estimator(estimator_class, raise_exceptions=True, verbose=False)
    dict_after = estimator_class.__dict__.copy()
    dict_after.pop("__slotnames__", None)
    equal, msg = deep_equals(dict_after, dict_before, return_msg=True)
    assert equal, msg

    dict_before = estimator.__dict__.copy()
    check_estimator(estimator, raise_exceptions=True, verbose=False)
    dict_after = estimator.__dict__.copy()
    equal, msg = deep_equals(dict_after, dict_before, return_msg=True)
    assert equal, msg


def test_check_estimator_subset_tests():
    """Test that subsetting by tests_to_run and tests_to_exclude works as intended."""
    tests_to_run = [
        "check_get_params",
        "check_set_params",
        "check_clone",
    ]
    tests_to_exclude = ["check_set_params"]

    expected_tests = [
        "check_get_params(estimator=MockClassifier())",
        "check_clone(estimator=MockClassifier())",
    ]

    results = check_estimator(
        MockClassifier,
        verbose=False,
        checks_to_run=tests_to_run,
        checks_to_exclude=tests_to_exclude,
    )
    results_tests = [x for x in results.keys()]

    assert results_tests == expected_tests<|MERGE_RESOLUTION|>--- conflicted
+++ resolved
@@ -24,13 +24,8 @@
     MockSegmenter,
     MockAnomalyDetector,
     # MockMultivariateSeriesTransformer,
-<<<<<<< HEAD
     Normalizer,
-    MockClassifierMultiTestParams,
-=======
-    TimeSeriesScaler,
     MockClassifierParams,
->>>>>>> e647a1ad
 ]
 test_classes = {c.__name__: c for c in test_classes}
 
