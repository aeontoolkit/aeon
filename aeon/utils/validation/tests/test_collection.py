--- conflicted
+++ resolved
@@ -11,11 +11,7 @@
     _is_nested_univ_dataframe,
     _is_pd_wide,
 )
-<<<<<<< HEAD
-from aeon.utils.validation.collection import (  # _nested_uni_is_equal,; ,
-=======
 from aeon.utils.validation.collection import (
->>>>>>> 6d4e51c2
     COLLECTIONS_DATA_TYPES,
     convertX,
     get_n_cases,
