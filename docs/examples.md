--- conflicted
+++ resolved
@@ -410,43 +410,23 @@
 
 :::
 
-
-:::{grid-item-card}
-<<<<<<< HEAD
-:img-top: examples/distances/img/svm.png
-:link: /examples/distances/sklearn_distances.ipynb
-:link-type: ref
-:text-align: center
-
-Using aeon distances with scikit-learn
-::::
-
-## Data Formatting and Loading
-
-::::{grid} 2 4 4 4
-:gutter: 1
-
-:::{grid-item-card}
-:link: /examples/datasets/data_storage.ipynb
-:link-type: ref
-:text-align: center
-
-Storing time series in arrays and data frames.
-::::
-
 :::{grid-item-card}
 :link: /examples/datasets/data_files_structures.ipynb
 :link-type: ref
 :text-align: center
 
-How series are stored in file.:::
+How series are stored in file
+
+:::
 
 :::{grid-item-card}
 :link: /examples/datasets/data_loading.ipynb
 :link-type: ref
 :text-align: center
 
-Loading data into memory ::::
+Loading data into memory
+
+:::
 
 
 :::{grid-item-card}
@@ -454,48 +434,15 @@
 :link-type: ref
 :text-align: center
 
-Example data sets ::::
+Example data sets
+
+:::
 
 :::{grid-item-card}
 :link: /examples/datasets/benchmarking_data.ipynb
 :link-type: ref
 :text-align: center
 
-Getting data for benchmarking ::::
-=======
-:link: /examples/datasets/data_files_structures.ipynb
-:link-type: ref
-:text-align: center
-
-How series are stored in file
-
-:::
-
-:::{grid-item-card}
-:link: /examples/datasets/data_loading.ipynb
-:link-type: ref
-:text-align: center
-
-Loading data into memory
-
-:::
-
-
-:::{grid-item-card}
-:link: /examples/datasets/provided_data.ipynb
-:link-type: ref
-:text-align: center
-
-Example data sets
-
-:::
-
-:::{grid-item-card}
-:link: /examples/datasets/benchmarking_data.ipynb
-:link-type: ref
-:text-align: center
-
 Getting data for benchmarking
 
-::::
->>>>>>> 9f76f466
+::::