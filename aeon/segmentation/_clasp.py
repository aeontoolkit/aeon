"""ClaSP (Classification Score Profile) Segmentation."""

import warnings

__maintainer__ = []
__all__ = ["ClaSPSegmenter", "find_dominant_window_sizes"]

from queue import PriorityQueue

import numpy as np
import pandas as pd

from aeon.segmentation.base import BaseSegmenter
from aeon.transformations.series import ClaSPTransformer


def find_dominant_window_sizes(X, offset=0.05):
    """Determine the Window-Size using dominant FFT-frequencies.

    Parameters
    ----------
    X : array-like, shape=[n]
        a single univariate time series of length n
    offset : float
        Exclusion Radius

    Returns
    -------
    trivial_match: bool
        If the candidate change point is a trivial match
    """
    fourier = np.absolute(np.fft.fft(X))
    freqs = np.fft.fftfreq(X.shape[0], 1)

    coefs = []
    window_sizes = []

    for coef, freq in zip(fourier, freqs):
        if coef and freq > 0:
            coefs.append(coef)
            window_sizes.append(1 / freq)

    coefs = np.array(coefs)
    window_sizes = np.asarray(window_sizes, dtype=np.int64)

    idx = np.argsort(coefs)[::-1]
    return next(
        (
            int(window_size / 2)
            for window_size in window_sizes[idx]
            if window_size in range(20, int(X.shape[0] * offset))
        ),
        window_sizes[idx[0]],
    )


def _is_trivial_match(candidate, change_points, n_timepoints, exclusion_radius=0.05):
    """Check if a candidate change point is in close proximity to other change points.

    Parameters
    ----------
    candidate : int
        A single candidate change point. Will be chosen if non-trivial match based
        on exclusion_radius.
    change_points : list, dtype=int
        List of change points chosen so far
    n_timepoints : int
        Total length
    exclusion_radius : float
        Exclusion Radius for change points to be non-trivial matches

    Returns
    -------
    trivial_match: bool
        If the 'candidate' change point is a trivial match to the ones in change_points
    """
    change_points = [0] + change_points + [n_timepoints]
    exclusion_zone = np.int64(n_timepoints * exclusion_radius)

    for change_point in change_points:
        left_begin = max(0, change_point - exclusion_zone)
        right_end = min(n_timepoints, change_point + exclusion_zone)
        if candidate in range(left_begin, right_end):
            return True

    return False


def _segmentation(X, clasp, n_change_points=None, exclusion_radius=0.05):
    """Segments the time series by extracting change points.

    Parameters
    ----------
    X : array-like, shape=[n]
        the univariate time series of length n to be segmented
    clasp :
        the transformer
    n_change_points : int
        the number of change points to find
    exclusion_radius : float
        the exclusion zone

    Returns
    -------
    Tuple (array-like, array-like, array-like):
        (predicted_change_points, clasp_profiles, scores)
    """
    period_size = clasp.window_length
    queue = PriorityQueue()

    # compute global clasp
    profile = clasp.transform(X)
    queue.put(
        (
            -np.max(profile),
            [np.arange(X.shape[0]).tolist(), np.argmax(profile), profile],
        )
    )

    profiles = []
    change_points = []
    scores = []

    for idx in range(n_change_points):
        # should not happen ... safety first
        if queue.empty() is True:
            break

        # get profile with highest change point score
        priority, (profile_range, change_point, full_profile) = queue.get()

        change_points.append(change_point)
        scores.append(-priority)
        profiles.append(full_profile)

        if idx == n_change_points - 1:
            break

        # create left and right local range
        left_range = np.arange(profile_range[0], change_point).tolist()
        right_range = np.arange(change_point, profile_range[-1]).tolist()

        for ranges in [left_range, right_range]:
            # create and enqueue left local profile
            exclusion_zone = np.int64(len(ranges) * exclusion_radius)
            if len(ranges) - period_size > 2 * exclusion_zone:
                profile = clasp.transform(X[ranges])
                change_point = np.argmax(profile)
                score = profile[change_point]

                full_profile = np.zeros(len(X))
                full_profile.fill(0.5)
                np.copyto(
                    full_profile[ranges[0] : ranges[0] + len(profile)],
                    profile,
                )

                global_change_point = ranges[0] + change_point

                if not _is_trivial_match(
                    global_change_point,
                    change_points,
                    X.shape[0],
                    exclusion_radius=exclusion_radius,
                ):
                    queue.put((-score, [ranges, global_change_point, full_profile]))

    return np.array(change_points), np.array(profiles, dtype=object), np.array(scores)


class ClaSPSegmenter(BaseSegmenter):
    """ClaSP (Classification Score Profile) Segmentation.

    Using ClaSP [1]_ [2]_ for the CPD problem is straightforward: We first compute the
    profile and then choose its global maximum as the change point. The following CPDs
    are obtained using a bespoke recursive split segmentation algorithm.

    Parameters
    ----------
    period_length : int, default = 10
        Size of window for sliding, based on the period length of the data.
    n_cps : int, default = 1
        The number of change points to search.
    exclusion_radius : int
        Exclusion Radius for change points to be non-trivial matches.
    n_jobs : int, default=1
        Number of jobs to be used.

    References
    ----------
    .. [1] Sch"afer, Patrick and Ermshaus, Arik and Leser, Ulf. "ClaSP - Time Series
    Segmentation", CIKM, 2021.
    .. [2] Ermshaus, Arik, Sch"afer, Patrick and Leser, Ulf. ClaSP: parameter-free
    time series segmentation. Data Mining and Knowledge Discovery, 37, 2023.

    Examples
    --------
    >>> from aeon.segmentation import ClaSPSegmenter
    >>> from aeon.segmentation import find_dominant_window_sizes
    >>> from aeon.datasets import load_gun_point_segmentation
    >>> X, true_period_size, cps = load_gun_point_segmentation()
    >>> dominant_period_size = find_dominant_window_sizes(X)
    >>> clasp = ClaSPSegmenter(dominant_period_size, n_cps=1)
    >>> found_cps = clasp.fit_predict(X)
    >>> profiles = clasp.profiles
    >>> scores = clasp.scores
    """

    _tags = {"fit_is_empty": True}  # for unit test cases

    def __init__(self, period_length=10, n_cps=1, exclusion_radius=0.05, n_jobs=1):
        self.period_length = int(period_length)
        self.n_cps = n_cps
        self.exclusion_radius = exclusion_radius
<<<<<<< HEAD
        self.n_jobs = n_jobs
        super().__init__(n_segments=n_cps + 1, axis=1)
=======
        super().__init__(axis=1, n_segments=n_cps + 1)
>>>>>>> 710293e2

    def _predict(self, X: np.ndarray):
        """Create annotations on test/deployment data.

        Parameters
        ----------
        X : np.ndarray
            1D time series to be segmented.

        Returns
        -------
        list
            List of change points found in X.
        """
        X = X.squeeze()
        if len(X) - self.period_length < 2 * self.exclusion_radius * len(X):
            warnings.warn(
                "Period-Length is larger than size of the time series", stacklevel=1
            )

            self.found_cps, self.profiles, self.scores = [], [], []
        else:
            self.found_cps, self.profiles, self.scores = self._run_clasp(X)
            return self.found_cps

    def predict_scores(self, X):
        """Return scores in ClaSP's profile for each annotation.

        Parameters
        ----------
        np.ndarray
            1D time series to be segmented.

        Returns
        -------
        np.ndarray
            Scores for sequence X
        """
        self.found_cps, self.profiles, self.scores = self._run_clasp(X)
        return self.scores

    def get_fitted_params(self):
        """Get fitted parameters.

        Returns
        -------
        fitted_params : dict
        """
        return {"profiles": self.profiles, "scores": self.scores}

    def _run_clasp(self, X):
        clasp_transformer = ClaSPTransformer(
            window_length=self.period_length,
            exclusion_radius=self.exclusion_radius,
            n_jobs=self.n_jobs,
        ).fit(X)

        self.found_cps, self.profiles, self.scores = _segmentation(
            X,
            clasp_transformer,
            n_change_points=self.n_cps,
            exclusion_radius=self.exclusion_radius,
        )

        return self.found_cps, self.profiles, self.scores

    def _get_interval_series(self, X, found_cps):
        """Get the segmentation results based on the found change points.

        Parameters
        ----------
        X :         array-like, shape = [n]
           Univariate time-series data to be segmented.
        found_cps : array-like, shape = [n_cps] The found change points found

        Returns
        -------
        IntervalIndex:
            Segmentation based on found change points

        """
        cps = np.array(found_cps)
        start = np.insert(cps, 0, 0)
        end = np.append(cps, len(X))
        return pd.IntervalIndex.from_arrays(start, end)

    @classmethod
    def get_test_params(cls, parameter_set="default"):
        """Return testing parameter settings for the estimator.

        Parameters
        ----------
        parameter_set : str, default="default"
            Name of the set of test parameters to return, for use in tests. If no
            special parameters are defined for a value, will return `"default"` set.

        Returns
        -------
        params : dict or list of dict, default = {}
            Parameters to create testing instances of the class
            Each dict are parameters to construct an "interesting" test instance, i.e.,
            `MyClass(**params)` or `MyClass(**params[i])` creates a valid test instance.
            `create_test_instance` uses the first (or only) dictionary in `params`
        """
        return {"period_length": 5, "n_cps": 1}<|MERGE_RESOLUTION|>--- conflicted
+++ resolved
@@ -212,12 +212,8 @@
         self.period_length = int(period_length)
         self.n_cps = n_cps
         self.exclusion_radius = exclusion_radius
-<<<<<<< HEAD
         self.n_jobs = n_jobs
-        super().__init__(n_segments=n_cps + 1, axis=1)
-=======
         super().__init__(axis=1, n_segments=n_cps + 1)
->>>>>>> 710293e2
 
     def _predict(self, X: np.ndarray):
         """Create annotations on test/deployment data.
