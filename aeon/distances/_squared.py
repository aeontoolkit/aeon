--- conflicted
+++ resolved
@@ -1,10 +1,6 @@
 __maintainer__ = []
 
-<<<<<<< HEAD
-from typing import Optional
-=======
 from typing import List, Optional, Union
->>>>>>> 4911ab8e
 
 import numpy as np
 from numba import njit
@@ -76,35 +72,20 @@
     return distance
 
 
-<<<<<<< HEAD
-@njit(cache=True, fastmath=True)
-def squared_pairwise_distance(
-    X: np.ndarray, y: Optional[np.ndarray] = None
-=======
 def squared_pairwise_distance(
     X: Union[np.ndarray, List[np.ndarray]],
     y: Optional[Union[np.ndarray, List[np.ndarray]]] = None,
->>>>>>> 4911ab8e
 ) -> np.ndarray:
     """Compute the squared pairwise distance between a set of time series.
 
     Parameters
     ----------
-<<<<<<< HEAD
-    X : np.ndarray
-        First time series, either univariate, shape ``(n_timepoints,)``, or
-        multivariate, shape ``(n_channels, n_timepoints)``.
-    y : np.ndarray
-        Second time series, either univariate, shape ``(n_timepoints,)``, or
-        multivariate, shape ``(n_channels, n_timepoints)``.
-=======
     X : np.ndarray or List of np.ndarray
         A collection of time series instances  of shape ``(n_cases, n_timepoints)``
         or ``(n_cases, n_channels, n_timepoints)``.
     y : np.ndarray or List of np.ndarray or None, default=None
         A single series or a collection of time series of shape ``(m_timepoints,)`` or
         ``(m_cases, m_timepoints)`` or ``(m_cases, m_channels, m_timepoints)``.
->>>>>>> 4911ab8e
         If None, then the squared pairwise distance between the instances of X is
         calculated.
 
