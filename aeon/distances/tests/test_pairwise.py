--- conflicted
+++ resolved
@@ -26,11 +26,12 @@
     """
     Validate pairwise result.
 
-    Args:
-        x: Input np.ndarray.
-        name: Name of the distance metric.
-        distance: Distance function.
-        pairwise_distance: Pairwise distance function.
+    Parameters
+    ----------
+    x: Input np.ndarray.
+    name: Name of the distance metric.
+    distance: Distance function.
+    pairwise_distance: Pairwise distance function.
     """
     pairwise_result = pairwise_distance(x)
 
@@ -62,21 +63,20 @@
     multiple_to_multiple_distance,
     check_xy_permuted=True,
 ):
-<<<<<<< HEAD
     """
     Validate multiple to multiple result.
 
-    Args:
-        x: Input array.
-        y: Input array.
-        name: Name of the distance metric.
-        distance: Distance function.
-        multiple_to_multiple_distance: Mul-to-Mul distance function.
-    """
-=======
+    Parameters
+    ----------
+    x: Input array.
+    y: Input array.
+    name: Name of the distance metric.
+    distance: Distance function.
+    multiple_to_multiple_distance: Mul-to-Mul distance function.
+    check_xy_permuted: recursively call with swapped series
+    """
     original_x = x.copy()
     original_y = y.copy()
->>>>>>> 5ee1eade
     multiple_to_multiple_result = multiple_to_multiple_distance(x, y)
 
     if x.ndim == 1 and y.ndim == 1:
@@ -130,12 +130,13 @@
     """
     Validate single to multiple result.
 
-    Args:
-        x: Input array.
-        y: Input array.
-        name: Name of the distance metric.
-        distance: Distance function.
-        single_to_multiple_distance: Single to multiple distance function.
+    Parameters
+    ----------
+    x: Input array.
+    y: Input array.
+    name: Name of the distance metric.
+    distance: Distance function.
+    single_to_multiple_distance: Single to multiple distance function.
     """
     single_to_multiple_result = single_to_multiple_distance(x, y)
 
@@ -169,7 +170,6 @@
 @pytest.mark.parametrize("dist", DISTANCES)
 def test_pairwise_distance(dist):
     """Test pairwise distance function."""
-
     # ================== Test equal length ==================
     # Test collection of univariate time series in the shape (n_cases, n_timepoints)
     _validate_pairwise_result(
@@ -280,17 +280,6 @@
         dist["pairwise_distance"],
     )
 
-<<<<<<< HEAD
-
-new_distance = ["euclidean", "dtw"]
-
-
-@pytest.mark.parametrize("dist", DISTANCES)
-def test_new_single_to_multiple_distances(dist):
-    """Test new single to multiple distances."""
-    if dist["name"] != "ddtw" and dist["name"] != "wddtw":
-        _validate_single_to_multiple_result(
-=======
     # TODO: Uncomment in PR #1287
     # # ==================== Unequal length tests ====================
     # # Test passing two singular unequal length univariate time series of shape
@@ -337,7 +326,6 @@
     if dist["name"] not in SINGLE_POINT_NOT_SUPPORTED_DISTANCES:
         # Test singe point univariate of shape (1,)
         _validate_multiple_to_multiple_result(
->>>>>>> 5ee1eade
             np.array([10.0]),
             np.array([15.0]),
             dist["name"],
@@ -357,6 +345,7 @@
 
 @pytest.mark.parametrize("dist", DISTANCES)
 def test_new_single_to_multiple_distances(dist):
+    """Test new single to multiple distances."""
     # ================== Test equal length ==================
     # Test passing a singular univariate time series of shape (n_timepoints,) compared
     # to a collection of univariate time series of shape (n_cases, n_timepoints)
