--- conflicted
+++ resolved
@@ -293,32 +293,14 @@
     PR_TESTING,
     reason="Only run on overnights because of intermittent fail for read/write",
 )
-<<<<<<< HEAD
-@pytest.mark.parametrize("return_X_y", [True, False])
-@pytest.mark.parametrize("return_type", ["numpy3D", "numpy2D"])
-def test_load_provided_dataset(return_X_y, return_type):
-=======
 @pytest.mark.parametrize("return_type", ["numpy3D", "numpy2D"])
 def test_load_provided_dataset(return_type):
->>>>>>> 822618fd
     """Test function to check for proper loading.
 
     Check all possibilities of  return_type.
     """
-<<<<<<< HEAD
-    if return_X_y:
-        X, y = _load_saved_dataset("UnitTest", "TRAIN", return_X_y, return_type)
-        assert isinstance(y, np.ndarray)
-    else:
-        X = _load_saved_dataset("UnitTest", "TRAIN", return_X_y, return_type)
-    if not return_X_y:
-        assert isinstance(X, tuple)
-        X = X[0]
-    elif return_type == "numpy3D":
-=======
     X, y = _load_saved_dataset("UnitTest", "TRAIN", return_type)
     if return_type == "numpy3D":
->>>>>>> 822618fd
         assert isinstance(X, np.ndarray) and X.ndim == 3
     elif return_type == "numpy2D":
         assert isinstance(X, np.ndarray) and X.ndim == 2
