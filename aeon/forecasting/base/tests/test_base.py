--- conflicted
+++ resolved
@@ -11,22 +11,13 @@
 
 from aeon.datatypes import check_is_mtype, convert
 from aeon.forecasting.arima import ARIMA
-<<<<<<< HEAD
 from aeon.testing.utils.data_gen import (
     _make_hierarchical,
+    get_cutoff,
+    get_window,
     make_3d_test_data,
     make_series,
 )
-from aeon.utils.index_functions import get_cutoff, get_window
-=======
-from aeon.forecasting.base._base import _format_moving_cutoff_predictions
-from aeon.testing.utils.data_gen import (
-    _make_hierarchical,
-    make_3d_test_data,
-    make_nested_dataframe_data,
-    make_series,
-)
->>>>>>> 10b1dddc
 from aeon.utils.validation._dependencies import _check_soft_dependencies
 from aeon.utils.validation.collection import convert_collection, get_n_cases, get_type
 
