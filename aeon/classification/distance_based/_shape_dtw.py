--- conflicted
+++ resolved
@@ -397,12 +397,8 @@
         if num_intervals is None and scaling_factor is None:
             return HOG1DTransformer(n_bins=num_bins)
         if num_bins is None and scaling_factor is None:
-<<<<<<< HEAD
             return HOG1DTransformer(n_intervals=num_intervals)
 
-=======
-            return HOG1DTransformer(num_intervals=num_intervals)
->>>>>>> 20a21b2c
         # 1 parameter is None
         if num_intervals is None:
             return HOG1DTransformer(scaling_factor=scaling_factor, n_bins=num_bins)
