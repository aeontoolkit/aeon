--- conflicted
+++ resolved
@@ -2,11 +2,11 @@
 import numpy as np
 
 from aeon.base import _HeterogenousMetaEstimator
+from aeon.datatypes import convert_to
 from aeon.regression.base import BaseRegressor
 from aeon.transformations.base import BaseTransformer
 from aeon.transformations.compose import TransformerPipeline
 from aeon.utils.sklearn import is_sklearn_regressor
-from aeon.utils.validation.collection import convert_collection
 
 __author__ = ["fkiraly"]
 __all__ = ["RegressorPipeline", "SklearnRegressorPipeline"]
@@ -15,10 +15,15 @@
 class RegressorPipeline(_HeterogenousMetaEstimator, BaseRegressor):
     """Pipeline of transformers and a regressor.
 
-    The `RegressorPipeline` makes a pipeline of aeon transformers and a single
-    regressor. For a list of transformers `trafo1`, `trafo2`, ..., `trafoN` and a
-    regressor `reg`, the pipeline behaves as follows:
-    `fit(X, y)` - changes state by running `trafo1.fit_transform` on `X`,
+    The `RegressorPipeline` compositor chains transformers and a single regressor.
+    The pipeline is constructed with a list of aeon transformers, plus a regressor,
+        i.e., estimators following the BaseTransformer resp BaseRegressor interface.
+    The transformer list can be unnamed - a simple list of transformers -
+        or string named - a list of pairs of string, estimator.
+
+    For a list of transformers `trafo1`, `trafo2`, ..., `trafoN` and a regressor `reg`,
+        the pipeline behaves as follows:
+    `fit(X, y)` - changes styte by running `trafo1.fit_transform` on `X`,
         them `trafo2.fit_transform` on the output of `trafo1.fit_transform`, etc
         sequentially, with `trafo[i]` receiving the output of `trafo[i-1]`,
         and then running `reg.fit` with `X` being the output of `trafo[N]`,
@@ -34,21 +39,32 @@
             where `i` is the total count of occurrence of a non-unique string
             inside the list of names leading up to it (inclusive)
 
+    `RegressorPipeline` can also be created by using the magic multiplication
+        on any regressor, i.e., if `my_reg` inherits from `BaseRegressor`,
+            and `my_trafo1`, `my_trafo2` inherit from `BaseTransformer`, then,
+            for instance, `my_trafo1 * my_trafo2 * my_reg`
+            will result in the same object as  obtained from the constructor
+            `RegressorPipeline(regressor=my_reg, transformers=[my_trafo1, my_trafo2])`
+        magic multiplication can also be used with (str, transformer) pairs,
+            as long as one element in the chain is a transformer
+
     Parameters
     ----------
-    regressor : BaseRegressor
-        aeon regressor
-    transformers : list
-        list of aeon transformers, or list of tuples (str, transformer) of aeon
-        transformers
+    regressor : aeon regressor, i.e., estimator inheriting from BaseRegressor
+        this is a "blueprint" regressor, state does not change when `fit` is called
+    transformers : list of aeon transformers, or
+        list of tuples (str, transformer) of aeon transformers
+        these are "blueprint" transformers, states do not change when `fit` is called
 
     Attributes
     ----------
-    regressor_ : BaseRegressor
-        aeon regressor, clone of regressor in `regressor`
-    transformers_ : list
-        list of aeon transformers, or list of tuples (str, transformer) of aeon
-        transformers
+    regressor_ : aeon regressor, clone of regressor in `regressor`
+        this clone is fitted in the pipeline when `fit` is called
+    transformers_ : list of tuples (str, transformer) of aeon transformers
+        clones of transformers in `transformers` which are fitted in the pipeline
+        is always in (str, transformer) format, even if transformers is just a list
+        strings not passed in transformers are unique generated strings
+        i-th transformer in `transformers_` is clone of i-th in `transformers`
 
     Examples
     --------
@@ -68,7 +84,7 @@
     """
 
     _tags = {
-        "X_inner_mtype": "numpy3D",
+        "X_inner_mtype": ["numpy3D", "np-list"],  # which type do _fit/_predict accept
         "capability:multivariate": False,
         "capability:unequal_length": False,
         "capability:missing_values": False,
@@ -132,9 +148,7 @@
         self.transformers_._steps = value
 
     def __rmul__(self, other):
-        """Overloaded multiplication (*) operator.
-
-        Return concatenated RegressorPipeline, transformers on left.
+        """Magic * method, return concatenated RegressorPipeline, transformers on left.
 
         Implemented for `other` being a transformer, otherwise returns `NotImplemented`.
 
@@ -177,8 +191,8 @@
         ------------
         creates fitted model (attributes ending in "_")
         """
-        Xt = self.transformers_.fit_transform(X, y)
-        self.regressor_.fit(Xt, y)
+        Xt = self.transformers_.fit_transform(X=X, y=y)
+        self.regressor_.fit(X=Xt, y=y)
 
         return self
 
@@ -195,8 +209,8 @@
         -------
         y : predictions of labels for X, np.ndarray
         """
-        Xt = self.transformers_.transform(X)
-        return self.regressor_.predict(Xt)
+        Xt = self.transformers_.transform(X=X)
+        return self.regressor_.predict(X=Xt)
 
     def get_params(self, deep=True):
         """Get parameters of estimator in `transformers`.
@@ -247,35 +261,41 @@
         parameter_set : str, default="default"
             Name of the set of test parameters to return, for use in tests. If no
             special parameters are defined for a value, will return `"default"` set.
-
-        Returns
-        -------
-        params : dict or list of dict
+            For regressors, a "default" set of parameters should be provided for
+            general testing, and a "results_comparison" set for comparing against
+            previously recorded results if the general set does not produce suitable
+            probabilities to compare against.
+
+        Returns
+        -------
+        params : dict or list of dict, default={}
+            Parameters to create testing instances of the class.
+            Each dict are parameters to construct an "interesting" test instance, i.e.,
+            `MyClass(**params)` or `MyClass(**params[i])` creates a valid test instance.
+            `create_test_instance` uses the first (or only) dictionary in `params`.
         """
         from aeon.regression import DummyRegressor
-<<<<<<< HEAD
-        from aeon.transformations.series.exponent import ExponentTransformer
-
-        t1 = ExponentTransformer(power=2)
-        r = DummyRegressor()
-        return {"transformers": [t1], "regressor": r}
-=======
         from aeon.transformations.collection.convolution_based import Rocket
 
         t1 = Rocket(num_kernels=200)
         c = DummyRegressor()
         return {"transformers": [t1], "regressor": c}
->>>>>>> 754f0a0c
 
 
 class SklearnRegressorPipeline(_HeterogenousMetaEstimator, BaseRegressor):
     """Pipeline of transformers and a regressor.
 
-    The `SklearnRegressorPipeline` chains transformers and an single ``sklearn``
-    regressor. The pipeline is constructed with a list of aeon transformers,
-    plus a ``sklearn`` regressor. For a list of ``N`` transformers and a regressor
-    ``reg``, the pipeline behaves as follows:
-    ``fit(X, y)`` - changes state by running `trafo1.fit_transform` on `X`,
+    The `SklearnRegressorPipeline` chains transformers and an single regressor.
+        Similar to `RegressorPipeline`, but uses a tabular `sklearn` regressor.
+    The pipeline is constructed with a list of aeon transformers, plus a regressor,
+        i.e., transformers following the BaseTransformer interface,
+        regressor follows the `scikit-learn` regressor interface.
+    The transformer list can be unnamed - a simple list of transformers -
+        or string named - a list of pairs of string, estimator.
+
+    For a list of transformers `trafo1`, `trafo2`, ..., `trafoN` and a regressor `reg`,
+        the pipeline behaves as follows:
+    `fit(X, y)` - changes styte by running `trafo1.fit_transform` on `X`,
         them `trafo2.fit_transform` on the output of `trafo1.fit_transform`, etc
         sequentially, with `trafo[i]` receiving the output of `trafo[i-1]`,
         and then running `reg.fit` with `X` the output of `trafo[N]` converted to numpy,
@@ -293,6 +313,15 @@
         if names are non-unique, `f"_{str(i)}"` is appended to each name string
             where `i` is the total count of occurrence of a non-unique string
             inside the list of names leading up to it (inclusive)
+
+    `SklearnRegressorPipeline` can also be created by using the magic multiplication
+        between `aeon` transformers and `sklearn` regressors,
+            and `my_trafo1`, `my_trafo2` inherit from `BaseTransformer`, then,
+            for instance, `my_trafo1 * my_trafo2 * my_reg`
+            will result in the same object as  obtained from the constructor
+            `SklearnRegressorPipeline(regressor=my_reg, transformers=[t1, t2])`
+        magic multiplication can also be used with (str, transformer) pairs,
+            as long as one element in the chain is a transformer
 
     Parameters
     ----------
@@ -408,8 +437,6 @@
         else:
             return NotImplemented
 
-<<<<<<< HEAD
-=======
     def _convert_X_to_sklearn(self, X):
         """Convert a Table or Panel X to 2D numpy required by sklearn."""
         if isinstance(X, np.ndarray):
@@ -434,7 +461,6 @@
 
         return Xt
 
->>>>>>> 754f0a0c
     def _fit(self, X, y):
         """Fit time series regressor to training data.
 
@@ -453,9 +479,8 @@
         ------------
         creates fitted model (attributes ending in "_")
         """
-        Xt = self.transformers_.fit_transform(X, y)
-        # If the output is not a 2D numpy, then need to convert
-        Xt_sklearn = convert_collection(Xt, "numpyflat")
+        Xt = self.transformers_.fit_transform(X=X, y=y)
+        Xt_sklearn = self._convert_X_to_sklearn(Xt)
         self.regressor_.fit(Xt_sklearn, y)
 
         return self
@@ -473,8 +498,8 @@
         -------
         y : predictions of labels for X, np.ndarray
         """
-        Xt = self.transformers_.transform(X)
-        Xt_sklearn = convert_collection(Xt, "numpyflat")
+        Xt = self.transformers_.transform(X=X)
+        Xt_sklearn = self._convert_X_to_sklearn(Xt)
         return self.regressor_.predict(Xt_sklearn)
 
     def get_params(self, deep=True):
@@ -541,15 +566,8 @@
         """
         from sklearn.neighbors import KNeighborsRegressor
 
-<<<<<<< HEAD
-        from aeon.transformations.collection import SevenNumberSummaryTransformer
-
-        t1 = SevenNumberSummaryTransformer()
-        c = KNeighborsRegressor(n_neighbors=1)
-=======
         from aeon.transformations.collection.convolution_based import Rocket
 
         t1 = Rocket(num_kernels=200, random_state=49)
         c = KNeighborsRegressor()
->>>>>>> 754f0a0c
         return {"transformers": [t1], "regressor": c}