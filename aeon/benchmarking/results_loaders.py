--- conflicted
+++ resolved
@@ -27,39 +27,17 @@
     "FreshPRINCE": {"FP", "freshPrince", "FreshPrince", "FreshPRINCEClassifier"},
     "HC1": {"HIVECOTE1", "HIVECOTEV1", "hc", "HIVE-COTEv1"},
     "HC2": {"HIVECOTE2", "HIVECOTEV2", "hc2", "HIVE-COTE", "HIVE-COTEv2"},
-<<<<<<< HEAD
-    "FreshPRINCE": {
-        "freshprince",
-        "FP",
-        "freshPrince",
-        "FreshPrince",
-        "FreshPRINCEClassifier",
-    },
-    "InceptionT": {
-        "InceptionTime",
-        "IT",
-        "InceptionT",
-        "inceptiontime",
-        "InceptionTimeClassifier",
-    },
-    "Hydra-MR": {"Hydra-MultiROCKET", "MultiROCKET-Hydra", "MR-Hydra", "HydraMR"},
-=======
     "Hydra-MultiROCKET": {"Hydra-MR", "MultiROCKET-Hydra", "MR-Hydra", "HydraMR"},
     "InceptionTime": {"IT", "InceptionT", "inceptiontime", "InceptionTimeClassifier"},
     "MiniROCKET": {"MiniRocket", "MiniROCKETClassifier"},
     "MrSQM": {"mrsqm", "MrSQMClassifier"},
     "MultiROCKET": {"MultiRocket", "MultiROCKETClassifier"},
     "ProximityForest": {"PF", "ProximityForestV1", "PFV1"},
->>>>>>> edef89a4
     "RDST": {"rdst", "RandomDilationShapeletTransform", "RDSTClassifier"},
     "RISE": {"RISEClassifier", "rise"},
     "ROCKET": {"Rocket", "RocketClassifier", "ROCKETClassifier"},
     "RSF": {"rsf", "RSFClassifier"},
     "RSTSF": {"R_RSTF", "RandomSTF", "RSTFClassifier"},
-<<<<<<< HEAD
-    "PF": {"ProximityForest", "ProximityForestV1", "PFV1"},
-    "WEASEL-D": {"WEASEL", "WEASEL-Dilation", "Weasel-D"},
-=======
     "ResNet": {"R_RSTF", "RandomSTF", "RSTFClassifier"},
     "STC": {"ShapeletTransform", "STCClassifier", "RandomShapeletTransformClassifier"},
     "STSF": {"stsf", "STSFClassifier"},
@@ -69,7 +47,6 @@
     "TSF": {"tsf", "TimeSeriesForest"},
     "TSFresh": {"tsfresh", "TSFreshClassifier"},
     "WEASEL-Dilation": {"WEASEL", "WEASEL-D", "Weasel-D"},
->>>>>>> edef89a4
 }
 
 
