--- conflicted
+++ resolved
@@ -26,11 +26,7 @@
           python-version: "3.10"
 
       - name: Get changed files
-<<<<<<< HEAD
-        uses: tj-actions/changed-files@v44.0.0
-=======
         uses: tj-actions/changed-files@v44.3.0
->>>>>>> 4911ab8e
         id: changed-files
 
       - name: List changed files
