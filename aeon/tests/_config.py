# -*- coding: utf-8 -*-

__author__ = ["mloning"]
__all__ = ["EXCLUDE_ESTIMATORS", "EXCLUDED_TESTS"]

from aeon.base import BaseEstimator, BaseObject
from aeon.registry import BASE_CLASS_LIST, BASE_CLASS_LOOKUP, ESTIMATOR_TAG_LIST

EXCLUDE_ESTIMATORS = [
    # SFA is non-compliant with the transformer interface
    "SFA",
    # Interface is outdated, needs a rework.
    "ColumnTransformer",
    "HIVECOTEV1",
    "RandomIntervalSpectralEnsemble",
    "RandomInvervals",
    "RandomIntervalSegmenter",
    "RandomIntervalFeatureExtractor",
    "RandomIntervalClassifier",
    "MiniRocket",
    "MatrixProfileTransformer",
<<<<<<< HEAD
    "ResNetClassifier",  # known ResNetClassifier cloning failure, see #472
=======
    # tapnet based estimators fail stochastically for unknown reasons, see #3525
    "TapNetRegressor",
    "TapNetClassifier",
>>>>>>> 8f99eceb
]

EXCLUDED_TESTS = {
    # Classification/clustering/regression
    # InceptionTimeClassifier contains deep learners but it isnt one itself,
    # it inherits from BaseClassifier. Pickling will not work, so still exclude from
    # tests.
    "InceptionTimeClassifier": [
        "test_fit_deterministic",
        "test_persistence_via_pickle",
        "test_save_estimators_to_file",
    ],
    "InceptionTimeRegressor": [
        "test_fit_deterministic",
        "test_persistence_via_pickle",
        "test_save_estimators_to_file",
    ],
    "SignatureClassifier": [
        "test_classifier_on_unit_test_data",
        "test_classifier_on_basic_motions",
    ],
    # Early classifiers (EC) intentionally retain information from previous predict
    # calls for #1 (test_non_state_changing_method_contract).
    # #2 (test_fit_deterministic), #3 (test_persistence_via_pickle) and #4
    # (test_save_estimators_to_file) are due to predict/predict_proba returning two
    # items and that breaking assert_array_equal.
    "TEASER": [  # EC
        "test_non_state_changing_method_contract",
        "test_fit_deterministic",
        "test_persistence_via_pickle",
        "test_save_estimators_to_file",
    ],
    "ProbabilityThresholdEarlyClassifier": [  # EC
        "test_non_state_changing_method_contract",
        "test_fit_deterministic",
        "test_persistence_via_pickle",
        "test_save_estimators_to_file",
    ],
    # Transformations
    # sth is not quite right with the RowTransformer-s changing state,
    #   but these are anyway on their path to deprecation, see #2370
    "SeriesToSeriesRowTransformer": ["test_non_state_changing_method_contract"],
    # ColumnTransformer still needs to be refactored, see #2537
    "ColumnTransformer": ["test_non_state_changing_method_contract"],
    # Segmentation
    # GGS inherits from BaseEstimator which breaks this test
    "GreedyGaussianSegmentation": ["test_inheritance", "test_create_test_instance"],
    "InformationGainSegmentation": [
        "test_inheritance",
        "test_create_test_instance",
    ],
    # issue when predicting residuals, see #3479
    "SquaringResiduals": ["test_predict_residuals"],
    # known issue when X is passed, wrong time indices are returned, #1364
    "StackingForecaster": ["test_predict_time_index_with_X"],
    # known side effects on multivariate arguments, #2072
    "WindowSummarizer": ["test_methods_have_no_side_effects"],
    # test fails in the Panel case for Differencer, see #2522
    "Differencer": ["test_transform_inverse_transform_equivalent"],
    "VARMAX": [
        "test_update_predict_single",  # see 2997, sporadic failure, unknown cause
        "test__y_when_refitting",  # see 3176
    ],
    # this needs to be fixed, was not tested previously due to legacy exception
    "Prophet": ":test_hierarchical_with_exogeneous",
    # Prophet does not support datetime indices, see #2475 for the known issue
}

# We use estimator tags in addition to class hierarchies to further distinguish
# estimators into different categories. This is useful for defining and running
# common tests for estimators with the same tags.
VALID_ESTIMATOR_TAGS = tuple(ESTIMATOR_TAG_LIST)

# NON_STATE_CHANGING_METHODS =
# methods that should not change the state of the estimator, that is, they should
# not change fitted parameters or hyper-parameters. They are also the methods that
# "apply" the fitted estimator to data and useful for checking results.
# NON_STATE_CHANGING_METHODS_ARRAYLIK =
# non-state-changing methods that return an array-like output

NON_STATE_CHANGING_METHODS_ARRAYLIKE = (
    "predict",
    "predict_var",
    "predict_proba",
    "decision_function",
    "transform",
)

NON_STATE_CHANGING_METHODS = NON_STATE_CHANGING_METHODS_ARRAYLIKE + (
    "get_fitted_params",
)

# The following gives a list of valid estimator base classes.
BASE_BASE_TYPES = (BaseEstimator, BaseObject)
VALID_ESTIMATOR_BASE_TYPES = tuple(set(BASE_CLASS_LIST).difference(BASE_BASE_TYPES))

VALID_ESTIMATOR_TYPES = (
    BaseEstimator,
    *VALID_ESTIMATOR_BASE_TYPES,
)

VALID_ESTIMATOR_BASE_TYPE_LOOKUP = BASE_CLASS_LOOKUP<|MERGE_RESOLUTION|>--- conflicted
+++ resolved
@@ -7,11 +7,15 @@
 from aeon.registry import BASE_CLASS_LIST, BASE_CLASS_LOOKUP, ESTIMATOR_TAG_LIST
 
 EXCLUDE_ESTIMATORS = [
-    # SFA is non-compliant with the transformer interface
+    # SFA is non-compliant with any transformer interfaces, #2064
     "SFA",
     # Interface is outdated, needs a rework.
     "ColumnTransformer",
+    # PlateauFinder seems to be broken, see #2259
+    "PlateauFinder",
+    # below are removed due to mac failures we don't fully understand, see #3103
     "HIVECOTEV1",
+    "HIVECOTEV2",
     "RandomIntervalSpectralEnsemble",
     "RandomInvervals",
     "RandomIntervalSegmenter",
@@ -19,20 +23,14 @@
     "RandomIntervalClassifier",
     "MiniRocket",
     "MatrixProfileTransformer",
-<<<<<<< HEAD
-    "ResNetClassifier",  # known ResNetClassifier cloning failure, see #472
-=======
     # tapnet based estimators fail stochastically for unknown reasons, see #3525
     "TapNetRegressor",
     "TapNetClassifier",
->>>>>>> 8f99eceb
 ]
 
 EXCLUDED_TESTS = {
-    # Classification/clustering/regression
-    # InceptionTimeClassifier contains deep learners but it isnt one itself,
-    # it inherits from BaseClassifier. Pickling will not work, so still exclude from
-    # tests.
+    # InceptionTimeClassifier contains deep learners, it isnt one itself, so still
+    # exclude
     "InceptionTimeClassifier": [
         "test_fit_deterministic",
         "test_persistence_via_pickle",
@@ -43,10 +41,24 @@
         "test_persistence_via_pickle",
         "test_save_estimators_to_file",
     ],
+    # issue when predicting residuals, see #3479
+    "SquaringResiduals": ["test_predict_residuals"],
+    # known issue when X is passed, wrong time indices are returned, #1364
+    "StackingForecaster": ["test_predict_time_index_with_X"],
+    # known side effects on multivariate arguments, #2072
+    "WindowSummarizer": ["test_methods_have_no_side_effects"],
+    # test fails in the Panel case for Differencer, see #2522
+    "Differencer": ["test_transform_inverse_transform_equivalent"],
+    # tagged in issue #2490
     "SignatureClassifier": [
         "test_classifier_on_unit_test_data",
         "test_classifier_on_basic_motions",
     ],
+    # sth is not quite right with the RowTransformer-s changing state,
+    #   but these are anyway on their path to deprecation, see #2370
+    "SeriesToSeriesRowTransformer": ["test_non_state_changing_method_contract"],
+    # ColumnTransformer still needs to be refactored, see #2537
+    "ColumnTransformer": ["test_non_state_changing_method_contract"],
     # Early classifiers (EC) intentionally retain information from previous predict
     # calls for #1 (test_non_state_changing_method_contract).
     # #2 (test_fit_deterministic), #3 (test_persistence_via_pickle) and #4
@@ -64,30 +76,16 @@
         "test_persistence_via_pickle",
         "test_save_estimators_to_file",
     ],
-    # Transformations
-    # sth is not quite right with the RowTransformer-s changing state,
-    #   but these are anyway on their path to deprecation, see #2370
-    "SeriesToSeriesRowTransformer": ["test_non_state_changing_method_contract"],
-    # ColumnTransformer still needs to be refactored, see #2537
-    "ColumnTransformer": ["test_non_state_changing_method_contract"],
-    # Segmentation
+    "CNNNetwork": "test_inheritance",  # not a registered base class, WiP, see #3028
+    "VARMAX": [
+        "test_update_predict_single",  # see 2997, sporadic failure, unknown cause
+        "test__y_when_refitting",  # see 3176
+    ],
     # GGS inherits from BaseEstimator which breaks this test
     "GreedyGaussianSegmentation": ["test_inheritance", "test_create_test_instance"],
     "InformationGainSegmentation": [
         "test_inheritance",
         "test_create_test_instance",
-    ],
-    # issue when predicting residuals, see #3479
-    "SquaringResiduals": ["test_predict_residuals"],
-    # known issue when X is passed, wrong time indices are returned, #1364
-    "StackingForecaster": ["test_predict_time_index_with_X"],
-    # known side effects on multivariate arguments, #2072
-    "WindowSummarizer": ["test_methods_have_no_side_effects"],
-    # test fails in the Panel case for Differencer, see #2522
-    "Differencer": ["test_transform_inverse_transform_equivalent"],
-    "VARMAX": [
-        "test_update_predict_single",  # see 2997, sporadic failure, unknown cause
-        "test__y_when_refitting",  # see 3176
     ],
     # this needs to be fixed, was not tested previously due to legacy exception
     "Prophet": ":test_hierarchical_with_exogeneous",
