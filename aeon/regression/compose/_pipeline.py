--- conflicted
+++ resolved
@@ -87,92 +87,6 @@
     )
     def __init__(self, regressor, transformers):
         self.regressor = regressor
-<<<<<<< HEAD
-=======
-        self.regressor_ = regressor.clone()
-        self.transformers = transformers
-        self.transformers_ = TransformerPipeline(transformers)
-
-        super().__init__()
-
-        # can handle multivariate iff: both regressor and all transformers can
-        multivariate = regressor.get_tag("capability:multivariate", False)
-        multivariate = multivariate and not self.transformers_.get_tag(
-            "univariate-only", True
-        )
-        # can handle missing values iff: both regressor and all transformers can,
-        #   *or* transformer chain removes missing data
-        missing = regressor.get_tag("capability:missing_values", False)
-        missing = missing and self.transformers_.get_tag(
-            "capability:missing_values", False
-        )
-        missing = missing or self.transformers_.get_tag(
-            "capability:missing_values:removes", False
-        )
-        # can handle unequal length iff: regressor can and transformers can,
-        #   *or* transformer chain renders the series equal length
-        unequal = regressor.get_tag("capability:unequal_length")
-        unequal = unequal and self.transformers_.get_tag(
-            "capability:unequal_length", False
-        )
-        unequal = unequal or self.transformers_.get_tag(
-            "capability:unequal_length:removes", False
-        )
-        # last three tags are always False, since not supported by transformers
-        tags_to_set = {
-            "capability:multivariate": multivariate,
-            "capability:missing_values": missing,
-            "capability:unequal_length": unequal,
-            "capability:contractable": False,
-            "capability:train_estimate": False,
-            "capability:multithreading": False,
-        }
-        self.set_tags(**tags_to_set)
-
-    @property
-    def _transformers(self):
-        return self.transformers_._steps
-
-    @_transformers.setter
-    def _transformers(self, value):
-        self.transformers_._steps = value
-
-    def __rmul__(self, other):
-        """Magic * method, return concatenated RegressorPipeline, transformers on left.
-
-        Implemented for `other` being a transformer, otherwise returns `NotImplemented`.
-
-        Parameters
-        ----------
-        other: `aeon` transformer, must inherit from BaseTransformer
-            otherwise, `NotImplemented` is returned
-
-        Returns
-        -------
-        RegressorPipeline object, concatenation of `other` (first) with `self` (last).
-        """
-        if isinstance(other, BaseTransformer):
-            # use the transformers dunder to get a TransformerPipeline
-            trafo_pipeline = other * self.transformers_
-            # then stick the expanded pipeline in a RegressorPipeline
-            new_pipeline = RegressorPipeline(
-                regressor=self.regressor,
-                transformers=trafo_pipeline.steps,
-            )
-            return new_pipeline
-        else:
-            return NotImplemented
-
-    def _fit(self, X, y):
-        """Fit time series regressor to training data.
-
-        core logic
-
-        Parameters
-        ----------
-        X : Training data of type self.get_tag("X_inner_type")
-        y : array-like, shape = [n_cases] - the class labels
->>>>>>> bed5e324
 
         super().__init__(transformers=transformers, _estimator=regressor)
 
