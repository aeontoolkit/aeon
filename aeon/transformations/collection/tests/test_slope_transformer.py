--- conflicted
+++ resolved
@@ -1,4 +1,4 @@
-"""Unit test for slope transformer."""
+"""Tests for SlopeTransformer."""
 
 import math
 
@@ -8,15 +8,12 @@
 from aeon.transformations.collection.slope import SlopeTransformer
 
 
-# Check that exception is raised for bad num levels.
-# input types - string, float, negative int, negative float, empty dict.
-# correct input is meant to be a positive integer of 1 or more.
 @pytest.mark.parametrize("bad_num_intervals", ["str", 1.2, -1.2, -1, {}, 0])
 def test_bad_input_args(bad_num_intervals):
-    """
-    Test function to check if exceptions.
+    """Check that exception is raised for bad num levels.
 
-    are raised for bad input arguments.
+    input types - string, float, negative int, negative float, empty dict.
+    correct input is meant to be a positive integer of 1 or more.
     """
     X = np.ones(shape=(10, 10, 1))
     if not isinstance(bad_num_intervals, int):
@@ -27,9 +24,8 @@
             SlopeTransformer(n_intervals=bad_num_intervals).fit(X).transform(X)
 
 
-# Check the transformer has changed the data correctly.
 def test_output_of_transformer():
-    """Test function to verify the output of the SlopeTransformer."""
+    """Check the transformer has changed the data correctly."""
     X = np.array([[[4, 6, 10, 12, 8, 6, 5, 5]]])
     s = SlopeTransformer(n_intervals=2).fit(X)
     res = s.transform(X)
@@ -52,14 +48,9 @@
     np.testing.assert_array_almost_equal(res, orig, decimal=5)
 
 
-<<<<<<< HEAD
-@pytest.mark.parametrize("num_intervals,corr_series_length", [(2, 2), (5, 5), (8, 8)])
-def test_output_dimensions(num_intervals, corr_series_length):
-    """Test function to verify the output dimensions of the SlopeTransformer."""
-=======
 @pytest.mark.parametrize("num_intervals,corr_n_timepoints", [(2, 2), (5, 5), (8, 8)])
 def test_output_dimensions(num_intervals, corr_n_timepoints):
->>>>>>> bed5e324
+    """Test the output dimensions of SlopeTransformer."""
     X = np.ones(shape=(10, 1, 13))
     s = SlopeTransformer(n_intervals=num_intervals).fit(X)
     res = s.transform(X)
@@ -70,13 +61,8 @@
     assert n_channels == 1
 
 
-# This is to check that Slope produces the same result along each dimension
 def test_slope_performs_correcly_along_each_dim():
-    """
-    Test function to check if SlopeTransformer.
-
-    produces consistent results along each dimension.
-    """
+    """Check that Slope produces the same result along each dimension."""
     X = np.array([[[4, 6, 10, 12, 8, 6, 5, 5], [4, 6, 10, 12, 8, 6, 5, 5]]])
     s = SlopeTransformer(n_intervals=2).fit(X)
     res = s.transform(X)
