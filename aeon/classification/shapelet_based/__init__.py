--- conflicted
+++ resolved
@@ -5,15 +5,10 @@
     "ShapeletTransformClassifier",
     "RDSTClassifier",
     "SASTClassifier",
-<<<<<<< HEAD
     "RSASTClassifier",
     "LearningShapeletClassifier",
 ]
-=======
-    "LearningShapeletClassifier",
-]
 
->>>>>>> 8039f051
 from aeon.classification.shapelet_based._ls import LearningShapeletClassifier
 from aeon.classification.shapelet_based._mrsqm import MrSQMClassifier
 from aeon.classification.shapelet_based._rdst import RDSTClassifier
