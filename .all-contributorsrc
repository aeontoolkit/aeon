{
  "projectName": "aeon",
  "projectOwner": "aeon-toolkit",
  "repoType": "github",
  "repoHost": "https://github.com",
  "commitConvention": "none",
  "files": [
    "CONTRIBUTORS.md"
  ],
  "imageSize": 80,
  "contributorsPerLine": 8,
  "contributorsSortAlphabetically": true,
  "linkToUsage": true,
  "badgeTemplate": "[![All Contributors](https://img.shields.io/badge/all_contributors-<%= contributors.length %>-orange.svg)](#contributors)",
  "contributors": [
    {
      "login": "fkiraly",
      "name": "Franz Kiraly",
      "avatar_url": "https://avatars1.githubusercontent.com/u/7985502?v=4",
      "profile": "https://github.com/fkiraly",
      "contributions": [
        "bug",
        "business",
        "code",
        "doc",
        "design",
        "eventOrganizing",
        "example",
        "financial",
        "fundingFinding",
        "ideas",
        "maintenance",
        "mentoring",
        "projectManagement",
        "question",
        "review",
        "talk",
        "test",
        "tutorial",
        "video"
      ]
    },
    {
      "login": "sajaysurya",
      "name": "Sajaysurya Ganesh",
      "avatar_url": "https://avatars2.githubusercontent.com/u/25329624?v=4",
      "profile": "https://sajay.online",
      "contributions": [
        "code",
        "doc",
        "design",
        "example",
        "ideas",
        "test",
        "tutorial"
      ]
    },
    {
      "login": "Tomiiwa",
      "name": "Ireoluwatomiwa",
      "avatar_url": "https://avatars.githubusercontent.com/u/61966277?v=4",
      "profile": "https://www.linkedin.com/in/ireoluwatomiwa-sanusi/",
      "contributions": [
        "doc"
      ]
    },
    {
      "login": "TonyBagnall",
      "name": "Tony Bagnall",
      "avatar_url": "https://avatars1.githubusercontent.com/u/9594042?v=4",
      "profile": "http://www.timeseriesclassification.com",
      "contributions": [
        "code",
        "business",
        "doc",
        "design",
        "eventOrganizing",
        "fundingFinding",
        "ideas",
        "projectManagement",
        "question",
        "review",
        "talk",
        "data"
      ]
    },
    {
      "login": "jasonlines",
      "name": "Jason Lines",
      "avatar_url": "https://avatars1.githubusercontent.com/u/38794632?v=4",
      "profile": "http://www.timeseriesclassification.com",
      "contributions": [
        "code",
        "business",
        "doc",
        "design",
        "eventOrganizing",
        "fundingFinding",
        "ideas",
        "projectManagement",
        "question",
        "review",
        "talk",
        "example"
      ]
    },
    {
      "login": "mloning",
      "name": "Markus Löning",
      "avatar_url": "https://avatars3.githubusercontent.com/u/21020482?v=4",
      "profile": "https://github.com/mloning",
      "contributions": [
        "code",
        "test",
        "maintenance",
        "platform",
        "review",
        "infra",
        "example",
        "bug",
        "tutorial",
        "business",
        "doc",
        "design",
        "eventOrganizing",
        "fundingFinding",
        "ideas",
        "projectManagement",
        "question",
        "talk",
        "mentoring",
        "video"
      ]
    },
    {
      "login": "goastler",
      "name": "George Oastler",
      "avatar_url": "https://avatars0.githubusercontent.com/u/7059456?v=4",
      "profile": "https://github.com/goastler",
      "contributions": [
        "code",
        "test",
        "platform",
        "example",
        "doc"
      ]
    },
    {
      "login": "ViktorKaz",
      "name": "ViktorKaz",
      "avatar_url": "https://avatars0.githubusercontent.com/u/33499138?v=4",
      "profile": "https://github.com/ViktorKaz",
      "contributions": [
        "code",
        "doc",
        "design"
      ]
    },
    {
      "login": "MatthewMiddlehurst",
      "name": "Matthew Middlehurst",
      "avatar_url": "https://avatars0.githubusercontent.com/u/25731235?v=4",
      "profile": "https://github.com/MatthewMiddlehurst",
      "contributions": [
        "bug",
        "code",
        "data",
        "doc",
        "design",
        "example",
        "ideas",
        "infra",
        "maintenance",
        "mentoring",
        "promotion",
        "question",
        "research",
        "review",
        "test",
        "tutorial",
        "talk"
      ]
    },
    {
      "login": "miraep8",
      "name": "Mirae Parker",
      "avatar_url": "https://avatars.githubusercontent.com/u/10511777?s=400&u=10a774fd4be767fa3b23a82a98bbfe102c17f0f3&v=4",
      "profile": "https://github.com/miraep8",
      "contributions": [
        "code",
        "test"
      ]
    },
    {
      "login": "jesellier",
      "name": "jesellier",
      "avatar_url": "https://avatars0.githubusercontent.com/u/51952076?v=4",
      "profile": "https://github.com/jesellier",
      "contributions": [
        "code"
      ]
    },
    {
      "login": "James-Large",
      "name": "James Large",
      "avatar_url": "https://avatars0.githubusercontent.com/u/44509982?v=4",
      "profile": "http://www.timeseriesclassification.com/",
      "contributions": [
        "code",
        "doc",
        "test",
        "infra",
        "maintenance"
      ]
    },
    {
      "login": "achieveordie",
      "name": "Sagar Mishra",
      "avatar_url": "https://avatars.githubusercontent.com/u/54197164?v=4",
      "profile": "https://github.com/achieveordie",
      "contributions": [
        "test"
      ]
    },
    {
      "login": "simone-pignotti",
      "name": "simone-pignotti",
      "avatar_url": "https://avatars1.githubusercontent.com/u/44410066?v=4",
      "profile": "https://github.com/simone-pignotti",
      "contributions": [
        "code",
        "bug"
      ]
    },
    {
      "login": "ClaudiaSanches",
      "name": "ClaudiaSanches",
      "avatar_url": "https://avatars3.githubusercontent.com/u/28742178?v=4",
      "profile": "https://github.com/ClaudiaSanches",
      "contributions": [
        "code",
        "test"
      ]
    },
    {
      "login": "aa25desh",
      "name": "aa25desh",
      "avatar_url": "https://avatars1.githubusercontent.com/u/29518290?v=4",
      "profile": "https://github.com/aa25desh",
      "contributions": [
        "code",
        "bug"
      ]
    },
    {
      "login": "matteogales",
      "name": "matteogales",
      "avatar_url": "https://avatars0.githubusercontent.com/u/9269326?v=4",
      "profile": "https://github.com/matteogales",
      "contributions": [
        "code",
        "design",
        "ideas"
      ]
    },
    {
      "login": "prockenschaub",
      "name": "Patrick Rockenschaub",
      "avatar_url": "https://avatars0.githubusercontent.com/u/15381732?v=4",
      "profile": "https://github.com/prockenschaub",
      "contributions": [
        "code",
        "design",
        "ideas",
        "test"
      ]
    },
    {
      "login": "dasgupsa",
      "name": "Saurabh Dasgupta",
      "avatar_url": "https://avatars2.githubusercontent.com/u/10398956?v=4",
      "profile": "https://github.com/dasgupsa",
      "contributions": [
        "code"
      ]
    },
    {
      "login": "angus924",
      "name": "Angus Dempster",
      "avatar_url": "https://avatars0.githubusercontent.com/u/55837131?v=4",
      "profile": "https://github.com/angus924",
      "contributions": [
        "code",
        "test",
        "tutorial"
      ]
    },
    {
      "login": "lnthach",
      "name": "Thach Le Nguyen",
      "avatar_url": "https://avatars0.githubusercontent.com/u/7788363?v=4",
      "profile": "https://github.com/lnthach",
      "contributions": [
        "code",
        "test"
      ]
    },
    {
      "login": "Ayushmaanseth",
      "name": "Ayushmaan Seth",
      "avatar_url": "https://avatars1.githubusercontent.com/u/29939762?v=4",
      "profile": "https://www.linkedin.com/in/ayushmaan-seth-4a96364a/",
      "contributions": [
        "code",
        "review",
        "test",
        "doc",
        "eventOrganizing",
        "tutorial"
      ]
    },
    {
      "login": "ninfueng",
      "name": "Ninnart Fuengfusin",
      "avatar_url": "https://avatars2.githubusercontent.com/u/28499769?v=4",
      "profile": "https://github.com/ninfueng",
      "contributions": [
        "code"
      ]
    },
    {
      "login": "big-o",
      "name": "big-o",
      "avatar_url": "https://avatars1.githubusercontent.com/u/1134151?v=4",
      "profile": "https://github.com/big-o",
      "contributions": [
        "code",
        "test",
        "design",
        "ideas",
        "review",
        "tutorial",
        "mentoring"
      ]
    },
    {
      "login": "Kludex",
      "name": "Marcelo Trylesinski",
      "avatar_url": "https://avatars3.githubusercontent.com/u/7353520?v=4",
      "profile": "http://marcelotryle.com",
      "contributions": [
        "doc"
      ]
    },
    {
      "login": "oleskiewicz",
      "name": "oleskiewicz",
      "avatar_url": "https://avatars1.githubusercontent.com/u/5682158?v=4",
      "profile": "https://github.com/oleskiewicz",
      "contributions": [
        "code",
        "doc",
        "test"
      ]
    },
    {
      "login": "dguijo",
      "name": "David Guijo-Rubio",
      "avatar_url": "https://avatars1.githubusercontent.com/u/47889499?v=4",
      "profile": "https://dguijo.com",
      "contributions": [
        "code",
        "ideas"
      ]
    },
    {
      "login": "HYang1996",
      "name": "HYang1996",
      "avatar_url": "https://avatars0.githubusercontent.com/u/44179303?v=4",
      "profile": "https://github.com/HYang1996",
      "contributions": [
        "code",
        "test",
        "doc",
        "tutorial"
      ]
    },
    {
      "login": "Mo-Saif",
      "name": "Mohammed Saif Kazamel",
      "avatar_url": "https://avatars0.githubusercontent.com/u/27867617?v=4",
      "profile": "https://mo-saif.github.io/",
      "contributions": [
        "bug"
      ]
    },
    {
      "login": "abandus",
      "name": "abandus",
      "avatar_url": "https://avatars2.githubusercontent.com/u/46486474?v=4",
      "profile": "https://github.com/abandus",
      "contributions": [
        "ideas",
        "code"
      ]
    },
    {
      "login": "Pangoraw",
      "name": "Paul",
      "avatar_url": "https://avatars1.githubusercontent.com/u/9824244?v=4",
      "profile": "https://ber.gp",
      "contributions": [
        "doc"
      ]
    },
    {
      "login": "vedazeren",
      "name": "vedazeren",
      "avatar_url": "https://avatars3.githubusercontent.com/u/63582874?v=4",
      "profile": "https://github.com/vedazeren",
      "contributions": [
        "code",
        "test"
      ]
    },
    {
      "login": "hiqbal2",
      "name": "hiqbal2",
      "avatar_url": "https://avatars3.githubusercontent.com/u/10302415?v=4",
      "profile": "https://github.com/hiqbal2",
      "contributions": [
        "doc"
      ]
    },
    {
      "login": "btrtts",
      "name": "btrtts",
      "avatar_url": "https://avatars3.githubusercontent.com/u/66252156?v=4",
      "profile": "https://github.com/btrtts",
      "contributions": [
        "doc"
      ]
    },
    {
      "login": "marielledado",
      "name": "Marielle",
      "avatar_url": "https://avatars2.githubusercontent.com/u/13499809?v=4",
      "profile": "https://twitter.com/marielli",
      "contributions": [
        "doc",
        "code",
        "ideas"
      ]
    },
    {
      "login": "Cheukting",
      "name": "Cheuk Ting Ho",
      "avatar_url": "https://avatars1.githubusercontent.com/u/28761465?v=4",
      "profile": "http://cheuk.dev",
      "contributions": [
        "code"
      ]
    },
    {
      "login": "sophijka",
      "name": "sophijka",
      "avatar_url": "https://avatars2.githubusercontent.com/u/47450591?v=4",
      "profile": "https://github.com/sophijka",
      "contributions": [
        "doc",
        "maintenance"
      ]
    },
    {
      "login": "Quaterion",
      "name": "Quaterion",
      "avatar_url": "https://avatars2.githubusercontent.com/u/23200273?v=4",
      "profile": "https://github.com/Quaterion",
      "contributions": [
        "bug"
      ]
    },
    {
      "login": "ABostrom",
      "name": "Aaron Bostrom",
      "avatar_url": "https://avatars0.githubusercontent.com/u/9571933?v=4",
      "profile": "https://github.com/ABostrom",
      "contributions": [
        "code",
        "doc",
        "test",
        "mentoring"
      ]
    },
    {
      "login": "BandaSaiTejaReddy",
      "name": "BANDASAITEJAREDDY",
      "avatar_url": "https://avatars0.githubusercontent.com/u/31387911?v=4",
      "profile": "https://github.com/BandaSaiTejaReddy",
      "contributions": [
        "code",
        "doc"
      ]
    },
    {
      "login": "lynnssi",
      "name": "Alexandra Amidon",
      "avatar_url": "https://avatars2.githubusercontent.com/u/17050655?v=4",
      "profile": "https://medium.com/@alexandra.amidon",
      "contributions": [
        "blog",
        "doc",
        "ideas"
      ]
    },
    {
      "login": "chizzi25",
      "name": "chizzi25",
      "avatar_url": "https://avatars3.githubusercontent.com/u/67911243?v=4",
      "profile": "https://github.com/chizzi25",
      "contributions": [
        "blog"
      ]
    },
    {
      "login": "Piyush1729",
      "name": "Piyush Gade",
      "avatar_url": "https://avatars2.githubusercontent.com/u/64950012?v=4",
      "profile": "https://github.com/Piyush1729",
      "contributions": [
        "code",
        "review"
      ]
    },
    {
      "login": "sri1419",
      "name": "sri1419",
      "avatar_url": "https://avatars2.githubusercontent.com/u/65078278?v=4",
      "profile": "https://github.com/sri1419",
      "contributions": [
        "code"
      ]
    },
    {
      "login": "patrickzib",
      "name": "Patrick Schäfer",
      "avatar_url": "https://avatars0.githubusercontent.com/u/7783034?v=4",
      "profile": "http://www2.informatik.hu-berlin.de/~schaefpa/",
      "contributions": [
        "code",
        "tutorial"
      ]
    },
    {
      "login": "ermshaua",
      "name": "Arik Ermshaus",
      "avatar_url": "https://avatars.githubusercontent.com/u/23294512?v=4",
      "profile": "https://github.com/ermshaua/",
      "contributions": [
        "code"
      ]
    },
    {
      "login": "akanz1",
      "name": "Andreas Kanz",
      "avatar_url": "https://avatars3.githubusercontent.com/u/51492342?v=4",
      "profile": "https://github.com/akanz1",
      "contributions": [
        "tutorial"
      ]
    },
    {
      "login": "brettkoonce",
      "name": "brett koonce",
      "avatar_url": "https://avatars2.githubusercontent.com/u/11281814?v=4",
      "profile": "https://github.com/brettkoonce",
      "contributions": [
        "doc"
      ]
    },
    {
      "login": "alwinw",
      "name": "Alwin",
      "avatar_url": "https://avatars3.githubusercontent.com/u/16846521?v=4",
      "profile": "https://github.com/alwinw",
      "contributions": [
        "doc",
        "code",
        "maintenance"
      ]
    },
    {
      "login": "kkoziara",
      "name": "kkoziara",
      "avatar_url": "https://avatars1.githubusercontent.com/u/4346849?v=4",
      "profile": "https://github.com/kkoziara",
      "contributions": [
        "code",
        "bug"
      ]
    },
    {
      "login": "evanmiller29",
      "name": "Evan Miller",
      "avatar_url": "https://avatars2.githubusercontent.com/u/8062590?v=4",
      "profile": "https://github.com/evanmiller29",
      "contributions": [
        "tutorial"
      ]
    },
    {
      "login": "krumeto",
      "name": "Krum Arnaudov",
      "avatar_url": "https://avatars3.githubusercontent.com/u/11272436?v=4",
      "profile": "https://github.com/krumeto",
      "contributions": [
        "bug",
        "code"
      ]
    },
    {
      "login": "martinagvilas",
      "name": "Martina G. Vilas",
      "avatar_url": "https://avatars2.githubusercontent.com/u/37339384?v=4",
      "profile": "https://github.com/martinagvilas",
      "contributions": [
        "review",
        "ideas"
      ]
    },
    {
      "login": "Emiliathewolf",
      "name": "Emilia Rose",
      "avatar_url": "https://avatars2.githubusercontent.com/u/22026218?v=4",
      "profile": "https://github.com/Emiliathewolf",
      "contributions": [
        "code",
        "test"
      ]
    },
    {
      "login": "AidenRushbrooke",
      "name": "AidenRushbrooke",
      "avatar_url": "https://avatars0.githubusercontent.com/u/72034940?v=4",
      "profile": "https://github.com/AidenRushbrooke",
      "contributions": [
        "code",
        "test"
      ]
    },
    {
      "login": "whackteachers",
      "name": "Jason Pong",
      "avatar_url": "https://avatars0.githubusercontent.com/u/33785383?v=4",
      "profile": "https://github.com/whackteachers",
      "contributions": [
        "code",
        "test"
      ]
    },
    {
      "login": "magittan",
      "name": "William Zheng",
      "avatar_url": "https://avatars0.githubusercontent.com/u/14024202?v=4",
      "profile": "https://github.com/magittan",
      "contributions": [
        "code",
        "test"
      ]
    },
    {
      "login": "huayicodes",
      "name": "Huayi Wei",
      "avatar_url": "https://avatars3.githubusercontent.com/u/22870735?v=4",
      "profile": "https://www.linkedin.com/in/huayiwei/",
      "contributions": [
        "tutorial"
      ]
    },
    {
      "login": "Multivin12",
      "name": "Multivin12",
      "avatar_url": "https://avatars3.githubusercontent.com/u/36476633?v=4",
      "profile": "https://github.com/Multivin12",
      "contributions": [
        "code",
        "test"
      ]
    },
    {
      "login": "davidbp",
      "name": "David Buchaca Prats",
      "avatar_url": "https://avatars3.githubusercontent.com/u/4223580?v=4",
      "profile": "https://github.com/davidbp",
      "contributions": [
        "code"
      ]
    },
    {
      "login": "SebasKoel",
      "name": "Sebastiaan Koel",
      "avatar_url": "https://avatars3.githubusercontent.com/u/66252156?v=4",
      "profile": "https://github.com/SebasKoel",
      "contributions": [
        "code",
        "doc"
      ]
    },
    {
      "login": "MarcoGorelli",
      "name": "Marco Gorelli",
      "avatar_url": "https://avatars2.githubusercontent.com/u/33491632?v=4",
      "profile": "https://github.com/MarcoGorelli",
      "contributions": [
        "infra"
      ]
    },
    {
      "login": "DmitriyValetov",
      "name": "Dmitriy Valetov",
      "avatar_url": "https://avatars0.githubusercontent.com/u/27976850?v=4",
      "profile": "https://github.com/DmitriyValetov",
      "contributions": [
        "code",
        "tutorial"
      ]
    },
    {
      "login": "vollmersj",
      "name": "vollmersj",
      "avatar_url": "https://avatars2.githubusercontent.com/u/12613127?v=4",
      "profile": "https://github.com/vollmersj",
      "contributions": [
        "doc"
      ]
    },
    {
      "login": "MichalChromcak",
      "name": "Michal Chromcak",
      "avatar_url": "https://avatars1.githubusercontent.com/u/12393430?v=4",
      "profile": "https://github.com/MichalChromcak",
      "contributions": [
        "code",
        "doc",
        "test",
        "tutorial"
      ]
    },
    {
      "login": "bmurdata",
      "name": "Brian Murphy",
      "avatar_url": "https://avatars2.githubusercontent.com/u/32182553?v=4",
      "profile": "https://bmurphyportfolio.netlify.com/",
      "contributions": [
        "doc"
      ]
    },
    {
      "login": "raishubham1",
      "name": "raishubham1",
      "avatar_url": "https://avatars3.githubusercontent.com/u/29356417?v=4",
      "profile": "https://github.com/raishubham1",
      "contributions": [
        "doc"
      ]
    },
    {
      "login": "ngupta23",
      "name": "Nikhil Gupta",
      "avatar_url": "https://avatars0.githubusercontent.com/u/33585645?v=4",
      "profile": "https://github.com/ngupta23",
      "contributions": [
        "code",
        "bug",
        "doc"
      ]
    },
    {
      "login": "aiwalter",
      "name": "Martin Walter",
      "avatar_url": "https://avatars0.githubusercontent.com/u/29627036?v=4",
      "profile": "https://www.linkedin.com/in/martin-walter-1a33b3114/",
      "contributions": [
        "code",
        "bug",
        "projectManagement",
        "fundingFinding",
        "mentoring",
        "ideas",
        "design",
        "review",
        "doc",
        "talk"
      ]
    },
    {
      "login": "afzal442",
      "name": "Afzal Ansari",
      "avatar_url": "https://avatars0.githubusercontent.com/u/11625672?v=4",
      "profile": "https://github.com/afzal442",
      "contributions": [
        "code",
        "doc"
      ]
    },
    {
      "login": "gracewgao",
      "name": "Grace Gao",
      "avatar_url": "https://avatars0.githubusercontent.com/u/38268331?v=4",
      "profile": "https://www.linkedin.com/in/gracewgao/",
      "contributions": [
        "code",
        "bug"
      ]
    },
    {
      "login": "utsavcoding",
      "name": "Utsav Kumar Tiwari",
      "avatar_url": "https://avatars3.githubusercontent.com/u/55446385?v=4",
      "profile": "https://github.com/utsavcoding",
      "contributions": [
        "code",
        "doc"
      ]
    },
    {
      "login": "tch",
      "name": "Tomasz Chodakowski",
      "avatar_url": "https://avatars3.githubusercontent.com/u/184076?v=4",
      "profile": "https://github.com/tch",
      "contributions": [
        "code",
        "doc",
        "bug"
      ]
    },
    {
      "login": "koralturkk",
      "name": "Kutay Koralturk",
      "avatar_url": "https://avatars2.githubusercontent.com/u/18037789?s=460&v=4",
      "profile": "https://github.com/koralturkk",
      "contributions": [
        "code",
        "bug"
      ]
    },
    {
      "login": "vnmabus",
      "name": "Carlos Ramos Carreño",
      "avatar_url": "https://avatars1.githubusercontent.com/u/2364173?v=4",
      "profile": "https://github.com/vnmabus",
      "contributions": [
        "doc"
      ]
    },
    {
      "login": "lpantano",
      "name": "Lorena Pantano",
      "avatar_url": "https://avatars2.githubusercontent.com/u/1621788?v=4",
      "profile": "http://lpantano.github.io/",
      "contributions": [
        "ideas"
      ]
    },
    {
      "login": "KirstieJane",
      "name": "Kirstie Whitaker",
      "avatar_url": "https://avatars1.githubusercontent.com/u/3626306?v=4",
      "profile": "https://whitakerlab.github.io/",
      "contributions": [
        "ideas",
        "fundingFinding"
      ]
    },
    {
      "login": "juanitorduz",
      "name": "Juan Orduz",
      "avatar_url": "https://avatars1.githubusercontent.com/u/22996444?v=4",
      "profile": "https://juanitorduz.github.io/",
      "contributions": [
        "tutorial",
        "doc"
      ]
    },
    {
      "login": "dhirschfeld",
      "name": "Dave Hirschfeld",
      "avatar_url": "https://avatars1.githubusercontent.com/u/881019?v=4",
      "profile": "https://dhirschfeld.github.io/",
      "contributions": [
        "infra"
      ]
    },
    {
      "login": "xuyxu",
      "name": "Yi-Xuan Xu",
      "avatar_url": "https://avatars2.githubusercontent.com/u/22359569?v=4",
      "profile": "https://github.com/xuyxu",
      "contributions": [
        "code",
        "test",
        "maintenance",
        "doc"
      ]
    },
    {
      "login": "vincent-nich12",
      "name": "vincent-nich12",
      "avatar_url": "https://avatars3.githubusercontent.com/u/36476633?v=4",
      "profile": "https://github.com/vincent-nich12",
      "contributions": [
        "code"
      ]
    },
    {
      "login": "hamzahiqb",
      "name": "hamzahiqb",
      "avatar_url": "https://avatars3.githubusercontent.com/u/10302415?v=4",
      "profile": "https://github.com/hamzahiqb",
      "contributions": [
        "infra"
      ]
    },
    {
      "login": "Hephaest",
      "name": "Miao Cai",
      "avatar_url": "https://avatars2.githubusercontent.com/u/37981444?v=4",
      "profile": "https://github.com/Hephaest",
      "contributions": [
        "bug",
        "code"
      ]
    },
    {
      "login": "RNKuhns",
      "name": "Ryan Kuhns",
      "avatar_url": "https://avatars0.githubusercontent.com/u/26907244?v=4",
      "profile": "https://github.com/rnkuhns",
      "contributions": [
        "code",
        "doc",
        "tutorial",
        "example",
        "ideas",
        "review",
        "test"
      ]
    },
    {
      "login": "pabworks",
      "name": "pabworks",
      "avatar_url": "https://avatars.githubusercontent.com/u/32725127?v=4",
      "profile": "https://github.com/pabworks",
      "contributions": [
        "code",
        "test"
      ]
    },
    {
      "login": "ayan-biswas0412",
      "name": "AYAN BISWAS",
      "avatar_url": "https://avatars.githubusercontent.com/u/52851184?v=4",
      "profile": "https://github.com/ayan-biswas0412",
      "contributions": [
        "code"
      ]
    },
    {
      "login": "Lovkush-A",
      "name": "Lovkush",
      "avatar_url": "https://avatars.githubusercontent.com/u/25344832?v=4",
      "profile": "https://github.com/Lovkush-A",
      "contributions": [
        "code",
        "test",
        "ideas",
        "mentoring",
        "projectManagement"
      ]
    },
    {
      "login": "luiszugasti",
      "name": "Luis Zugasti",
      "avatar_url": "https://avatars.githubusercontent.com/u/11198457?s=460&u=0645b72683e491824aca16db9702f1d3eb990389&v=4",
      "profile": "https://github.com/luiszugasti",
      "contributions": [
        "doc"
      ]
    },
    {
      "login": "kanand77",
      "name": "Kavin Anand",
      "avatar_url": "https://avatars.githubusercontent.com/kanand77",
      "profile": "https://github.com/kanand77",
      "contributions": [
        "doc"
      ]
    },
    {
      "login": "dsherry",
      "name": "Dylan Sherry",
      "avatar_url": "https://avatars.githubusercontent.com/dsherry",
      "profile": "https://github.com/dsherry",
      "contributions": [
        "infra"
      ]
    },
    {
      "login": "kachayev",
      "name": "Oleksii Kachaiev",
      "avatar_url": "https://avatars.githubusercontent.com/u/485647?v=4",
      "profile": "https://github.com/kachayev",
      "contributions": [
        "code",
        "test"
      ]
    },
    {
      "login": "Ifeanyi30",
      "name": "Ifeanyi30",
      "avatar_url": "https://avatars.githubusercontent.com/u/49926145?v=4",
      "profile": "https://github.com/Ifeanyi30",
      "contributions": [
        "code"
      ]
    },
    {
      "login": "jschemm",
      "name": "jschemm",
      "avatar_url": "https://avatars.githubusercontent.com/u/81151346?v=4",
      "profile": "https://github.com/jschemm",
      "contributions": [
        "code"
      ]
    },
    {
      "login": "aaronreidsmith",
      "name": "Aaron Smith",
      "avatar_url": "https://avatars.githubusercontent.com/u/21350310?v=4",
      "profile": "https://github.com/aaronreidsmith",
      "contributions": [
        "code"
      ]
    },
    {
      "login": "ltsaprounis",
      "name": "Leonidas Tsaprounis",
      "avatar_url": "https://avatars.githubusercontent.com/u/64217214?v=4",
      "profile": "https://github.com/ltsaprounis",
      "contributions": [
        "code",
        "bug",
        "mentoring",
        "review"
      ]
    },
    {
      "login": "chernika158",
      "name": "Galina Chernikova",
      "avatar_url": "https://avatars.githubusercontent.com/u/43787741?s=400&v=4",
      "profile": "https://github.com/chernika158",
      "contributions": [
        "code"
      ]
    },
    {
      "login": "GuzalBulatova",
      "name": "Guzal Bulatova",
      "avatar_url": "https://avatars.githubusercontent.com/GuzalBulatova",
      "profile": "https://github.com/GuzalBulatova",
      "contributions": [
        "bug",
        "code",
        "eventOrganizing",
        "mentoring",
        "projectManagement",
        "review",
        "test"
      ]
    },
    {
      "login": "satya-pattnaik",
      "name": "Satya Prakash Pattnaik",
      "avatar_url": "https://avatars.githubusercontent.com/u/22102468?v=4",
      "profile": "https://www.linkedin.com/in/satya-pattnaik-77a430144/",
      "contributions": [
        "doc"
      ]
    },
    {
      "login": "yashlamba",
      "name": "Yash Lamba",
      "avatar_url": "https://avatars.githubusercontent.com/u/44164398?v=4",
      "profile": "https://github.com/yashlamba",
      "contributions": [
        "code"
      ]
    },
    {
      "login": "ckastner",
      "name": "Christian Kastner",
      "avatar_url": "https://avatars.githubusercontent.com/u/15859947?v=4",
      "profile": "https://github.com/ckastner",
      "contributions": [
        "code",
        "bug"
      ]
    },
    {
      "login": "tombh",
      "name": "Thomas Buckley-Houston",
      "avatar_url": "https://avatars.githubusercontent.com/u/160835?s=80&v=4",
      "profile": "https://github.com/tombh",
      "contributions": [
        "bug"
      ]
    },
    {
      "login": "julramos",
      "name": "Juliana",
      "avatar_url": "https://avatars.githubusercontent.com/u/19613567?v=4",
      "profile": "https://www.linkedin.com/in/julianarn/",
      "contributions": [
        "code"
      ]
    },
    {
      "login": "SveaMeyer13",
      "name": "Svea Marie Meyer",
      "avatar_url": "https://avatars.githubusercontent.com/u/46671894?v=4",
      "profile": "https://github.com/SveaMeyer13",
      "contributions": [
        "doc",
        "code"
      ]
    },
    {
      "login": "Flix6x",
      "name": "Felix Claessen",
      "avatar_url": "https://avatars.githubusercontent.com/u/30658763?v=4",
      "profile": "https://github.com/flix6x",
      "contributions": [
        "code",
        "doc",
        "test",
        "bug"
      ]
    },
    {
      "login": "thayeylolu",
      "name": "Taiwo Owoseni",
      "avatar_url": "https://avatars.githubusercontent.com/u/13348874?v=4",
      "profile": "https://thayeylolu.github.io/portfolio/",
      "contributions": [
        "code"
      ]
    },
    {
      "login": "jambo6",
      "name": "James Morrill",
      "avatar_url": "https://avatars.githubusercontent.com/u/32545677?v=4",
      "profile": "https://github.com/jambo6",
      "contributions": [
        "code"
      ]
    },
    {
      "login": "Dbhasin1",
      "name": "Drishti Bhasin ",
      "avatar_url": "https://avatars.githubusercontent.com/u/56479884?v=4",
      "profile": "https://github.com/Dbhasin1",
      "contributions": [
        "code"
      ]
    },
    {
      "login": "Yard1",
      "name": "Antoni Baum",
      "avatar_url": "https://avatars.githubusercontent.com/u/10364161?v=4",
      "profile": "https://www.linkedin.com/in/yard1/",
      "contributions": [
        "code"
      ]
    },
    {
      "login": "ltoniazzi",
      "name": "Lorenzo Toniazzi",
      "avatar_url": "https://avatars.githubusercontent.com/u/61414566",
      "profile": "https://github.com/ltoniazzi",
      "contributions": [
        "code"
      ]
    },
    {
      "login": "freddyaboulton",
      "name": "Freddy A Boulton",
      "avatar_url": "https://avatars.githubusercontent.com/u/41651716?v=4",
      "profile": "https://github.com/freddyaboulton",
      "contributions": [
        "infra",
        "test"
      ]
    },
    {
      "login": "Riyabelle25",
      "name": "Riya Elizabeth John",
      "avatar_url": "https://avatars.githubusercontent.com/u/55790848?v=4",
      "profile": "https://github.com/Riyabelle25",
      "contributions": [
        "code",
        "test",
        "doc"
      ]
    },
    {
      "login": "chrisholder",
      "name": "chrisholder",
      "avatar_url": "https://avatars.githubusercontent.com/u/4674372?v=4",
      "profile": "https://github.com/chrisholder",
      "contributions": [
        "code",
        "test",
        "doc",
        "design",
        "example",
        "bug"
      ]
    },
    {
      "login": "moradabaz",
      "name": "Morad :)",
      "avatar_url": "https://avatars.githubusercontent.com/u/29915156?v=4",
      "profile": "https://moradisten.github.io/",
      "contributions": [
        "code",
        "test",
        "doc"
      ]
    },
    {
      "login": "bilal-196",
      "name": "Ahmed Bilal",
      "avatar_url": "https://avatars.githubusercontent.com/u/74570044?v=4",
      "profile": "https://github.com/bilal-196",
      "contributions": [
        "doc"
      ]
    },
    {
      "login": "victordremov",
      "name": "Viktor Dremov",
      "avatar_url": "https://avatars.githubusercontent.com/u/32140716",
      "profile": "https://github.com/victordremov",
      "contributions": [
        "code"
      ]
    },
    {
      "login": "corvusrabus",
      "name": "Corvin Paul",
      "avatar_url": "https://avatars.githubusercontent.com/u/5957191?v=4",
      "profile": "https://sites.google.com/view/corvinpaul/",
      "contributions": [
        "doc"
      ]
    },
    {
      "login": "xloem",
      "name": "patiently pending world peace",
      "avatar_url": "https://avatars.githubusercontent.com/u/279585?v=4",
      "profile": "https://github.com/xloem",
      "contributions": [
        "code"
      ]
    },
    {
      "login": "AreloTanoh",
      "name": "Arelo Tanoh",
      "avatar_url": "https://avatars.githubusercontent.com/AreloTanoh",
      "profile": "https://github.com/AreloTanoh",
      "contributions": [
        "doc"
      ]
    },
    {
      "login": "pul95",
      "name": "Pulkit Verma",
      "avatar_url": "https://avatars.githubusercontent.com/pul95",
      "profile": "https://github.com/pul95",
      "contributions": [
        "doc"
      ]
    },
    {
      "login": "IlyasMoutawwakil",
      "name": "Ilyas Moutawwakil",
      "avatar_url": "https://avatars.githubusercontent.com/IlyasMoutawwakil",
      "profile": "https://github.com/IlyasMoutawwakil",
      "contributions": [
        "code",
        "doc"
      ]
    },
    {
      "login": "mathco-wf",
      "name": "TheMathcompay Widget Factory Team",
      "avatar_url": "https://avatars.githubusercontent.com/mathco-wf",
      "profile": "https://github.com/mathco-wf",
      "contributions": [
        "doc"
      ]
    },
    {
      "login": "BINAYKUMAR943",
      "name": "Binay Kumar",
      "avatar_url": "https://avatars.githubusercontent.com/u/38756834?v=4",
      "profile": "https://github.com/BINAYKUMAR943",
      "contributions": [
        "code",
        "doc",
        "test"
      ]
    },
    {
      "login": "ronnie-llamado",
      "name": "Ronnie Llamado",
      "avatar_url": "https://avatars.githubusercontent.com/ronnie-llamado",
      "profile": "https://github.com/ronnie-llamado",
      "contributions": [
        "doc"
      ]
    },
    {
      "login": "bobbys-dev",
      "name": "bobbys",
      "avatar_url": "https://avatars.githubusercontent.com/bobbys-dev",
      "profile": "https://github.com/bobbys-dev",
      "contributions": [
        "code"
      ]
    },
    {
      "login": "yairbeer",
      "name": "Yair Beer",
      "avatar_url": "https://avatars.githubusercontent.com/yairbeer",
      "profile": "https://github.com/yairbeer",
      "contributions": [
        "code"
      ]
    },
    {
      "login": "boukepostma",
      "name": "Bouke Postma",
      "avatar_url": "https://avatars.githubusercontent.com/boukepostma",
      "profile": "https://github.com/boukepostma",
      "contributions": [
        "code",
        "bug",
        "ideas"
      ]
    },
    {
      "login": "Aparna-Sakshi",
      "name": "Aparna Sakshi",
      "avatar_url": "https://avatars.githubusercontent.com/u/44149689?v=4",
      "profile": "https://aparna-sakshi.github.io/",
      "contributions": [
        "code"
      ]
    },
    {
      "login": "eyalshafran",
      "name": "Eyal Shafran",
      "avatar_url": "https://avatars.githubusercontent.com/u/16999574?v=4",
      "profile": "https://github.com/eyalshafran",
      "contributions": [
        "code"
      ]
    },
    {
      "login": "tensorflow-as-tf",
      "name": "tensorflow-as-tf",
      "avatar_url": "https://avatars.githubusercontent.com/u/51345718?v=4",
      "profile": "https://github.com/tensorflow-as-tf",
      "contributions": [
        "code"
      ]
    },
    {
      "login": "justinshenk",
      "name": "Justin Shenk",
      "avatar_url": "https://avatars.githubusercontent.com/u/10270308?v=4",
      "profile": "https://www.justinshenk.com/",
      "contributions": [
        "doc"
      ]
    },
    {
      "login": "kejsitake",
      "name": "Kejsi Take",
      "avatar_url": "https://avatars.githubusercontent.com/u/23707808?v=4",
      "profile": "https://kejsitake.com/",
      "contributions": [
        "code"
      ]
    },
    {
      "login": "myprogrammerpersonality",
      "name": "Ali Yazdizadeh",
      "avatar_url": "https://avatars.githubusercontent.com/u/49058167?v=4",
      "profile": "https://github.com/myprogrammerpersonality",
      "contributions": [
        "doc"
      ]
    },
    {
      "login": "RavenRudi",
      "name": "RavenRudi",
      "avatar_url": "https://avatars.githubusercontent.com/u/46402968?v=4",
      "profile": "https://github.com/RavenRudi",
      "contributions": [
        "code"
      ]
    },
    {
      "login": "danbartl",
      "name": "danbartl",
      "avatar_url": "https://avatars.githubusercontent.com/u/19947407?v=4",
      "profile": "https://github.com/danbartl",
      "contributions": [
        "bug",
        "code",
        "review",
        "talk",
        "test",
        "tutorial",
        "video"
      ]
    },
    {
      "login": "xiaobenbenecho",
      "name": "xiaobenbenecho",
      "avatar_url": "https://avatars.githubusercontent.com/u/17461849?v=4",
      "profile": "https://github.com/xiaobenbenecho",
      "contributions": [
        "code"
      ]
    },
    {
      "login": "OliverMatthews",
      "name": "Oliver Matthews",
      "avatar_url": "https://avatars.githubusercontent.com/u/31141490?v=4",
      "profile": "https://github.com/olivermatthews",
      "contributions": [
        "code"
      ]
    },
    {
      "login": "Carlosbogo",
      "name": "Carlos Borrajo",
      "avatar_url": "https://avatars.githubusercontent.com/u/84228424?v=4",
      "profile": "https://github.com/Carlosbogo",
      "contributions": [
        "code",
        "doc"
      ]
    },
    {
      "login": "fstinner",
      "name": "Florian Stinner",
      "avatar_url": "https://avatars.githubusercontent.com/u/11679462?v=4",
      "profile": "https://github.com/fstinner",
      "contributions": [
        "code",
        "test"
      ]
    },
    {
      "login": "ChangWeiTan",
      "name": "Chang Wei Tan",
      "avatar_url": "https://avatars.githubusercontent.com/u/570744?v=4",
      "profile": "https://github.com/ChangWeiTan",
      "contributions": [
        "code"
      ]
    },
    {
      "login": "lmmentel",
      "name": "Lukasz Mentel",
      "avatar_url": "https://avatars.githubusercontent.com/u/8989838?v=4",
      "profile": "https://github.com/lmmentel",
      "contributions": [
        "code",
        "doc",
        "infra",
        "test",
        "bug",
        "maintenance",
        "mentoring"
      ]
    },
    {
      "login": "AngelPone",
      "name": "Bohan Zhang",
      "avatar_url": "https://avatars.githubusercontent.com/u/32930283?v=4",
      "profile": "https://angelpone.github.io/",
      "contributions": [
        "code"
      ]
    },
    {
      "login": "rakshitha123",
      "name": "Rakshitha Godahewa",
      "avatar_url": "https://avatars.githubusercontent.com/u/7654679?v=4",
      "profile": "https://github.com/rakshitha123",
      "contributions": [
        "code",
        "doc"
      ]
    },
    {
      "login": "marcio55afr",
      "name": "Márcio A. Freitas Jr",
      "avatar_url": "https://avatars.githubusercontent.com/u/42646282?v=4",
      "profile": "https://github.com/marcio55afr",
      "contributions": [
        "doc"
      ]
    },
    {
      "login": "MrPr3ntice",
      "name": "Philipp Kortmann",
      "avatar_url": "https://avatars.githubusercontent.com/u/20466981?v=4",
      "profile": "https://www.imes.uni-hannover.de/de/institut/team/m-sc-karl-philipp-kortmann/",
      "contributions": [
        "code",
        "doc"
      ]
    },
    {
      "login": "ishannangia001",
      "name": "Ishan Nangia",
      "avatar_url": "https://avatars.githubusercontent.com/u/29480389?v=4",
      "profile": "https://github.com/ishannangia001",
      "contributions": [
        "ideas"
      ]
    },
    {
      "login": "khrapovs",
      "name": "Stanislav Khrapov",
      "avatar_url": "https://avatars.githubusercontent.com/u/3774663?v=4",
      "profile": "https://github.com/khrapovs",
      "contributions": [
        "code"
      ]
    },
    {
      "login": "Saransh-cpp",
      "name": "Saransh Chopra",
      "avatar_url": "https://avatars.githubusercontent.com/u/74055102?v=4",
      "profile": "https://github.com/Saransh-cpp",
      "contributions": [
        "doc",
        "infra"
      ]
    },
    {
      "login": "RishiKumarRay",
      "name": "Rishi Kumar Ray",
      "avatar_url": "https://avatars.githubusercontent.com/u/87641376?v=4",
      "profile": "https://github.com/RishiKumarRay",
      "contributions": [
        "infra"
      ]
    },
    {
      "login": "cdahlin",
      "name": "Christopher Dahlin",
      "avatar_url": "https://avatars.githubusercontent.com/u/1567780?v=4",
      "profile": "https://github.com/cdahlin",
      "contributions": [
        "code"
      ]
    },
    {
      "login": "iljamaurer",
      "name": "Ilja Maurer",
      "avatar_url": "https://avatars.githubusercontent.com/u/45882103?v=4",
      "profile": "https://github.com/iljamaurer",
      "contributions": [
        "code"
      ]
    },
    {
      "login": "FedericoGarza",
      "name": "Federico Garza",
      "avatar_url": "https://avatars.githubusercontent.com/u/10517170?v=4",
      "profile": "https://github.com/FedericoGarza",
      "contributions": [
        "code",
        "example"
      ]
    },
    {
      "login": "TNTran92",
      "name": "TNTran92",
      "avatar_url": "https://avatars.githubusercontent.com/u/55965636?v=4",
      "profile": "https://github.com/TNTran92",
      "contributions": [
        "code"
      ]
    },
    {
      "login": "niekvanderlaan",
      "name": "Niek van der Laan",
      "avatar_url": "https://avatars.githubusercontent.com/u/9962825?v=4",
      "profile": "https://github.com/niekvanderlaan",
      "contributions": [
        "code"
      ]
    },
    {
      "login": "bethrice44",
      "name": "bethrice44",
      "avatar_url": "https://avatars.githubusercontent.com/u/11226988?v=4",
      "profile": "https://github.com/bethrice44",
      "contributions": [
        "bug",
        "code",
        "review",
        "test"
      ]
    },
    {
      "login": "keepersas",
      "name": "Aleksandr Grekov",
      "avatar_url": "https://avatars.githubusercontent.com/u/44262176?v=4",
      "profile": "https://github.com/keepersas",
      "contributions": [
        "doc"
      ]
    },
    {
      "login": "ZiyaoWei",
      "name": "Ziyao Wei",
      "avatar_url": "https://avatars.githubusercontent.com/u/940823?v=4",
      "profile": "https://github.com/ZiyaoWei",
      "contributions": [
        "code"
      ]
    },
    {
      "login": "dougollerenshaw",
      "name": "Doug Ollerenshaw",
      "avatar_url": "https://avatars.githubusercontent.com/u/19944442?v=4",
      "profile": "https://github.com/dougollerenshaw",
      "contributions": [
        "doc"
      ]
    },
    {
      "login": "AurumnPegasus",
      "name": "Shivansh Subramanian",
      "avatar_url": "https://avatars.githubusercontent.com/u/54315149?v=4",
      "profile": "https://github.com/AurumnPegasus",
      "contributions": [
        "doc",
        "code"
      ]
    },
    {
      "login": "NoaBenAmi",
      "name": "Noa Ben Ami",
      "avatar_url": "https://avatars.githubusercontent.com/u/37590002?v=4",
      "profile": "https://github.com/NoaBenAmi",
      "contributions": [
        "code",
        "test",
        "doc"
      ]
    },
    {
      "login": "lielleravid",
      "name": "Lielle Ravid",
      "avatar_url": "https://avatars.githubusercontent.com/u/37774194?v=4",
      "profile": "https://github.com/lielleravid",
      "contributions": [
        "code",
        "doc"
      ]
    },
    {
      "login": "ciaran-g",
      "name": "Ciaran Gilbert",
      "avatar_url": "https://avatars.githubusercontent.com/u/41995662?v=4",
      "profile": "https://github.com/ciaran-g",
      "contributions": [
        "bug",
        "code",
        "doc",
        "test",
        "ideas"
      ]
    },
    {
      "login": "mariamjabara",
      "name": "Mariam Jabara",
      "avatar_url": "https://avatars.githubusercontent.com/u/38568292?v=4",
      "profile": "https://github.com/mariamjabara",
      "contributions": [
        "code"
      ]
    },
    {
      "login": "lbventura",
      "name": "Luis Ventura",
      "avatar_url": "https://avatars.githubusercontent.com/u/68004282?s=96&v=4",
      "profile": "https://github.com/lbventura",
      "contributions": [
        "code"
      ]
    },
    {
      "login": "Ris-Bali",
      "name": "Rishabh Bali",
      "avatar_url": "https://avatars.githubusercontent.com/u/81592570?v=4",
      "profile": "https://github.com/Ris-Bali",
      "contributions": [
        "code"
      ]
    },
    {
      "login": "shchur",
      "name": "Oleksandr Shchur",
      "avatar_url": "https://avatars.githubusercontent.com/u/6944857?v=4",
      "profile": "https://github.com/shchur",
      "contributions": [
        "bug",
        "code"
      ]
    },
    {
      "login": "jelc53",
      "name": "Julian Cooper",
      "avatar_url": "https://avatars.githubusercontent.com/u/30467615?v=4",
      "profile": "https://github.com/jelc53",
      "contributions": [
        "code",
        "ideas"
      ]
    },
    {
      "login": "benheid",
      "name": "Benedikt Heidrich",
      "avatar_url": "https://avatars.githubusercontent.com/u/9725296?v=4",
      "profile": "https://github.com/benheid",
      "contributions": [
        "code"
      ]
    },
    {
      "login": "AnH0ang",
      "name": "An Hoang",
      "avatar_url": "https://avatars.githubusercontent.com/u/46025351?v=4",
      "profile": "https://github.com/AnH0ang",
      "contributions": [
        "bug",
        "code"
      ]
    },
    {
      "login": "haskarb",
      "name": "Bhaskar Dhariyal",
      "avatar_url": "https://avatars.githubusercontent.com/u/20501023?v=4",
      "profile": "https://haskarb.github.io/",
      "contributions": [
        "code",
        "test"
      ]
    },
    {
      "login": "kcc-lion",
      "name": "Kai Lion",
      "avatar_url": "https://avatars.githubusercontent.com/u/54307609?v=4",
      "profile": "https://github.com/kcc-lion",
      "contributions": [
        "code",
        "test",
        "doc"
      ]
    },
    {
      "login": "bugslayer-332",
      "name": "Arepalli Yashwanth Reddy",
      "avatar_url": "https://avatars.githubusercontent.com/u/89122324?v=4",
      "profile": "https://github.com/bugslayer-332",
      "contributions": [
        "code",
        "bug",
        "doc"
      ]
    },
    {
      "login": "shagn",
      "name": "Sebastian Hagn",
      "avatar_url": "https://avatars.githubusercontent.com/u/16029092?v=4",
      "profile": "https://github.com/shagn",
      "contributions": [
        "doc"
      ]
    },
    {
      "login": "jasmineliaw",
      "name": "Jasmine Liaw",
      "avatar_url": "https://avatars.githubusercontent.com/u/93530957?v=4",
      "profile": "https://github.com/jasmineliaw",
      "contributions": [
        "code"
      ]
    },
    {
      "login": "topher-lo",
      "name": "Christopher Lo",
      "avatar_url": "https://avatars.githubusercontent.com/u/46541035?v=4",
      "profile": "https://github.com/topher-lo",
      "contributions": [
        "code",
        "ideas"
      ]
    },
    {
      "login": "arampuria19",
      "name": "Akshat Rampuria",
      "avatar_url": "https://avatars.githubusercontent.com/u/85577835?v=4",
      "profile": "https://github.com/arampuria19",
      "contributions": [
        "doc"
      ]
    },
    {
      "login": "chillerobscuro",
      "name": "Logan Duffy",
      "avatar_url": "https://avatars.githubusercontent.com/u/5232872?v=4",
      "profile": "https://github.com/chillerobscuro",
      "contributions": [
        "code",
        "doc",
        "test",
        "bug",
        "ideas"
      ]
    },
    {
      "login": "michaelfeil",
      "name": "Michael Feil",
      "avatar_url": "https://avatars.githubusercontent.com/u/63565275?v=4",
      "profile": "michaelfeil.eu",
      "contributions": [
        "code",
        "test",
        "ideas"
      ]
    },
    {
      "login": "KishManani",
      "name": "Kishan Manani",
      "avatar_url": "https://avatars.githubusercontent.com/u/30973056?v=4",
      "profile": "https://github.com/kishmanani",
      "contributions": [
        "code",
        "doc",
        "test",
        "bug",
        "ideas"
      ]
    },
    {
      "login": "jorenham",
      "name": "Joren Hammudoglu",
      "avatar_url": "https://avatars.githubusercontent.com/u/6208662?v=4",
      "profile": "https://github.com/jorenham",
      "contributions": [
        "infra"
      ]
    },
    {
      "login": "wolph",
      "name": "Rick van Hattem",
      "avatar_url": "https://avatars.githubusercontent.com/u/270571?v=4",
      "profile": "https://github.com/wolph",
      "contributions": [
        "infra"
      ]
    },
    {
      "login": "templierw",
      "name": "William Templier",
      "avatar_url": "https://github.com/templierw.png",
      "profile": "https://www.linkedin.com/in/templierw/",
      "contributions": [
        "doc"
      ]
    },
    {
      "login": "badrmarani",
      "name": "Badr-Eddine Marani",
      "avatar_url": "https://avatars.githubusercontent.com/badrmarani",
      "profile": "https://github.com/badrmarani",
      "contributions": [
        "code"
      ]
    },
    {
      "login": "adoherty21",
      "name": "adoherty21",
      "avatar_url": "https://avatars.githubusercontent.com/u/52799751?s=400&v=4",
      "profile": "https://github.com/adoherty21",
      "contributions": [
        "bug"
      ]
    },
    {
      "login": "jnrusson1",
      "name": "Jack Russon",
      "avatar_url": "https://avatars.githubusercontent.com/u/51986332?v=4",
      "profile": "https://github.com/jnrusson1",
      "contributions": [
        "code"
      ]
    },
    {
      "login": "solen0id",
      "name": "Max Patzelt",
      "avatar_url": "https://avatars.githubusercontent.com/u/20767606?v=4",
      "profile": "https://github.com/solen0id",
      "contributions": [
        "code"
      ]
    },
    {
      "login": "benjaminbluhm",
      "name": "Benjamin Bluhm",
      "avatar_url": "https://avatars.githubusercontent.com/u/40917599?v=4",
      "profile": "https://github.com/benjaminbluhm",
      "contributions": [
        "code",
        "doc",
        "example"
      ]
    },
    {
      "login": "VyomkeshVyas",
      "name": "Vyomkesh Vyas",
      "avatar_url": "https://avatars.githubusercontent.com/u/110027694?v=4",
      "profile": "https://github.com/VyomkeshVyas",
      "contributions": [
        "code",
        "doc",
        "example",
        "test"
      ]
    },
    {
      "login": "xxl4tomxu98",
      "name": "Tom Xu",
      "avatar_url": "https://avatars.githubusercontent.com/u/62292177?s=40&v=4",
      "profile": "https://github.com/xxl4tomxu98",
      "contributions": [
        "code",
        "doc"
      ]
    },
    {
      "login": "nshahpazov",
      "name": "Nikola Shahpazov",
      "avatar_url": "https://avatars.githubusercontent.com/nshahpazov",
      "profile": "https://www.linkedin.com/in/nshahpazov/",
      "contributions": [
        "doc"
      ]
    },
    {
      "login": "dainelli98",
      "name": "Daniel Martín Martínez",
      "avatar_url": "https://avatars.githubusercontent.com/dainelli98",
      "profile": "https://www.linkedin.com/in/daniel-martin-martinez",
      "contributions": [
        "doc",
        "bug"
      ]
    },
    {
      "login": "nilesh05apr",
      "name": "Nilesh Kumar",
      "avatar_url": "https://avatars.githubusercontent.com/u/65773314?v=4",
      "profile": "https://github.com/nilesh05apr",
      "contributions": [
        "code"
      ]
    },
    {
      "login": "JonathanBechtel",
      "name": "JonathanBechtel",
      "avatar_url": "https://avatars.githubusercontent.com/u/481696?v=4",
      "profile": "https://github.com/JonathanBechtel",
      "contributions": [
        "code",
        "ideas",
        "test"
      ]
    },
    {
      "login": "arnavrneo",
      "name": "Arnav",
      "avatar_url": "https://avatars.githubusercontent.com/u/48650781?v=4",
      "profile": "https://github.com/arnavrneo",
      "contributions": [
        "code"
      ]
    },
    {
      "login": "erjieyong",
      "name": "Er Jie Yong",
      "avatar_url": "https://avatars.githubusercontent.com/u/109052378?v=4",
      "profile": "https://www.linkedin.com/in/erjieyong",
      "contributions": [
        "bug",
        "code"
      ]
    },
    {
      "login": "mateuja",
      "name": "Jaume Mateu",
      "avatar_url": "https://avatars.githubusercontent.com/mateuja",
      "profile": "https://github.com/mateuja",
      "contributions": [
        "code"
      ]
    },
    {
      "login": "aaronrmm",
      "name": "Aaron Margolese-Malin",
      "avatar_url": "https://avatars.githubusercontent.com/u/1742879?v=4",
      "profile": "https://github.com/aaronrmm",
      "contributions": [
        "bug"
      ]
    },
    {
      "login": "klam-data",
      "name": "Kevin Lam",
      "avatar_url": "https://avatars.githubusercontent.com/u/114420932?s=400&v=4",
      "profile": "https://www.linkedin.com/in/kevinlam2",
      "contributions": [
        "code",
        "example",
        "test"
      ]
    },
    {
      "login": "mgorlin",
      "name": "Margaret Gorlin",
      "avatar_url": "https://avatars.githubusercontent.com/u/23091594?v=4",
      "profile": "https://www.linkedin.com/in/margaret-gorlin/",
      "contributions": [
        "code",
        "example",
        "test"
      ]
    },
    {
      "login": "pyyim",
      "name": "Paul Yim",
      "avatar_url": "https://avatars.githubusercontent.com/pyyim",
      "profile": "https://www.linkedin.com/in/paulyim97/",
      "contributions": [
        "code",
        "example",
        "test"
      ]
    },
    {
      "login": "snnbotchway",
      "name": "Solomon Botchway",
      "avatar_url": "https://avatars.githubusercontent.com/u/62394255?v=4",
      "profile": "https://www.linkedin.com/in/solomon-botchway-a1383821b/",
      "contributions": [
        "maintenance"
      ]
    },
    {
      "login": "GuiArcencio",
      "name": "Guilherme Arcencio",
      "avatar_url": "https://avatars.githubusercontent.com/u/47733489",
      "profile": "https://github.com/GuiArcencio",
      "contributions": [
        "code",
        "test"
      ]
    },
    {
      "login": "scorcism",
      "name": "Abhishek Pathak",
      "avatar_url": "https://avatars.githubusercontent.com/u/69761436",
      "profile": "https://github.com/scorcism",
      "contributions": [
        "bug"
      ]
    },
    {
      "login": "hadifawaz1999",
      "name": "Ali Ismail-Fawaz",
      "avatar_url": "https://avatars.githubusercontent.com/u/54309336",
      "profile": "https://github.com/hadifawaz1999",
      "contributions": [
        "code",
        "bug",
        "doc",
        "test",
        "maintenance"
      ]
    },
    {
      "login": "baraline",
      "name": "Antoine Guillaume",
      "avatar_url": "https://avatars.githubusercontent.com/u/10759117",
      "profile": "https://github.com/baraline",
      "contributions": [
        "code",
        "doc"
      ]
    },
    {
      "login": "DBCerigo",
      "name": "Daniel Burkhardt Cerigo",
      "avatar_url": "https://avatars.githubusercontent.com/u/8318425?v=4",
      "profile": "https://github.com/DBCerigo",
      "contributions": [
        "code"
      ]
    },
    {
      "login": "alex-hh",
      "name": "Alex Hawkins-Hooker",
      "avatar_url": "https://avatars.githubusercontent.com/u/5719745?v=4",
      "profile": "https://github.com/alex-hh",
      "contributions": [
        "code"
      ]
    },
    {
      "login": "ali-tny",
      "name": "Ali Teeney",
      "avatar_url": "https://avatars.githubusercontent.com/u/26010073?v=4",
      "profile": "https://github.com/ali-tny",
      "contributions": [
        "code"
      ]
    },
    {
      "login": "RafaAyGar",
      "name": "Rafael Ayllón-Gavilán",
      "avatar_url": "https://avatars.githubusercontent.com/u/37343008?s=400&u=bbd9c00c6045adf11cd9376e6db1d959565c27c6&v=4",
      "profile": "https://github.com/RafaAyGar",
      "contributions": [
        "code"
      ]
    },
    {
      "login": "sylvaincom",
      "name": "Sylvain Combettes",
      "avatar_url": "https://avatars.githubusercontent.com/u/48064216?v=4",
      "profile": "https://github.com/sylvaincom",
      "contributions": [
        "code",
        "bug"
      ]
    },
    {
      "login": "hedeershowk",
      "name": "Hedeer El Showk",
      "avatar_url": "https://avatars.githubusercontent.com/u/144284759?v=4",
      "profile": "https://github.com/hedeershowk",
      "contributions": [
        "bug",
        "doc",
        "code"
      ]
    },
    {
      "login": "steenrotsman",
      "name": "Stijn Rotman",
      "avatar_url": "https://avatars.githubusercontent.com/u/78110080?s=400&v=4",
      "profile": "https://github.com/steenrotsman",
      "contributions": [
        "code"
      ]
    },
    {
      "login": "zy18811",
      "name": "Luca Bennett",
      "avatar_url": "https://avatars.githubusercontent.com/u/74973887?v=4",
      "profile": "https://github.com/zy18811",
      "contributions": [
        "code",
        "doc",
        "test"
      ]
    },
    {
      "login": "wwzeng1",
      "name": "William Zeng",
      "avatar_url": "https://avatars.githubusercontent.com/u/44910023?v=4",
      "profile": "https://github.com/wwzeng1",
      "contributions": [
        "bug"
      ]
    },
    {
      "login": "akshatvishu",
      "name": "Akshat Nayak",
      "avatar_url": "https://avatars.githubusercontent.com/u/33392262?v=4",
      "profile": "https://github.com/akshatvishu",
      "contributions": [
        "code"
      ]
    },
    {
      "login": "PaulRabich",
      "name": "Paul Rabich",
      "avatar_url": "https://avatars.githubusercontent.com/u/78356939?v=4",
      "profile": "https://github.com/PaulRabich",
      "contributions": [
        "code"
      ]
    },
    {
      "login": "xiaopu222",
      "name": "xiaopu222",
      "avatar_url": "https://avatars.githubusercontent.com/u/118000577?v=4",
      "profile": "https://github.com/xiaopu222",
      "contributions": [
        "doc"
      ]
    },
    {
      "login": "frankl1",
      "name": "Michael F. Mbouopda",
      "avatar_url": "https://avatars.githubusercontent.com/u/23366578?s=96&v=4",
      "profile": "https://github.com/frankl1",
      "contributions": [
        "code",
        "bug",
        "doc"
      ]
    },
    {
      "login": "andregdmitri",
      "name": "André Guarnier De Mitri",
      "avatar_url": "https://avatars.githubusercontent.com/u/51839703?v=4",
      "profile": "https://www.linkedin.com/in/andre-de-mitri/",
      "contributions": [
        "code"
      ]
    },
    {
      "login": "jose-gilberto",
      "name": "Gilberto Barbosa",
      "avatar_url": "https://avatars.githubusercontent.com/u/32587935?v=4",
      "profile": "https://jose-gilberto.github.io/",
      "contributions": [
        "code"
      ]
    },
    {
      "login": "julu98",
      "name": "julu98",
      "avatar_url": "https://avatars.githubusercontent.com/u/133243896?v=4",
      "profile": "https://github.com/julu98",
      "contributions": [
        "bug"
      ]
    },
    {
      "login": "Raya679",
      "name": "Raya Chakravarty",
      "avatar_url": "https://avatars.githubusercontent.com/u/113240231?v=4",
      "profile": "https://github.com/Raya679",
      "contributions": [
        "doc"
      ]
    },
    {
      "login": "nimanzik",
      "name": "Nima Nooshiri",
      "avatar_url": "https://avatars.githubusercontent.com/u/4640548?v=4",
      "profile": "https://github.com/nimanzik",
      "contributions": [
        "doc"
      ]
    },
    {
      "login": "Vedant222",
      "name": "Vedant",
      "avatar_url": "https://avatars.githubusercontent.com/u/70121054?v=4",
      "profile": "https://github.com/Vedant222",
      "contributions": [
        "doc"
      ]
    },
    {
      "login": "itsdivya1309",
      "name": "Divya Tiwari",
      "avatar_url": "https://avatars.githubusercontent.com/u/108270861?v=4",
      "profile": "https://github.com/itsdivya1309",
      "contributions": [
        "code",
        "data"
      ]
    },
    {
      "login": "AnonymousCodes911",
      "name": "Utkarsh Kumar",
      "avatar_url": "https://avatars.githubusercontent.com/u/67187480?v=4",
      "profile": "https://github.com/AnonymousCodes911",
      "contributions": [
        "code",
        "doc"
      ]
    },
    {
      "login": "aadya940",
      "name": "Aadya Chinubhai",
      "avatar_url": "https://avatars.githubusercontent.com/u/77720426?v=4",
      "profile": "https://github.com/aadya940",
      "contributions": [
        "code",
        "doc"
      ]
    },
    {
      "login": "codelionx",
      "name": "Sebastian Schmidl",
      "avatar_url": "https://avatars.githubusercontent.com/u/10573700?v=4",
      "profile": "https://github.com/codelionx",
      "contributions": [
        "bug",
        "code",
        "doc",
        "research"
      ]
    },
    {
      "login": "harshithasudhakar",
      "name": "Harshitha Sudhakar",
      "avatar_url": "https://avatars.githubusercontent.com/u/111514477?v=4",
      "profile": "https://github.com/harshithasudhakar",
<<<<<<< HEAD
=======
      "contributions": [
        "doc",
        "code"
      ]
    },
    {
      "login": "tvilight4",
      "name": "Tvisha Vedant",
      "avatar_url": "https://avatars.githubusercontent.com/u/122543856?v=4",
      "profile": "https://github.com/tvilight4",
      "contributions": [
        "code"
      ]
    },
    {
      "login": "vNtzYy",
      "name": "vNtzYy",
      "avatar_url": "https://avatars.githubusercontent.com/u/111287448?v=4",
      "profile": "https://github.com/vNtzYy",
      "contributions": [
        "bug"
      ]
    },
    {
      "login": "wayneadams",
      "name": "Wayne Adams",
      "avatar_url": "https://avatars.githubusercontent.com/u/15034841?v=4",
      "profile": "https://github.com/wayneadams",
      "contributions": [
        "doc"
      ]
    },
    {
      "login": "griegner",
      "name": "Gabriel Riegner",
      "avatar_url": "https://avatars.githubusercontent.com/u/54326829?v=4",
      "profile": "https://github.com/griegner",
      "contributions": [
        "doc"
      ]
    },
    {
      "login": "RishavKumarSinha",
      "name": "Rishav Kumar Sinha",
      "avatar_url": "https://avatars.githubusercontent.com/u/136772607?s=400&v=4",
      "profile": "https://github.com/RishavKumarSinha",
>>>>>>> 4911ab8e
      "contributions": [
        "doc",
        "code"
      ]
    },
    {
      "login": "tvilight4",
      "name": "Tvisha Vedant",
      "avatar_url": "https://avatars.githubusercontent.com/u/122543856?v=4",
      "profile": "https://github.com/tvilight4",
      "contributions": [
        "code"
      ]
    },
    {
      "login": "vNtzYy",
      "name": "vNtzYy",
      "avatar_url": "https://avatars.githubusercontent.com/u/111287448?v=4",
      "profile": "https://github.com/vNtzYy",
      "contributions": [
        "bug"
      ]
    },
    {
      "login": "wayneadams",
      "name": "Wayne Adams",
      "avatar_url": "https://avatars.githubusercontent.com/u/15034841?v=4",
      "profile": "https://github.com/wayneadams",
      "contributions": [
        "doc"
      ]
    },
    {
      "login": "nileenagp",
      "name": "nileenagp",
      "avatar_url": "https://avatars.githubusercontent.com/u/48993630?v=4",
      "profile": "https://github.com/nileenagp",
      "contributions": [
        "code"
      ]
    }
  ],
  "commitType": "docs"
}<|MERGE_RESOLUTION|>--- conflicted
+++ resolved
@@ -2356,8 +2356,6 @@
       "name": "Harshitha Sudhakar",
       "avatar_url": "https://avatars.githubusercontent.com/u/111514477?v=4",
       "profile": "https://github.com/harshithasudhakar",
-<<<<<<< HEAD
-=======
       "contributions": [
         "doc",
         "code"
@@ -2404,35 +2402,6 @@
       "name": "Rishav Kumar Sinha",
       "avatar_url": "https://avatars.githubusercontent.com/u/136772607?s=400&v=4",
       "profile": "https://github.com/RishavKumarSinha",
->>>>>>> 4911ab8e
-      "contributions": [
-        "doc",
-        "code"
-      ]
-    },
-    {
-      "login": "tvilight4",
-      "name": "Tvisha Vedant",
-      "avatar_url": "https://avatars.githubusercontent.com/u/122543856?v=4",
-      "profile": "https://github.com/tvilight4",
-      "contributions": [
-        "code"
-      ]
-    },
-    {
-      "login": "vNtzYy",
-      "name": "vNtzYy",
-      "avatar_url": "https://avatars.githubusercontent.com/u/111287448?v=4",
-      "profile": "https://github.com/vNtzYy",
-      "contributions": [
-        "bug"
-      ]
-    },
-    {
-      "login": "wayneadams",
-      "name": "Wayne Adams",
-      "avatar_url": "https://avatars.githubusercontent.com/u/15034841?v=4",
-      "profile": "https://github.com/wayneadams",
       "contributions": [
         "doc"
       ]
