--- conflicted
+++ resolved
@@ -58,11 +58,7 @@
     Returns
     -------
     list of str
-<<<<<<< HEAD
-        Abstract type of the input, one of Series, Panel, Hiersarchical or Unknown.
-=======
         Abstract type of the input, one of Series, Panel, Hierarchical or Unknown.
->>>>>>> bcafe427
     """
     return [_abstract_type(x) for x in input_types]
 
