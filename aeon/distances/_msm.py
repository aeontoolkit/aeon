"""Move-split-merge (MSM) distance between two time series."""

__maintainer__ = []

from typing import List, Optional, Tuple, Union

import numpy as np
from numba import njit
from numba.typed import List as NumbaList

from aeon.distances._alignment_paths import (
    _add_inf_to_out_of_bounds_cost_matrix,
    compute_min_return_path,
)
from aeon.distances._bounding_matrix import create_bounding_matrix
from aeon.distances._squared import _univariate_squared_distance
<<<<<<< HEAD
from aeon.distances._utils import _convert_to_list
=======
from aeon.distances._utils import _convert_to_list, _is_multivariate
>>>>>>> 4911ab8e


@njit(cache=True, fastmath=True)
def msm_distance(
    x: np.ndarray,
    y: np.ndarray,
    window: Optional[float] = None,
    independent: bool = True,
    c: float = 1.0,
    itakura_max_slope: Optional[float] = None,
) -> float:
    r"""Compute the MSM distance between two time series.

    Move-Split-Merge (MSM) [1]_ is a distance measure that is conceptually similar to
    other edit distance-based approaches, where similarity is calculated by using a
    set of operations to transform one series into another. Each operation has an
    associated cost, and three operations are defined for MSM: move, split, and merge.
    Move is called match in other distance function terminology and split and
    merge are equivalent to insert and delete.

    For two series, possibly of unequal length, :math:`\mathbf{x}=\{x_1,x_2,\ldots,
    x_n\}` and :math:`\mathbf{y}=\{y_1,y_2, \ldots,y_m\}` MSM works by iterating over
    series lengths :math:`i = 1 \ldots n` and :math:`j = 1 \ldote m` to find the cost
    matrix $D$ as follows.

    .. math::
        move  &= D_{i-1,j-1}+d({x_{i},y_{j}}) \\
        split &= D_{i-1,j}+cost(y_j,y_{j-1},x_i,c) \\
        merge &= D_{i,j-1}+cost(x_i,x_{i-1},y_j,c) \\
        D_{i,j} &= min(move, split, merge)

    Where :math:`D_{0,j}` and :math:`D_{i,0}` are initialised to a constant value,
    and $c$ is a parameter that represents the cost of moving off the diagonal.
    The pointwise distance function $d$ is the absolute difference rather than the
    squared distance.

    $cost$ is the cost function that calculates the cost of inserting and deleting
    values. Crucially, the cost depends on the current and adjacent values,
    rather than treating all insertions and deletions equally (for example,
    as in ERP).

    .. math::
        cost(x,y,z,c) &= c & if\;\; & y \leq x \leq z \\
                      &= c & if\;\; & y \geq x \geq z \\
                      &= c+min(|x-y|,|x-z|) & & otherwise \\

    If :math:`\mathbf{x}` and :math:`\mathbf{y$}` are multivariate, then there are two
    ways of calculating the MSM distance. The independent approach is to find the
    distance for each channel independently, then return the sum. The dependent
    approach adopts the adaptation
    described in [2]_ for computing the pointwise MSM distance over channels.
    MSM satisfies triangular inequality and is a metric.

    Parameters
    ----------
    x : np.ndarray
        First time series, either univariate, shape ``(n_timepoints,)``, or
        multivariate, shape ``(n_channels, n_timepoints)``.
    y : np.ndarray
        Second time series, either univariate, shape ``(n_timepoints,)``, or
        multivariate, shape ``(n_channels, n_timepoints)``.
    window : float, default=None
        The window to use for the bounding matrix. If None, no bounding matrix
        is used.
    independent : bool, default=True
        Whether to use the independent or dependent MSM distance. The
        default is True (to use independent).
    c : float, default=1.
        Cost for split or merge operation. Default is 1.
    itakura_max_slope : float, default=None
        Maximum slope as a proportion of the number of time points used to create
        Itakura parallelogram on the bounding matrix. Must be between 0. and 1.

    Returns
    -------
    float
        MSM distance between x and y.

    Raises
    ------
    ValueError
        If x and y are not 1D or 2D arrays.

    References
    ----------
    .. [1] Stefan A., Athitsos V., Das G.: The Move-Split-Merge metric for time
    series. IEEE Transactions on Knowledge and Data Engineering 25(6), 2013.

    .. [2] A. Shifaz, C. Pelletier, F. Petitjean, G. Webb: Elastic similarity and
    distance measures for multivariate time series. Knowl. Inf. Syst. 65(6), 2023.

    Examples
    --------
    >>> import numpy as np
    >>> from aeon.distances import msm_distance
    >>> x = np.array([[1, 2, 3, 4, 5, 6, 7, 8, 9, 10]])
    >>> y = np.array([[11, 12, 13, 14, 15, 16, 17, 18, 19, 20]])
    >>> dist = msm_distance(x, y)
    """
    if x.ndim == 1 and y.ndim == 1:
        _x = x.reshape((1, x.shape[0]))
        _y = y.reshape((1, y.shape[0]))
        bounding_matrix = create_bounding_matrix(
            _x.shape[1], _y.shape[1], window, itakura_max_slope
        )
        return _msm_distance(_x, _y, bounding_matrix, independent, c)
    if x.ndim == 2 and y.ndim == 2:
        bounding_matrix = create_bounding_matrix(
            x.shape[1], y.shape[1], window, itakura_max_slope
        )
        return _msm_distance(x, y, bounding_matrix, independent, c)
    raise ValueError("x and y must be 1D or 2D")


@njit(cache=True, fastmath=True)
def msm_cost_matrix(
    x: np.ndarray,
    y: np.ndarray,
    window: Optional[float] = None,
    independent: bool = True,
    c: float = 1.0,
    itakura_max_slope: Optional[float] = None,
) -> np.ndarray:
    """Compute the MSM cost matrix between two time series.

    By default, this takes a collection of :math:`n` time series :math:`X` and returns a
    matrix
    :math:`D` where :math:`D_{i,j}` is the MSM distance between the :math:`i^{th}`
    and the :math:`j^{th}` series in :math:`X`. If :math:`X` is 2-dimensional,
    it is assumed to be a collection of univariate series with shape ``(n_cases,
    n_timepoints)``. If it is 3-dimensional, it is assumed to be shape ``(n_cases,
    n_channels, n_timepoints)``.

    This function has an optional argument, :math:`y`, to allow calculation of the
    distance matrix between :math:`X` and one or more series stored in :math:`y`. If
    :math:`y` is 1-dimensional, we assume it is a single univariate series and the
    distance matrix returned is shape ``(n_cases,1)``. If it is 2D, we assume it
    is a collection of univariate series with shape ``(m_cases, m_timepoints)``
    and the distance ``(n_cases,m_cases)``. If it is 3-dimensional,
    it is assumed to be shape ``(m_cases, m_channels, m_timepoints)``.


    Parameters
    ----------
    x : np.ndarray
        First time series, either univariate, shape ``(n_timepoints,)``, or
        multivariate, shape ``(n_channels, n_timepoints)``.
    y : np.ndarray
        Second time series, either univariate, shape ``(n_timepoints,)``, or
        multivariate, shape ``(n_channels, n_timepoints)``.
    window : float, default=None
        The window size to use for the bounding matrix. If None, the
        bounding matrix is not used.
    independent : bool, default=True
        Whether to use the independent or dependent MSM distance. The
        default is True (to use independent).
    c : float, default=1.
        Cost for split or merge operation. Default is 1.
    itakura_max_slope : float, default=None
        Maximum slope as a proportion of the number of time points used to create
        Itakura parallelogram on the bounding matrix. Must be between 0. and 1.

    Returns
    -------
    np.ndarray (n_timepoints_x, n_timepoints_y)
        MSM cost matrix between x and y.

    Raises
    ------
    ValueError
        If x and y are not 1D or 2D arrays.

    Examples
    --------
    >>> import numpy as np
    >>> from aeon.distances import msm_cost_matrix
    >>> x = np.array([[1, 2, 3, 4, 5, 6, 7, 8, 9, 10]])
    >>> y = np.array([[1, 2, 3, 4, 5, 6, 7, 8, 9, 10]])
    >>> msm_cost_matrix(x, y)
    array([[ 0.,  2.,  4.,  6.,  8., 10., 12., 14., 16., 18.],
           [ 2.,  0.,  2.,  4.,  6.,  8., 10., 12., 14., 16.],
           [ 4.,  2.,  0.,  2.,  4.,  6.,  8., 10., 12., 14.],
           [ 6.,  4.,  2.,  0.,  2.,  4.,  6.,  8., 10., 12.],
           [ 8.,  6.,  4.,  2.,  0.,  2.,  4.,  6.,  8., 10.],
           [10.,  8.,  6.,  4.,  2.,  0.,  2.,  4.,  6.,  8.],
           [12., 10.,  8.,  6.,  4.,  2.,  0.,  2.,  4.,  6.],
           [14., 12., 10.,  8.,  6.,  4.,  2.,  0.,  2.,  4.],
           [16., 14., 12., 10.,  8.,  6.,  4.,  2.,  0.,  2.],
           [18., 16., 14., 12., 10.,  8.,  6.,  4.,  2.,  0.]])
    """
    if x.ndim == 1 and y.ndim == 1:
        _x = x.reshape((1, x.shape[0]))
        _y = y.reshape((1, y.shape[0]))
        bounding_matrix = create_bounding_matrix(
            _x.shape[1], _y.shape[1], window, itakura_max_slope
        )
        if independent:
            return _msm_independent_cost_matrix(_x, _y, bounding_matrix, c)
        return _msm_dependent_cost_matrix(_x, _y, bounding_matrix, c)
    if x.ndim == 2 and y.ndim == 2:
        bounding_matrix = create_bounding_matrix(
            x.shape[1], y.shape[1], window, itakura_max_slope
        )
        if independent:
            return _msm_independent_cost_matrix(x, y, bounding_matrix, c)
        return _msm_dependent_cost_matrix(x, y, bounding_matrix, c)
    raise ValueError("x and y must be 1D or 2D")


@njit(cache=True, fastmath=True)
def _msm_distance(
    x: np.ndarray,
    y: np.ndarray,
    bounding_matrix: np.ndarray,
    independent: bool,
    c: float,
) -> float:
    if independent:
        return _msm_independent_cost_matrix(x, y, bounding_matrix, c)[
            x.shape[1] - 1, y.shape[1] - 1
        ]
    return _msm_dependent_cost_matrix(x, y, bounding_matrix, c)[
        x.shape[1] - 1, y.shape[1] - 1
    ]


@njit(cache=True, fastmath=True)
def _msm_independent_cost_matrix(
    x: np.ndarray, y: np.ndarray, bounding_matrix: np.ndarray, c: float
) -> np.ndarray:
    x_size = x.shape[1]
    y_size = y.shape[1]
    cost_matrix = np.zeros((x_size, y_size))
    distance = 0
    for i in range(x.shape[0]):
        curr_cost_matrix = _independent_cost_matrix(x[i], y[i], bounding_matrix, c)
        cost_matrix = np.add(cost_matrix, curr_cost_matrix)
        distance += curr_cost_matrix[-1, -1]
    return cost_matrix


@njit(cache=True, fastmath=True)
def _independent_cost_matrix(
    x: np.ndarray, y: np.ndarray, bounding_matrix: np.ndarray, c: float
) -> np.ndarray:
    x_size = x.shape[0]
    y_size = y.shape[0]
    cost_matrix = np.zeros((x_size, y_size))
    cost_matrix[0, 0] = np.abs(x[0] - y[0])

    for i in range(1, x_size):
        if bounding_matrix[i, 0]:
            cost = _cost_independent(x[i], x[i - 1], y[0], c)
            cost_matrix[i][0] = cost_matrix[i - 1][0] + cost

    for i in range(1, y_size):
        if bounding_matrix[0, i]:
            cost = _cost_independent(y[i], y[i - 1], x[0], c)
            cost_matrix[0][i] = cost_matrix[0][i - 1] + cost

    for i in range(1, x_size):
        for j in range(1, y_size):
            if bounding_matrix[i, j]:
                d1 = cost_matrix[i - 1][j - 1] + np.abs(x[i] - y[j])
                d2 = cost_matrix[i - 1][j] + _cost_independent(x[i], x[i - 1], y[j], c)
                d3 = cost_matrix[i][j - 1] + _cost_independent(y[j], x[i], y[j - 1], c)

                cost_matrix[i, j] = min(d1, d2, d3)

    return cost_matrix


@njit(cache=True, fastmath=True)
def _msm_dependent_cost_matrix(
    x: np.ndarray, y: np.ndarray, bounding_matrix: np.ndarray, c: float
) -> np.ndarray:
    x_size = x.shape[1]
    y_size = y.shape[1]
    cost_matrix = np.zeros((x_size, y_size))
    cost_matrix[0, 0] = np.sum(np.abs(x[:, 0] - y[:, 0]))

    for i in range(1, x_size):
        if bounding_matrix[i, 0]:
            cost = _cost_dependent(x[:, i], x[:, i - 1], y[:, 0], c)
            cost_matrix[i][0] = cost_matrix[i - 1][0] + cost
    for i in range(1, y_size):
        if bounding_matrix[0, i]:
            cost = _cost_dependent(y[:, i], y[:, i - 1], x[:, 0], c)
            cost_matrix[0][i] = cost_matrix[0][i - 1] + cost

    for i in range(1, x_size):
        for j in range(1, y_size):
            if bounding_matrix[i, j]:
                d1 = cost_matrix[i - 1][j - 1] + np.sum(np.abs(x[:, i] - y[:, j]))
                d2 = cost_matrix[i - 1][j] + _cost_dependent(
                    x[:, i], x[:, i - 1], y[:, j], c
                )
                d3 = cost_matrix[i][j - 1] + _cost_dependent(
                    y[:, j], x[:, i], y[:, j - 1], c
                )

                cost_matrix[i, j] = min(d1, d2, d3)
    return cost_matrix


@njit(cache=True, fastmath=True)
def _cost_dependent(x: np.ndarray, y: np.ndarray, z: np.ndarray, c: float) -> float:
    diameter = _univariate_squared_distance(y, z)
    mid = (y + z) / 2
    distance_to_mid = _univariate_squared_distance(mid, x)

    if distance_to_mid <= (diameter / 2):
        return c
    else:
        dist_to_q_prev = _univariate_squared_distance(y, x)
        dist_to_c = _univariate_squared_distance(z, x)
        if dist_to_q_prev < dist_to_c:
            return c + dist_to_q_prev
        else:
            return c + dist_to_c


@njit(cache=True, fastmath=True)
def _cost_independent(x: float, y: float, z: float, c: float) -> float:
    if (y <= x <= z) or (y >= x >= z):
        return c
    return c + min(abs(x - y), abs(x - z))


def msm_pairwise_distance(
    X: Union[np.ndarray, List[np.ndarray]],
    y: Optional[Union[np.ndarray, List[np.ndarray]]] = None,
    window: Optional[float] = None,
    independent: bool = True,
    c: float = 1.0,
    itakura_max_slope: Optional[float] = None,
) -> np.ndarray:
    """Compute the msm pairwise distance between a set of time series.

    Parameters
    ----------
    X : np.ndarray or List of np.ndarray
        A collection of time series instances  of shape ``(n_cases, n_timepoints)``
        or ``(n_cases, n_channels, n_timepoints)``.
    y : np.ndarray or List of np.ndarray or None, default=None
        A single series or a collection of time series of shape ``(m_timepoints,)`` or
        ``(m_cases, m_timepoints)`` or ``(m_cases, m_channels, m_timepoints)``.
        If None, then the msm pairwise distance between the instances of X is
        calculated.
    window : float, default=None
        The window to use for the bounding matrix. If None, no bounding matrix
        is used.
    independent : bool, default=True
        Whether to use the independent or dependent MSM distance. The
        default is True (to use independent).
    c : float, default=1.
        Cost for split or merge operation. Default is 1.
    itakura_max_slope : float, default=None
        Maximum slope as a proportion of the number of time points used to create
        Itakura parallelogram on the bounding matrix. Must be between 0. and 1.

    Returns
    -------
    np.ndarray (n_cases, n_cases)
        msm pairwise matrix between the instances of X.

    Raises
    ------
    ValueError
        If X is not 2D or 3D array when only passing X.
        If X and y are not 1D, 2D or 3D arrays when passing both X and y.

    Examples
    --------
    >>> import numpy as np
    >>> from aeon.distances import msm_pairwise_distance
    >>> # Distance between each time series in a collection of time series
    >>> X = np.array([[[1, 2, 3]],[[4, 5, 6]], [[7, 8, 9]]])
    >>> msm_pairwise_distance(X)
    array([[ 0.,  8., 12.],
           [ 8.,  0.,  8.],
           [12.,  8.,  0.]])

    >>> # Distance between two collections of time series
    >>> X = np.array([[[1, 2, 3]],[[4, 5, 6]], [[7, 8, 9]]])
    >>> y = np.array([[[11, 12, 13]],[[14, 15, 16]], [[17, 18, 19]]])
    >>> msm_pairwise_distance(X, y)
    array([[16., 19., 22.],
           [13., 16., 19.],
           [10., 13., 16.]])

    >>> X = np.array([[[1, 2, 3]],[[4, 5, 6]], [[7, 8, 9]]])
    >>> y_univariate = np.array([11, 12, 13])
    >>> msm_pairwise_distance(X, y_univariate)
    array([[16.],
           [13.],
           [10.]])

    >>> # Distance between each TS in a collection of unequal-length time series
    >>> X = [np.array([1, 2, 3]), np.array([4, 5, 6, 7]), np.array([8, 9, 10, 11, 12])]
    >>> msm_pairwise_distance(X)
    array([[ 0., 10., 17.],
           [10.,  0., 14.],
           [17., 14.,  0.]])
    """
<<<<<<< HEAD
    _X = _convert_to_list(X, "X")

    if y is None:
        # To self
        return _msm_pairwise_distance(_X, window, independent, c, itakura_max_slope)

    _y = _convert_to_list(y, "y")
    return _msm_from_multiple_to_multiple_distance(
        _X, _y, window, independent, c, itakura_max_slope
=======
    multivariate_conversion = _is_multivariate(X, y)
    _X, unequal_length = _convert_to_list(X, "X", multivariate_conversion)

    if y is None:
        # To self
        return _msm_pairwise_distance(
            _X, window, independent, c, itakura_max_slope, unequal_length
        )

    _y, unequal_length = _convert_to_list(y, "y", multivariate_conversion)
    return _msm_from_multiple_to_multiple_distance(
        _X, _y, window, independent, c, itakura_max_slope, unequal_length
>>>>>>> 4911ab8e
    )


@njit(cache=True, fastmath=True)
def _msm_pairwise_distance(
    X: NumbaList[np.ndarray],
    window: Optional[float],
    independent: bool,
    c: float,
    itakura_max_slope: Optional[float],
<<<<<<< HEAD
=======
    unequal_length: bool,
>>>>>>> 4911ab8e
) -> np.ndarray:
    n_cases = len(X)
    distances = np.zeros((n_cases, n_cases))

<<<<<<< HEAD
    if window == 1:
        max_shape = max([x.shape[-1] for x in X])
        bounding_matrix: np.ndarray = create_bounding_matrix(
            max_shape, max_shape, window, itakura_max_slope
=======
    if not unequal_length:
        n_timepoints = X[0].shape[1]
        bounding_matrix = create_bounding_matrix(
            n_timepoints, n_timepoints, window, itakura_max_slope
>>>>>>> 4911ab8e
        )
    for i in range(n_cases):
        for j in range(i + 1, n_cases):
            x1, x2 = X[i], X[j]
<<<<<<< HEAD
            if window != 1:
                bounding_matrix = create_bounding_matrix(
                    x1.shape[-1], x2.shape[-1], window, itakura_max_slope
=======
            if unequal_length:
                bounding_matrix = create_bounding_matrix(
                    x1.shape[1], x2.shape[1], window, itakura_max_slope
>>>>>>> 4911ab8e
                )
            distances[i, j] = _msm_distance(x1, x2, bounding_matrix, independent, c)
            distances[j, i] = distances[i, j]

    return distances


@njit(cache=True, fastmath=True)
def _msm_from_multiple_to_multiple_distance(
    x: NumbaList[np.ndarray],
    y: NumbaList[np.ndarray],
    window: Optional[float],
    independent: bool,
    c: float,
    itakura_max_slope: Optional[float],
<<<<<<< HEAD
=======
    unequal_length: bool,
>>>>>>> 4911ab8e
) -> np.ndarray:
    n_cases = len(x)
    m_cases = len(y)
    distances = np.zeros((n_cases, m_cases))

<<<<<<< HEAD
    if window == 1:
        max_shape = max([_x.shape[-1] for _x in x])
        bounding_matrix: np.ndarray = create_bounding_matrix(
            max_shape, max_shape, window, itakura_max_slope
=======
    if not unequal_length:
        bounding_matrix = create_bounding_matrix(
            x[0].shape[1], y[0].shape[1], window, itakura_max_slope
>>>>>>> 4911ab8e
        )
    for i in range(n_cases):
        for j in range(m_cases):
            x1, y1 = x[i], y[j]
<<<<<<< HEAD
            if window != 1:
                bounding_matrix = create_bounding_matrix(
                    x1.shape[-1], y1.shape[-1], window, itakura_max_slope
=======
            if unequal_length:
                bounding_matrix = create_bounding_matrix(
                    x1.shape[1], y1.shape[1], window, itakura_max_slope
>>>>>>> 4911ab8e
                )
            distances[i, j] = _msm_distance(x1, y1, bounding_matrix, independent, c)
    return distances


@njit(cache=True, fastmath=True)
def msm_alignment_path(
    x: np.ndarray,
    y: np.ndarray,
    window: Optional[float] = None,
    independent: bool = True,
    c: float = 1.0,
    itakura_max_slope: Optional[float] = None,
) -> Tuple[List[Tuple[int, int]], float]:
    """Compute the msm alignment path between two time series.

    Parameters
    ----------
    x : np.ndarray
        First time series, shape ``(n_channels, n_timepoints)`` or ``(n_timepoints,)``.
    y : np.ndarray
        Second time series, shape ``(m_channels, m_timepoints)`` or ``(m_timepoints,)``.
    window : float, default=None
        The window to use for the bounding matrix. If None, no bounding matrix
        is used.
    independent : bool, default=True
        Whether to use the independent or dependent MSM distance. The
        default is True (to use independent).
    c : float, default=1.
        Cost for split or merge operation. Default is 1.
    itakura_max_slope : float, default=None
        Maximum slope as a proportion of the number of time points used to create
        Itakura parallelogram on the bounding matrix. Must be between 0. and 1.

    Returns
    -------
    List[Tuple[int, int]]
        The alignment path between the two time series where each element is a tuple
        of the index in x and the index in y that have the best alignment according
        to the cost matrix.
    float
        The msm distance betweeen the two time series.

    Raises
    ------
    ValueError
        If x and y are not 1D or 2D arrays.

    Examples
    --------
    >>> import numpy as np
    >>> from aeon.distances import msm_alignment_path
    >>> x = np.array([[1, 2, 3, 6]])
    >>> y = np.array([[1, 2, 3, 4]])
    >>> msm_alignment_path(x, y)
    ([(0, 0), (1, 1), (2, 2), (3, 3)], 2.0)
    """
    x_size = x.shape[-1]
    y_size = y.shape[-1]
    bounding_matrix = create_bounding_matrix(x_size, y_size, window, itakura_max_slope)
    cost_matrix = msm_cost_matrix(x, y, window, independent, c, itakura_max_slope)

    # Need to do this because the cost matrix contains 0s and not inf in out of bounds
    cost_matrix = _add_inf_to_out_of_bounds_cost_matrix(cost_matrix, bounding_matrix)
    return compute_min_return_path(cost_matrix), cost_matrix[x_size - 1, y_size - 1]<|MERGE_RESOLUTION|>--- conflicted
+++ resolved
@@ -14,11 +14,7 @@
 )
 from aeon.distances._bounding_matrix import create_bounding_matrix
 from aeon.distances._squared import _univariate_squared_distance
-<<<<<<< HEAD
-from aeon.distances._utils import _convert_to_list
-=======
 from aeon.distances._utils import _convert_to_list, _is_multivariate
->>>>>>> 4911ab8e
 
 
 @njit(cache=True, fastmath=True)
@@ -424,17 +420,6 @@
            [10.,  0., 14.],
            [17., 14.,  0.]])
     """
-<<<<<<< HEAD
-    _X = _convert_to_list(X, "X")
-
-    if y is None:
-        # To self
-        return _msm_pairwise_distance(_X, window, independent, c, itakura_max_slope)
-
-    _y = _convert_to_list(y, "y")
-    return _msm_from_multiple_to_multiple_distance(
-        _X, _y, window, independent, c, itakura_max_slope
-=======
     multivariate_conversion = _is_multivariate(X, y)
     _X, unequal_length = _convert_to_list(X, "X", multivariate_conversion)
 
@@ -447,7 +432,6 @@
     _y, unequal_length = _convert_to_list(y, "y", multivariate_conversion)
     return _msm_from_multiple_to_multiple_distance(
         _X, _y, window, independent, c, itakura_max_slope, unequal_length
->>>>>>> 4911ab8e
     )
 
 
@@ -458,38 +442,22 @@
     independent: bool,
     c: float,
     itakura_max_slope: Optional[float],
-<<<<<<< HEAD
-=======
     unequal_length: bool,
->>>>>>> 4911ab8e
 ) -> np.ndarray:
     n_cases = len(X)
     distances = np.zeros((n_cases, n_cases))
 
-<<<<<<< HEAD
-    if window == 1:
-        max_shape = max([x.shape[-1] for x in X])
-        bounding_matrix: np.ndarray = create_bounding_matrix(
-            max_shape, max_shape, window, itakura_max_slope
-=======
     if not unequal_length:
         n_timepoints = X[0].shape[1]
         bounding_matrix = create_bounding_matrix(
             n_timepoints, n_timepoints, window, itakura_max_slope
->>>>>>> 4911ab8e
         )
     for i in range(n_cases):
         for j in range(i + 1, n_cases):
             x1, x2 = X[i], X[j]
-<<<<<<< HEAD
-            if window != 1:
-                bounding_matrix = create_bounding_matrix(
-                    x1.shape[-1], x2.shape[-1], window, itakura_max_slope
-=======
             if unequal_length:
                 bounding_matrix = create_bounding_matrix(
                     x1.shape[1], x2.shape[1], window, itakura_max_slope
->>>>>>> 4911ab8e
                 )
             distances[i, j] = _msm_distance(x1, x2, bounding_matrix, independent, c)
             distances[j, i] = distances[i, j]
@@ -505,38 +473,22 @@
     independent: bool,
     c: float,
     itakura_max_slope: Optional[float],
-<<<<<<< HEAD
-=======
     unequal_length: bool,
->>>>>>> 4911ab8e
 ) -> np.ndarray:
     n_cases = len(x)
     m_cases = len(y)
     distances = np.zeros((n_cases, m_cases))
 
-<<<<<<< HEAD
-    if window == 1:
-        max_shape = max([_x.shape[-1] for _x in x])
-        bounding_matrix: np.ndarray = create_bounding_matrix(
-            max_shape, max_shape, window, itakura_max_slope
-=======
     if not unequal_length:
         bounding_matrix = create_bounding_matrix(
             x[0].shape[1], y[0].shape[1], window, itakura_max_slope
->>>>>>> 4911ab8e
         )
     for i in range(n_cases):
         for j in range(m_cases):
             x1, y1 = x[i], y[j]
-<<<<<<< HEAD
-            if window != 1:
-                bounding_matrix = create_bounding_matrix(
-                    x1.shape[-1], y1.shape[-1], window, itakura_max_slope
-=======
             if unequal_length:
                 bounding_matrix = create_bounding_matrix(
                     x1.shape[1], y1.shape[1], window, itakura_max_slope
->>>>>>> 4911ab8e
                 )
             distances[i, j] = _msm_distance(x1, y1, bounding_matrix, independent, c)
     return distances
