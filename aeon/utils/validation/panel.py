"""Utilities for validating panel data."""

__all__ = [
    "check_X",
    "check_y",
    "check_X_y",
]

__maintainer__ = ["TonyBagnall"]
import numpy as np
import pandas as pd
from deprecated.sphinx import deprecated
from sklearn.utils.validation import check_consistent_length

from aeon.utils.conversion import convert_collection
from aeon.utils.validation.collection import is_nested_univ_dataframe

VALID_X_TYPES = (pd.DataFrame, np.ndarray)  # nested pd.DataFrame, 2d or 3D np.ndarray
VALID_Y_TYPES = (pd.Series, np.ndarray)  # 1-d vector


# TODO: remove in v0.9.0
@deprecated(
    version="0.8.0",
    reason="check_X in utils.validation will be removed in v0.9.0, it has been "
    "replaced by functionality that splits validation and conversion.",
    category=FutureWarning,
)
def check_X(
    X,
    enforce_univariate=False,
    enforce_min_cases=1,
    enforce_min_columns=1,
    coerce_to_numpy=False,
    coerce_to_pandas=False,
):
    """Validate input data.

    Parameters
    ----------
    X : pd.DataFrame or np.array
        Input data
    enforce_univariate : bool, optional (default=False)
        Enforce that X is univariate.
    enforce_min_cases : int, optional (default=1)
        Enforce minimum number of instances.
    enforce_min_columns : int, optional (default=1)
        Enforce minimum number of columns (or time-series variables).
    coerce_to_numpy : bool, optional (default=False)
        If True, X will be coerced to a 3-dimensional numpy array.
    coerce_to_pandas : bool, optional (default=False)
        If True, X will be coerced to a nested pandas DataFrame.

    Returns
    -------
    X : pd.DataFrame or np.array
        Checked and possibly converted input data

    Raises
    ------
    ValueError
        If X is invalid input data
    """
    # check input type
    if coerce_to_pandas and coerce_to_numpy:
        raise ValueError(
            "`coerce_to_pandas` and `coerce_to_numpy` cannot both be set to True"
        )

    if not isinstance(X, VALID_X_TYPES):
        raise ValueError(
            f"X must be a pd.DataFrame or a np.array, " f"but found: {type(X)}"
        )

    # check np.array
    # check first if we have the right number of dimensions, otherwise we
    # may not be able to get the shape of the second dimension below
    if isinstance(X, np.ndarray):
        if X.ndim == 2:
            X = X.reshape(X.shape[0], 1, X.shape[1])
        elif X.ndim == 1 or X.ndim > 3:
            raise ValueError(
                f"If passed as a np.array, X must be a 2 or 3-dimensional "
                f"array, but found shape: {X.shape}"
            )
        if coerce_to_pandas:
            X = convert_collection(X, "nested_univ")

    # enforce minimum number of columns
    n_columns = X.shape[1]
    if n_columns < enforce_min_columns:
        raise ValueError(
            f"X must contain at least: {enforce_min_columns} columns, "
            f"but found only: {n_columns}."
        )

    # enforce univariate data
    if enforce_univariate and n_columns > 1:
        raise ValueError(
            f"X must be univariate with X.shape[1] == 1, but found a multivariate "
            f"series: X.shape[1] == {n_columns}."
        )

    # enforce minimum number of instances
    if enforce_min_cases > 0:
        _enforce_min_cases(X, min_cases=enforce_min_cases)

    # check pd.DataFrame
    if isinstance(X, pd.DataFrame):
        if not is_nested_univ_dataframe(X):
            raise ValueError(
                "If passed as a pd.DataFrame, X must be a nested "
                "pd.DataFrame, with pd.Series or np.arrays inside cells."
            )
        # convert pd.DataFrame
        if coerce_to_numpy:
            X = convert_collection(X, "numpy3D")

    return X


<<<<<<< HEAD
# TODO: remove in v0.9.0
@deprecated(
    version="0.8.0",
    reason="check_y in utils.validation will be removed in v0.9.0, it has been "
    "replaced by functionality that splits validation and conversion.",
    category=FutureWarning,
)
def check_y(y, enforce_min_instances=1, coerce_to_numpy=False):
=======
def check_y(y, enforce_min_cases=1, coerce_to_numpy=False):
>>>>>>> ad061a1a
    """Validate input data.

    Parameters
    ----------
    y : pd.Series or np.array
    enforce_min_cases : int, optional (default=1)
        Enforce minimum number of instances.
    coerce_to_numpy : bool, optional (default=False)
        If True, y will be coerced to a numpy array.

    Returns
    -------
    y : pd.Series or np.array

    Raises
    ------
    ValueError
        If y is an invalid input
    """
    if not isinstance(y, VALID_Y_TYPES):
        raise ValueError(
            f"y must be either a pd.Series or a np.ndarray, "
            f"but found type: {type(y)}"
        )

    if enforce_min_cases > 0:
        _enforce_min_cases(y, min_cases=enforce_min_cases)

    if coerce_to_numpy and isinstance(y, pd.Series):
        y = y.to_numpy()

    return y


@deprecated(
    version="0.8.0",
    reason="check_X_y in utils.validation will be removed in v0.9.0, it has been "
    "replaced by functionality that splits validation and conversion.",
    category=FutureWarning,
)
def check_X_y(
    X,
    y,
    enforce_univariate=False,
    enforce_min_cases=1,
    enforce_min_columns=1,
    coerce_to_numpy=False,
    coerce_to_pandas=False,
):
    """Validate input data.

    Parameters
    ----------
    X : pd.DataFrame
    y : pd.Series or np.array
    enforce_univariate : bool, optional (default=False)
        Enforce that X is univariate.
    enforce_min_cases : int, optional (default=1)
        Enforce minimum number of instances.
    enforce_min_columns : int, optional (default=1)
        Enforce minimum number of columns (or time-series variables).
    coerce_to_numpy : bool, optional (default=False)
        If True, X will be coerced to a 3-dimensional numpy array.
    coerce_to_pandas : bool, optional (default=False)
        If True, X will be coerced to a nested pandas DataFrame.

    Returns
    -------
    X : pd.DataFrame or np.array
    y : pd.Series

    Raises
    ------
    ValueError
        If y or X is invalid input data
    """
    # Since we check for consistent lengths, it's enough to
    # only check y for the minimum number of instances
    y = check_y(y, coerce_to_numpy=coerce_to_numpy)
    check_consistent_length(X, y)

    X = check_X(
        X,
        enforce_univariate=enforce_univariate,
        enforce_min_columns=enforce_min_columns,
        enforce_min_cases=enforce_min_cases,
        coerce_to_numpy=coerce_to_numpy,
        coerce_to_pandas=coerce_to_pandas,
    )
    return X, y


def _enforce_min_cases(x, min_cases=1):
    n_cases = x.shape[0]
    if n_cases < min_cases:
        raise ValueError(
            f"Found array with: {n_cases} instance(s) "
            f"but a minimum of: {min_cases} is required."
        )<|MERGE_RESOLUTION|>--- conflicted
+++ resolved
@@ -119,7 +119,6 @@
     return X
 
 
-<<<<<<< HEAD
 # TODO: remove in v0.9.0
 @deprecated(
     version="0.8.0",
@@ -127,10 +126,7 @@
     "replaced by functionality that splits validation and conversion.",
     category=FutureWarning,
 )
-def check_y(y, enforce_min_instances=1, coerce_to_numpy=False):
-=======
 def check_y(y, enforce_min_cases=1, coerce_to_numpy=False):
->>>>>>> ad061a1a
     """Validate input data.
 
     Parameters
