"""Base class for query search."""

__maintainer__ = ["baraline"]

<<<<<<< HEAD
import importlib
import warnings
from collections.abc import Iterable
=======
>>>>>>> 5f4380af
from typing import Optional, final

import numpy as np
from numba.core.registry import CPUDispatcher
from numba.typed import List

<<<<<<< HEAD
from aeon.similarity_search.base import BaseSimilaritySearch

# Dictionary mapping method names to their full import paths
lazy_import_dict = {
    "euclidean_distance_profile": "aeon.similarity_search.distance_profiles.euclidean_distance_profile.euclidean_distance_profile", # noqa: E501
    "normalized_euclidean_distance_profile": "aeon.similarity_search.distance_profiles.euclidean_distance_profile.normalized_euclidean_distance_profile",  # noqa: E501
    "squared_distance_profile": "aeon.similarity_search.distance_profiles.squared_distance_profile.squared_distance_profile", # noqa: E501
    "normalized_squared_distance_profile": "aeon.similarity_search.distance_profiles.squared_distance_profile.normalized_squared_distance_profile",  # noqa: E501
    "naive_distance_profile": "aeon.similarity_search.distance_profiles.naive_distance_profile", # noqa: E501
    "normalized_naive_distance_profile": "aeon.similarity_search.distance_profiles.normalized_naive_distance_profile", # noqa: E501
    "get_num_threads": "numba.get_num_threads",
    "set_num_threads": "numba.set_num_threads",
    "get_distance_function": "aeon.distances.get_distance_function",
    "sliding_mean_std_one_series": "aeon.utils.numba.general.sliding_mean_std_one_series",  # noqa: E501
    "_SIM_SEARCH_SPEED_UP_DICT": "aeon.similarity_search.query_search._SIM_SEARCH_SPEED_UP_DICT",  # noqa: E501
}


def lazy_import(class_name):
    """
    Dynamically import the specified class or function from its module.

    This function uses a predefined dictionary (lazy_import_dict) that maps
    the class or function name (as a string) to the full module path where
    it is defined. It imports the module dynamically and retrieves the
    requested class or function.

    Parameters
    ----------
    class_name : str
        The name of the class or function to be imported.

    Returns
    -------
    class or function
        The imported class or function based on the provided class_name.

    Raises
    ------
    ImportError
        If the class_name is not found in the lazy_import_dict.
    """
    if class_name in lazy_import_dict:
        full_path = lazy_import_dict[class_name] # Get the full module path from the dictionary # noqa: E501
        module_name, class_name = full_path.rsplit(".", 1)# Split the full path to get the module name and class or function name # noqa: E501
        module = importlib.import_module(module_name)
        return getattr(module, class_name)
    else:
        raise ImportError(f"{class_name} not found in lazy_import_dict")
=======
from aeon.distances import get_distance_function
from aeon.similarity_search._commons import (
    extract_top_k_and_threshold_from_distance_profiles,
)
from aeon.similarity_search.base import BaseSimilaritySearch
from aeon.similarity_search.distance_profiles import (
    naive_distance_profile,
    normalized_naive_distance_profile,
)
from aeon.similarity_search.distance_profiles.euclidean_distance_profile import (
    euclidean_distance_profile,
    normalized_euclidean_distance_profile,
)
from aeon.similarity_search.distance_profiles.squared_distance_profile import (
    normalized_squared_distance_profile,
    squared_distance_profile,
)
>>>>>>> 5f4380af


class QuerySearch(BaseSimilaritySearch):
    """
    Query search estimator.

    The query search estimator will return a set of matches of a query in a search space
    , which is defined by a time series dataset given during fit. Depending on the `k`
    and/or `threshold` parameters, which condition what is considered a valid match
    during the search, the number of matches will vary. If `k` is used, at most `k`
    matches (the `k` best) will be returned, if `threshold` is used and `k` is set to
    `np.inf`, all the candidates which distance to the query is inferior or equal to
    `threshold` will be returned. If both are used, the `k` best matches to the query
    with distance inferior to `threshold` will be returned.


    Parameters
    ----------
    k : int, default=1
        The number of best matches to return during predict for a given query.
    threshold : float, default=np.inf
        The number of best matches to return during predict for a given query.
    distance : str, default="euclidean"
        Name of the distance function to use. A list of valid strings can be found in
        the documentation for :func:`aeon.distances.get_distance_function`.
        If a callable is passed it must either be a python function or numba function
        with nopython=True, that takes two 1d numpy arrays as input and returns a float.
    distance_args : dict, default=None
        Optional keyword arguments for the distance function.
    normalize : bool, default=False
        Whether the distance function should be z-normalized.
    speed_up : str, default='fastest'
        Which speed up technique to use with for the selected distance
        function. By default, the fastest algorithm is used. A list of available
        algorithm for each distance can be obtained by calling the
        `get_speedup_function_names` function.
    inverse_distance : bool, default=False
        If True, the matching will be made on the inverse of the distance, and thus, the
        worst matches to the query will be returned instead of the best ones.
    n_jobs : int, default=1
        Number of parallel jobs to use.
    store_distance_profiles : bool, default=False.
        Whether to store the computed distance profiles in the attribute
        "distance_profiles_" after calling the predict method. It will store the raw
        distance profile, meaning without potential inversion or thresholding applied.

    Attributes
    ----------
    X_ : np.ndarray, 3D array of shape (n_cases, n_channels, n_timepoints)
        The input time series stored during the fit method. This is the
        database we search in when given a query.
    distance_profile_function : function
        The function used to compute the distance profile. This is determined
        during the fit method based on the distance and normalize
        parameters.

    Notes
    -----
    For now, the multivariate case is only treated as independent.
    Distances are computed for each channel independently and then
    summed together.
    """

    def __init__(
        self,
        k: int = 1,
        threshold: float = np.inf,
        distance: str = "euclidean",
        distance_args: Optional[dict] = None,
        inverse_distance: bool = False,
        normalize: bool = False,
        speed_up: str = "fastest",
        n_jobs: int = 1,
        store_distance_profiles: bool = False,
    ):
        self.k = k
        self.threshold = threshold
        self.store_distance_profiles = store_distance_profiles
        self._previous_query_length = -1
        self.axis = 1

        super().__init__(
            distance=distance,
            distance_args=distance_args,
            inverse_distance=inverse_distance,
            normalize=normalize,
            speed_up=speed_up,
            n_jobs=n_jobs,
        )

    def _fit(self, X: np.ndarray, y=None):
        """
        Check input format and store it to be used as search space during predict.

        Parameters
        ----------
        X : np.ndarray, 3D array of shape (n_cases, n_channels, n_timepoints)
            Input array to used as database for the similarity search
        y : optional
            Not used.

        Raises
        ------
        TypeError
            If the input X array is not 3D raise an error.

        Returns
        -------
        self

        """
        self.X_ = X
        self.distance_profile_function_ = self._get_distance_profile_function()
        return self

    @final
    def predict(
        self,
        X: np.ndarray,
        axis=1,
        X_index=None,
        exclusion_factor=2.0,
        apply_exclusion_to_result=False,
    ) -> np.ndarray:
        """
        Predict method : Check the shape of X and call _predict to perform the search.

        If the distance profile function is normalized, it stores the mean and stds
        from X and X_, with X_ the training data.

        Parameters
        ----------
        X : np.ndarray, 2D array of shape (n_channels, query_length)
            Input query used for similarity search.
        axis : int
            The time point axis of the input series if it is 2D. If ``axis==0``, it is
            assumed each column is a time series and each row is a time point. i.e. the
            shape of the data is ``(n_timepoints,n_channels)``. ``axis==1`` indicates
            the time series are in rows, i.e. the shape of the data is
            ``(n_channels,n_timepoints)``.
        X_index : Iterable
            An Interable (tuple, list, array) of length two used to specify the index of
            the query X if it was extracted from the input data X given during the fit
            method. Given the tuple (id_sample, id_timestamp), the similarity search
            will define an exclusion zone around the X_index in order to avoid matching
            X with itself. If None, it is considered that the query is not extracted
            from X_.
        exclusion_factor : float, default=2.
            The factor to apply to the query length to define the exclusion zone. The
            exclusion zone is define from
            :math:`id_timestamp - query_length//exclusion_factor` to
            :math:`id_timestamp + query_length//exclusion_factor`. This also applies to
            the matching conditions defined by child classes. For example, with
            TopKSimilaritySearch, the k best matches are also subject to the exclusion
            zone, but with :math:`id_timestamp` the index of one of the k matches.
        apply_exclusion_to_result : bool, default=False
            Wheter to apply the exclusion factor to the output of the similarity search.
            This means that two matches of the query from the same sample must be at
            least spaced by +/- :math:`query_length//exclusion_factor`.
            This can avoid pathological matching where, for example if we extract the
            best two matches, there is a high chance that if the best match is located
            at :math:`id_timestamp`, the second best match will be located at
            :math:`id_timestamp` +/- 1, as they both share all their values except one.

        Raises
        ------
        TypeError
            If the input X array is not 2D raise an error.
        ValueError
            If the length of the query is greater

        Returns
        -------
        Tuple(ndarray, ndarray)
            The first array, of shape ``(n_matches)``, contains the distance between
            the query and its best matches in X_. The second array, of shape
            ``(n_matches, 2)``, contains the indexes of these matches as
            ``(id_sample, id_timepoint)``. The corresponding match can be
            retrieved as ``X_[id_sample, :, id_timepoint : id_timepoint + length]``.

        """
        get_num_threads = lazy_import("get_num_threads")
        set_num_threads = lazy_import("set_num_threads")

        prev_threads = get_num_threads()
        set_num_threads(self._n_jobs)

        query_dim, query_length = self._check_query_format(X, axis)

        mask = self._init_X_index_mask(
            X_index,
            query_length,
            exclusion_factor=exclusion_factor,
        )

        if self.normalize:
            self.query_means_ = np.mean(X, axis=-1)
            self.query_stds_ = np.std(X, axis=-1)
            if self._previous_query_length != query_length:
                self._store_mean_std_from_inputs(query_length)

        if apply_exclusion_to_result:
            exclusion_size = query_length // exclusion_factor
        else:
            exclusion_size = None

        self._previous_query_length = query_length

        X_preds = self._predict(
            self._call_distance_profile(X, mask),
            exclusion_size=exclusion_size,
        )
        set_num_threads(prev_threads)
        return X_preds

    def _predict(
        self, distance_profiles: np.ndarray, exclusion_size: Optional[int] = None
    ) -> np.ndarray:
        """
        Private predict method for QuerySearch.

        It takes the distance profiles and apply the `k` and `threshold` conditions to
        return the set of best matches.

        Parameters
        ----------
        distance_profiles : np.ndarray, 2D array of shape (n_cases, n_timepoints - query_length + 1)  # noqa: E501
            Precomputed distance profile.
        exclusion_size : int, optional
            The size of the exclusion zone used to prevent returning as top k candidates
            the ones that are close to each other (for example i and i+1).
            It is used to define a region between
            :math:`id_timestamp - exclusion_size` and
            :math:`id_timestamp + exclusion_size` which cannot be returned
            as best match if :math:`id_timestamp` was already selected. By default,
            the value None means that this is not used.

        Returns
        -------
        Tuple(ndarray, ndarray)
            The first array, of shape ``(n_matches)``, contains the distance between
            the query and its best matches in X_. The second array, of shape
            ``(n_matches, 2)``, contains the indexes of these matches as
            ``(id_sample, id_timepoint)``. The corresponding match can be
            retrieved as ``X_[id_sample, :, id_timepoint : id_timepoint + length]``.


        """
        if self.store_distance_profiles:
            self.distance_profiles_ = distance_profiles
        # Define id sample and timestamp to not "loose" them due to concatenation
        return extract_top_k_and_threshold_from_distance_profiles(
            distance_profiles,
            k=self.k,
            threshold=self.threshold,
            exclusion_size=exclusion_size,
            inverse_distance=self.inverse_distance,
        )

    def _check_query_format(self, X, axis):
        if axis not in [0, 1]:
            raise ValueError("The axis argument is expected to be either 1 or 0")
        if self.axis != axis:
            X = X.T
        if not isinstance(X, np.ndarray) or X.ndim != 2:
            raise TypeError(
                "Error, only supports 2D numpy for now. If the query X is univariate "
                "do X = X[np.newaxis, :]."
            )

        query_dim, query_length = X.shape
        if query_length >= self.min_timepoints_:
            raise ValueError(
                "The length of the query should be inferior or equal to the length of "
                "data (X_) provided during fit, but got {} for X and {} for X_".format(
                    query_length, self.min_timepoints_
                )
            )

        if query_dim != self.n_channels_:
            raise ValueError(
                "The number of feature should be the same for the query X and the data "
                "(X_) provided during fit, but got {} for X and {} for X_".format(
                    query_dim, self.n_channels_
                )
            )
        return query_dim, query_length

    def _get_distance_profile_function(self):
        """
        Given distance and speed_up parameters, return the distance profile function.

        Raises
        ------
        ValueError
            If the distance parameter given at initialization is not a string nor a
            numba function or a callable, or if the speedup parameter is unknow or
            unsupported, raisea ValueError.

        Returns
        -------
        function
            The distance profile function matching the distance argument.

        """
        # Lazily Importing get_distance_function
        get_distance_function = lazy_import("get_distance_function")

        if isinstance(self.distance, str):
            distance_dict = _QUERY_SEARCH_SPEED_UP_DICT.get(self.distance)
            if self.speed_up is None or distance_dict is None:
                self.distance_function_ = get_distance_function(self.distance)
            else:
                speed_up_profile = distance_dict.get(self.normalize).get(self.speed_up)

                if speed_up_profile is None:
                    raise ValueError(
                        f"Unknown or unsupported speed up {self.speed_up} for "
                        f"{self.distance} distance function with"
                    )
                self.speed_up_ = self.speed_up
                return speed_up_profile
        else:
            if isinstance(self.distance, CPUDispatcher) or callable(self.distance):
                self.distance_function_ = self.distance

            else:
                raise ValueError(
                    "If distance argument is not a string, it is expected to be either "
                    "a callable or a numba function (CPUDispatcher), but got "
                    f"{type(self.distance)}."
                )
        self.speed_up_ = None
        if self.normalize:
            normalized_naive_distance_profile = lazy_import(
                "normalized_naive_distance_profile"
            )
            return normalized_naive_distance_profile
        else:
            naive_distance_profile = lazy_import("naive_distance_profile")
            return naive_distance_profile

    def _call_distance_profile(self, X: np.ndarray, mask: np.ndarray) -> np.ndarray:
        """
        Obtain the distance profile function and call it with the query and the mask.

        Parameters
        ----------
        X : np.ndarray, 2D array of shape (n_channels, query_length)
            Input query used for similarity search.
        mask : np.ndarray, 2D array of shape (n_cases, n_timepoints - query_length + 1)
            Boolean array which indicates the candidates that should be evaluated in
            the similarity search.

        Returns
        -------
        distance_profiles : np.ndarray, 2D array of shape (n_cases, n_timepoints - query_length + 1)  # noqa: E501
            The distance profiles between the input time series and the query.

        """
        if self.speed_up_ is None:
            if self.normalize:
                distance_profiles = self.distance_profile_function_(
                    self.X_,
                    X,
                    mask,
                    self.X_means_,
                    self.X_stds_,
                    self.query_means_,
                    self.query_stds_,
                    self.distance_function_,
                    distance_args=self.distance_args,
                )
            else:
                distance_profiles = self.distance_profile_function_(
                    self.X_,
                    X,
                    mask,
                    self.distance_function_,
                    distance_args=self.distance_args,
                )
        else:
            if self.normalize:
                distance_profiles = self.distance_profile_function_(
                    self.X_,
                    X,
                    mask,
                    self.X_means_,
                    self.X_stds_,
                    self.query_means_,
                    self.query_stds_,
                )
            else:
                distance_profiles = self.distance_profile_function_(self.X_, X, mask)

        # For now, deal with the multidimensional case as "dependent", so we sum.
        if self.metadata_["unequal_length"]:
            distance_profiles = List(
                [distance_profiles[i].sum(axis=0) for i in range(self.n_cases_)]
            )
        else:
            distance_profiles = distance_profiles.sum(axis=1)

<<<<<<< HEAD
        Returns
        -------
        None

        """
        sliding_mean_std_one_series = lazy_import("sliding_mean_std_one_series")

        means = []
        stds = []

        for i in range(len(self.X_)):
            _mean, _std = sliding_mean_std_one_series(self.X_[i], query_length, 1)

            stds.append(_std)
            means.append(_mean)

        self.X_means_ = List(means)
        self.X_stds_ = List(stds)
=======
        return distance_profiles
>>>>>>> 5f4380af

    @classmethod
    def get_speedup_function_names(self) -> dict:
        """
        Get available speedup for query search in aeon.

        The returned structure is a dictionnary that contains the names of all
        avaialble speedups for normalized and non-normalized distance functions.

        Returns
        -------
        dict
            The available speedups name that can be used as parameters in
            similarity search classes.

        """
        # Lazily import the distance profile functions and speedup dictionary
        _SIM_SEARCH_SPEED_UP_DICT = lazy_import("_SIM_SEARCH_SPEED_UP_DICT")
        speedups = {}
        for dist_name in _QUERY_SEARCH_SPEED_UP_DICT.keys():
            for normalize in _QUERY_SEARCH_SPEED_UP_DICT[dist_name].keys():
                speedups_names = list(
                    _QUERY_SEARCH_SPEED_UP_DICT[dist_name][normalize].keys()
                )
                if normalize:
                    speedups.update({f"normalized {dist_name}": speedups_names})
                else:
                    speedups.update({f"{dist_name}": speedups_names})
        return speedups


_QUERY_SEARCH_SPEED_UP_DICT = {
    "euclidean": {
        True: {
<<<<<<< HEAD
            "fastest": lazy_import("normalized_euclidean_distance_profile"),
            "Mueen": lazy_import("normalized_euclidean_distance_profile"),
        },
        False: {
            "fastest": lazy_import("euclidean_distance_profile"),
            "Mueen": lazy_import("euclidean_distance_profile"),
=======
            "fastest": normalized_euclidean_distance_profile,
            "Mueen": normalized_euclidean_distance_profile,
            "naive": naive_distance_profile,
        },
        False: {
            "fastest": euclidean_distance_profile,
            "Mueen": euclidean_distance_profile,
            "naive": naive_distance_profile,
>>>>>>> 5f4380af
        },
    },
    "squared": {
        True: {
<<<<<<< HEAD
            "fastest": lazy_import("normalized_squared_distance_profile"),
            "Mueen": lazy_import("normalized_squared_distance_profile"),
        },
        False: {
            "fastest": lazy_import("squared_distance_profile"),
            "Mueen": lazy_import("squared_distance_profile"),
=======
            "fastest": normalized_squared_distance_profile,
            "Mueen": normalized_squared_distance_profile,
            "naive": naive_distance_profile,
        },
        False: {
            "fastest": squared_distance_profile,
            "Mueen": squared_distance_profile,
            "naive": naive_distance_profile,
>>>>>>> 5f4380af
        },
    },
}<|MERGE_RESOLUTION|>--- conflicted
+++ resolved
@@ -2,19 +2,19 @@
 
 __maintainer__ = ["baraline"]
 
-<<<<<<< HEAD
 import importlib
 import warnings
 from collections.abc import Iterable
-=======
->>>>>>> 5f4380af
 from typing import Optional, final
 
 import numpy as np
 from numba.core.registry import CPUDispatcher
 from numba.typed import List
 
-<<<<<<< HEAD
+from aeon.distances import get_distance_function
+from aeon.similarity_search._commons import (
+    extract_top_k_and_threshold_from_distance_profiles,
+)
 from aeon.similarity_search.base import BaseSimilaritySearch
 
 # Dictionary mapping method names to their full import paths
@@ -64,12 +64,6 @@
         return getattr(module, class_name)
     else:
         raise ImportError(f"{class_name} not found in lazy_import_dict")
-=======
-from aeon.distances import get_distance_function
-from aeon.similarity_search._commons import (
-    extract_top_k_and_threshold_from_distance_profiles,
-)
-from aeon.similarity_search.base import BaseSimilaritySearch
 from aeon.similarity_search.distance_profiles import (
     naive_distance_profile,
     normalized_naive_distance_profile,
@@ -82,7 +76,6 @@
     normalized_squared_distance_profile,
     squared_distance_profile,
 )
->>>>>>> 5f4380af
 
 
 class QuerySearch(BaseSimilaritySearch):
@@ -256,12 +249,12 @@
 
         Returns
         -------
-        Tuple(ndarray, ndarray)
-            The first array, of shape ``(n_matches)``, contains the distance between
-            the query and its best matches in X_. The second array, of shape
-            ``(n_matches, 2)``, contains the indexes of these matches as
-            ``(id_sample, id_timepoint)``. The corresponding match can be
-            retrieved as ``X_[id_sample, :, id_timepoint : id_timepoint + length]``.
+        np.ndarray, 2D array of shape (n_matches, 2)
+            An array containing the indexes of the matches between X and X_.
+            The decision of wheter a candidate of size query_length from X_ is matched
+            with X depends on the subclasses that implent the _predict method
+            (e.g. top-k, threshold, ...). The first index for each match is the sample
+            id, the second is the timestamp id.
 
         """
         get_num_threads = lazy_import("get_num_threads")
@@ -486,28 +479,7 @@
         else:
             distance_profiles = distance_profiles.sum(axis=1)
 
-<<<<<<< HEAD
-        Returns
-        -------
-        None
-
-        """
-        sliding_mean_std_one_series = lazy_import("sliding_mean_std_one_series")
-
-        means = []
-        stds = []
-
-        for i in range(len(self.X_)):
-            _mean, _std = sliding_mean_std_one_series(self.X_[i], query_length, 1)
-
-            stds.append(_std)
-            means.append(_mean)
-
-        self.X_means_ = List(means)
-        self.X_stds_ = List(stds)
-=======
         return distance_profiles
->>>>>>> 5f4380af
 
     @classmethod
     def get_speedup_function_names(self) -> dict:
@@ -542,14 +514,6 @@
 _QUERY_SEARCH_SPEED_UP_DICT = {
     "euclidean": {
         True: {
-<<<<<<< HEAD
-            "fastest": lazy_import("normalized_euclidean_distance_profile"),
-            "Mueen": lazy_import("normalized_euclidean_distance_profile"),
-        },
-        False: {
-            "fastest": lazy_import("euclidean_distance_profile"),
-            "Mueen": lazy_import("euclidean_distance_profile"),
-=======
             "fastest": normalized_euclidean_distance_profile,
             "Mueen": normalized_euclidean_distance_profile,
             "naive": naive_distance_profile,
@@ -558,19 +522,10 @@
             "fastest": euclidean_distance_profile,
             "Mueen": euclidean_distance_profile,
             "naive": naive_distance_profile,
->>>>>>> 5f4380af
         },
     },
     "squared": {
         True: {
-<<<<<<< HEAD
-            "fastest": lazy_import("normalized_squared_distance_profile"),
-            "Mueen": lazy_import("normalized_squared_distance_profile"),
-        },
-        False: {
-            "fastest": lazy_import("squared_distance_profile"),
-            "Mueen": lazy_import("squared_distance_profile"),
-=======
             "fastest": normalized_squared_distance_profile,
             "Mueen": normalized_squared_distance_profile,
             "naive": naive_distance_profile,
@@ -579,7 +534,6 @@
             "fastest": squared_distance_profile,
             "Mueen": squared_distance_profile,
             "naive": naive_distance_profile,
->>>>>>> 5f4380af
         },
     },
 }