import os
import textwrap

import numpy as np
import pandas as pd

__all__ = ["write_to_tsfile", "write_results_to_uea_format"]


def write_to_tsfile(
    X, path, y=None, problem_name="sample_data.ts", header=None, regression=False
):
    """Write an aeon collection of time series to text file in .ts format.

    Write metadata and data stored in aeon compatible data set to file.
    A description of the ts format is in examples/load_data.ipynb.

    Note that this file is structured to still support the

    Parameters
    ----------
    X : np.ndarray (n_cases, n_channels, series_length) or list of np.ndarray[
    n_cases] or pd.DataFrame with (n_cases,n_channels), each cell a pd.Series
        Collection of time series: univariate, multivariate, equal or unequal length.
    path : string.
        Location of the directory to write file
    y: None or ndarray, default = None
        Response variable, discrete for classification, continuous for regression
        None if clustering.
    problem_name : string, default = "sample_data"
        The file is written to <path>/<problem_name>/<problem_name>.ts
    header: string, default = None
        Optional text at the top of the file that is ignored when loading.
    regression: boolean, default = False
        Indicate if this is a regression problem, so it is correcty specified in
        the header since there is no definite way of inferring this from y
    """
    if not (
        isinstance(X, np.ndarray) or isinstance(X, list) or isinstance(X, pd.DataFrame)
    ):
        raise TypeError(
            f" Wrong input data type {type(X)} convert to np.ndarray ("
            f"n_cases, n_channels,n_timepoints) if equal length or list "
            f"of [n_cases] np.ndarray shape (n_channels, n_timepoints) if unequal"
        )

    # See if passed file name contains .ts extension or not
    split = problem_name.split(".")
    if split[-1] != "ts":
        problem_name = problem_name + ".ts"

    if isinstance(X, np.ndarray) or isinstance(X, list):
        _write_data_to_tsfile(X, path, problem_name, y=y, regression=regression)
    else:
        _write_dataframe_to_tsfile(
            X,
            path,
            problem_name=problem_name,
            y=y,
            comment=header,
            regression=regression,
        )


def _write_data_to_tsfile(
    X,
    path,
    problem_name,
    y=None,
    missing_values="NaN",
    comment=None,
    suffix=None,
    regression=False,
):
    """Output a dataset to .ts texfile format.

    Automatically adds the .ts suffix if not the suffix to problem_name.

    Parameters
    ----------
    X: Union[list, np.ndarray]
        time series collection, either a 3d ndarray  (n_cases, n_channels,
        n_timepoints) or a list of [n_cases] 2d numpy arrays (possibly variable
        length)
    path: str
        The full path to output the ts file to.
    problem_name: str
        The problemName to print in the header of the ts file and also the name of
        the file.
    y: list, ndarray or None, default=None
        The class values for each case, optional.
    missing_values: str, default="NaN"
        Representation for missing values.
    comment: str or None, default=None
        Comment text to be inserted before the header in a block.
    suffix: str or None, default=None
        Addon at the end of the filename before the file extension, i.e. _TRAIN or
        _TEST

    Returns
    -------
    None

    Notes
    -----
    This version currently does not support writing timestamp data.
    """
    # ensure data provided is a ndarray
    if not isinstance(X, np.ndarray) and not isinstance(X, list):
        raise TypeError("Data provided must be a ndarray or a list")
    class_labels = None
    if y is not None:
        # ensure number of cases is same as the class value list
        if len(X) != len(y):
            raise IndexError(
                "The number of cases in X does not match the number of values in y"
            )
    if not regression:
        class_labels = np.unique(y)
    n_cases = len(X)
    n_channels = len(X[0])
    univariate = n_channels == 1
    equal_length = True
    if isinstance(X, list):
        length = len(X[0][0])
        for i in range(1, n_cases):
            if length != len(X[i][0]):
                equal_length = False
                break
    series_length = -1
    if equal_length:
        series_length = len(X[0][0])
    file = _write_header(
        path,
        problem_name,
        univariate=univariate,
        equal_length=equal_length,
        series_length=series_length,
        class_labels=class_labels,
        comment=comment,
        regression=regression,
        suffix=suffix,
        extension=None,
    )
    for i in range(n_cases):
        for j in range(n_channels):
            series = ",".join(
                [str(num) if not np.isnan(num) else missing_values for num in X[i][j]]
            )
            file.write(str(series))
            file.write(":")
        if y is not None:
            file.write(str(y[i]))
        file.write("\n")
    file.close()


def _write_dataframe_to_tsfile(
    X, path, problem_name="sample_data", y=None, comment=None, regression=False
):
    # ensure data provided is a dataframe
    if not isinstance(X, pd.DataFrame):
        raise ValueError(f"Data provided must be a DataFrame, passed a {type(X)}")
    # See if passed file name contains .ts extension or not
    split = problem_name.split(".")
    if split[-1] != "ts":
        problem_name = problem_name + ".ts"
    class_labels = None
    if y is not None:
        class_labels = np.unique(y)
    univariate = X.shape[1] == 1
    # dataframes are always equal length
    equal_length = True
    series_length = X.shape[0]
    file = _write_header(
        path,
        problem_name,
        univariate=univariate,
        equal_length=equal_length,
        series_length=series_length,
        class_labels=class_labels,
        comment=comment,
        regression=regression,
        extension=None,
    )
    n_cases, n_channels = X.shape
    for i in range(0, n_cases):
        for j in range(0, n_channels):
            series = X.iloc[i, j]
            for k in range(0, series.size - 1):
                file.write(f"{series[k]},")
            file.write(f"{series[series.size-1]}:")
        file.write(f"{y[i]}\n")
    file.close()


def _write_header(
    path,
    problem_name,
    univariate=True,
    equal_length=False,
    series_length=-1,
    comment=None,
    regression=False,
    class_labels=None,
    suffix=None,
    extension=None,
):
    if class_labels is not None and regression:
        raise ValueError("Cannot have class_labels true for a regression problem")
    # create path if it does not exist
    dir = f"{str(path)}/"
    try:
        os.makedirs(dir, exist_ok=True)
    except os.error:
        raise ValueError(f"Error trying to access {dir} in _write_header")
    # create ts file in the path
    load_path = f"{dir}{str(problem_name)}"
    if suffix is not None:
        load_path = load_path + suffix
    if extension is not None:
        load_path = load_path + extension
    file = open(load_path, "w")
    # write comment if any as a block at start of file
    if comment is not None:
        file.write("\n# ".join(textwrap.wrap("# " + comment)))
        file.write("\n")

    """ Writes the header info for a ts file"""
    file.write(f"@problemName {problem_name}\n")
    file.write("@timestamps false\n")
    file.write(f"@univariate {str(univariate).lower()}\n")
    file.write(f"@equalLength {str(equal_length).lower()}\n")
    if series_length > 0 and equal_length:
        file.write(f"@seriesLength {series_length}\n")
    # write class labels line
    if class_labels is not None:
        space_separated_class_label = " ".join(str(label) for label in class_labels)
        file.write(f"@classLabel true {space_separated_class_label}\n")
    else:
        file.write("@classLabel false\n")
        if regression:  # or if a regresssion problem, write target label
            file.write("@targetlabel true\n")
    file.write("@data\n")
    return file


def write_to_arff_file(
    X,
    y,
    path,
    problem_name="sample_data",
    header=None,
    suffix="",
):
    """Write an aeon collection of time series to text file in .arff format.

    Only compatible for classification-like problems with univariate equal
    length time series currently.

    Parameters
    ----------
    X : np.ndarray (n_cases, n_channels, n_timepoints)
        Collection of univariate time series with equal length.
    y: ndarray
        Discrete response variable.
    path : string.
        Location of the directory to write file
    problem_name: str, default="Data"
        The problem name to print in the header of the arff file and also the name of
        the file.
    header: string, default=None
        Optional text at the top of the file that is ignored when loading.
    suffix: str or None, default=""
        Addon at the end of the filename before the file extension, i.e. _TRAIN or
        _TEST.

    Returns
    -------
    None
    """
    if not (isinstance(X, np.ndarray)):
        raise TypeError(
            f" Wrong input data type {type(X)}. Convert to np.ndarray (n_cases, "
            f"n_channels, n_timepoints) if possible."
        )

    if len(X.shape) != 3 or X.shape[1] != 1:
        raise ValueError(
            f"X must be a 3D array with shape (n_cases, 1, n_timepoints), but "
            f"received {X.shape}"
        )

    file = open(f"{path}/{problem_name}{suffix}.arff", "w")

    # write comment if any as a block at start of file
    if header is not None:
        file.write("\n% ".join(textwrap.wrap("% " + header)))
        file.write("\n")

    # begin writing header information
    file.write(f"@Relation {problem_name}\n")

    # write each attribute
    for i in range(X.shape[2]):
        file.write(f"@attribute att{str(i)} numeric\n")

    # lass attribute if it exists
    comma_separated_class_label = ",".join(str(label) for label in np.unique(y))
    file.write(f"@attribute target {{{comma_separated_class_label}}}\n")

    # write data
    file.write("@data\n")
    for case, target in zip(X, y):
        # turn attributes into comma-separated row
        atts = ",".join([str(num) if not np.isnan(num) else "?" for num in case[0]])
        file.write(str(atts))
        file.write(f",{target}")
        file.write("\n")  # open a new line

    file.close()


def write_results_to_uea_format(
    estimator_name,
    dataset_name,
    y_pred,
    output_path,
    full_path=True,
    y_true=None,
    predicted_probs=None,
    split="TEST",
    resample_seed=0,
    timing_type="N/A",
    first_line_comment=None,
    second_line="No Parameter Info",
    third_line="N/A",
):
    """Write the predictions for an experiment in the standard format used by aeon.

    Parameters
    ----------
    estimator_name : str,
        Name of the object that made the predictions, written to file and can
        deterimine file structure of output_root is True
    dataset_name : str
        name of the problem the classifier was built on
    y_pred : np.array
        predicted values
    output_path : str
        Path where to put results. Either a root path, or a full path
    full_path : boolean, default = True
        If False, then the standard file structure is created. If false, results are
        written directly to the directory passed in output_path
    y_true : np.array, default = None
        Actual values, written to file with the predicted values if present
    predicted_probs :  np.ndarray, default = None
        Estimated class probabilities. If passed, these are written after the
        predicted values. Regressors should not pass anything
    split : str, default = "TEST"
        Either TRAIN or TEST, depending on the results, influences file name.
    resample_seed : int, default = 0
        Indicates what data
    timing_type : str or None, default = None
        The format used for timings in the file, i.e. Seconds, Milliseconds, Nanoseconds
    first_line_comment : str or None, default = None
        Optional comment appended to the end of the first line
    second_line : str
        unstructured, used for predictor parameters
    third_line : str
        summary performance information (see comment below)
    """
    if y_true is not None and len(y_true) != len(y_pred):
        raise IndexError(
            "The number of predicted values is not the same as the "
            "number of actual class values"
        )
    # If the full directory path is not passed, make the standard structure
    if not full_path:
        output_path = f"{output_path}/{estimator_name}/Predictions/{dataset_name}/"
    try:
        os.makedirs(output_path)
    except OSError:
        pass  # raises os.error if path already exists, so just ignore this

    if split == "TRAIN" or split == "train":
        train_or_test = "train"
    elif split == "TEST" or split == "test":
        train_or_test = "test"
    else:
        raise ValueError("Unknown 'split' value - should be TRAIN/train or TEST/test")
    file = open(f"{output_path}/{train_or_test}Resample{resample_seed}.csv", "w")
    # the first line of the output file is in the form of:
    # <classifierName>,<datasetName>,<train/test>
    first_line = f"{dataset_name},{estimator_name},{train_or_test},{resample_seed}"
    if timing_type is not None:
        first_line += "," + timing_type
    if first_line_comment is not None:
        first_line += "," + first_line_comment
    file.write(first_line + "\n")
    # the second line of the output is free form and estimator-specific; usually this
    # will record info such as build time, paramater options used, any constituent model
    # names for ensembles, etc.
    file.write(str(second_line) + "\n")
    # the third line of the file is the accuracy (should be between 0 and 1
    # inclusive). If this is a train output file then it will be a training estimate
    # of the classifier on the training data only (e.g. 10-fold cv, leave-one-out cv,
    # etc.). If this is a test output file, it should be the output of the estimator
    # on the test data (likely trained on the training data for a-priori parameter
    # optimisation)
    file.write(str(third_line) + "\n")
    # from line 4 onwards each line should include the actual and predicted class
    # labels (comma-separated). If present, for each case, the probabilities of
    # predicting every class value for this case should also be appended to the line (
    # a space is also included between the predicted value and the predict_proba). E.g.:
    #
    # if predict_proba data IS provided for case i:
    #   y_true[i], y_pred[i],,prob_class_0[i],
    #   prob_class_1[i],...,prob_class_c[i]
    #
    # if predict_proba data IS NOT provided for case i:
    #   y_true[i], y_pred[i]
    # If y_true is None (if clustering), y_true[i] is replaced with ? to indicate
    # missing
    if y_true is None:
        for i in range(0, len(y_pred)):
            file.write("?," + str(y_pred[i]))
            if predicted_probs is not None:
                file.write(",")
                for j in predicted_probs[i]:
                    file.write("," + str(j))
            file.write("\n")
    else:
        for i in range(0, len(y_pred)):
            file.write(str(y_true[i]) + "," + str(y_pred[i]))
            if predicted_probs is not None:
                file.write(",")
                for j in predicted_probs[i]:
                    file.write("," + str(j))
            file.write("\n")
<<<<<<< HEAD
    file.close()


def _write_header(
    path,
    problem_name,
    univariate=True,
    equal_length=False,
    series_length=-1,
    comment=None,
    regression=False,
    class_labels=None,
    suffix=None,
    extension=None,
):
    if class_labels is not None and regression:
        raise ValueError("Cannot have class_labels true for a regression problem")
    # create path if it does not exist
    dir = f"{str(path)}/"
    try:
        os.makedirs(dir, exist_ok=True)
    except OSError:
        raise ValueError(f"Error trying to access {dir} in _write_header")
    # create ts file in the path
    load_path = f"{dir}{str(problem_name)}"
    if suffix is not None:
        load_path = load_path + suffix
    if extension is not None:
        load_path = load_path + extension
    file = open(load_path, "w")
    # write comment if any as a block at start of file
    if comment is not None:
        file.write("\n# ".join(textwrap.wrap("# " + comment)))
        file.write("\n")

    """ Writes the header info for a ts file"""
    file.write(f"@problemName {problem_name}\n")
    file.write("@timestamps false\n")
    file.write(f"@univariate {str(univariate).lower()}\n")
    file.write(f"@equalLength {str(equal_length).lower()}\n")
    if series_length > 0 and equal_length:
        file.write(f"@seriesLength {series_length}\n")
    # write class labels line
    if class_labels is not None:
        space_separated_class_label = " ".join(str(label) for label in class_labels)
        file.write(f"@classLabel true {space_separated_class_label}\n")
    else:
        file.write("@classLabel false\n")
        if regression:  # or if a regresssion problem, write target label
            file.write("@targetlabel true\n")
    file.write("@data\n")
    return file


def _write_dataframe_to_tsfile(
    X, path, problem_name="sample_data", y=None, comment=None, regression=False
):
    # ensure data provided is a dataframe
    if not isinstance(X, pd.DataFrame):
        raise ValueError(f"Data provided must be a DataFrame, passed a {type(X)}")
    # See if passed file name contains .ts extension or not
    split = problem_name.split(".")
    if split[-1] != "ts":
        problem_name = problem_name + ".ts"
    class_labels = None
    if y is not None:
        class_labels = np.unique(y)
    univariate = X.shape[1] == 1
    # dataframes are always equal length
    equal_length = True
    series_length = X.shape[0]
    file = _write_header(
        path,
        problem_name,
        univariate=univariate,
        equal_length=equal_length,
        series_length=series_length,
        class_labels=class_labels,
        comment=comment,
        regression=regression,
        extension=None,
    )
    n_cases, n_channels = X.shape
    for i in range(0, n_cases):
        for j in range(0, n_channels):
            series = X.iloc[i, j]
            for k in range(0, series.size - 1):
                file.write(f"{series[k]},")
            file.write(f"{series[series.size-1]}:")
        file.write(f"{y[i]}\n")
=======
>>>>>>> 3138bb7f
    file.close()<|MERGE_RESOLUTION|>--- conflicted
+++ resolved
@@ -212,7 +212,7 @@
     dir = f"{str(path)}/"
     try:
         os.makedirs(dir, exist_ok=True)
-    except os.error:
+    except OSError:
         raise ValueError(f"Error trying to access {dir} in _write_header")
     # create ts file in the path
     load_path = f"{dir}{str(problem_name)}"
@@ -438,97 +438,4 @@
                 for j in predicted_probs[i]:
                     file.write("," + str(j))
             file.write("\n")
-<<<<<<< HEAD
-    file.close()
-
-
-def _write_header(
-    path,
-    problem_name,
-    univariate=True,
-    equal_length=False,
-    series_length=-1,
-    comment=None,
-    regression=False,
-    class_labels=None,
-    suffix=None,
-    extension=None,
-):
-    if class_labels is not None and regression:
-        raise ValueError("Cannot have class_labels true for a regression problem")
-    # create path if it does not exist
-    dir = f"{str(path)}/"
-    try:
-        os.makedirs(dir, exist_ok=True)
-    except OSError:
-        raise ValueError(f"Error trying to access {dir} in _write_header")
-    # create ts file in the path
-    load_path = f"{dir}{str(problem_name)}"
-    if suffix is not None:
-        load_path = load_path + suffix
-    if extension is not None:
-        load_path = load_path + extension
-    file = open(load_path, "w")
-    # write comment if any as a block at start of file
-    if comment is not None:
-        file.write("\n# ".join(textwrap.wrap("# " + comment)))
-        file.write("\n")
-
-    """ Writes the header info for a ts file"""
-    file.write(f"@problemName {problem_name}\n")
-    file.write("@timestamps false\n")
-    file.write(f"@univariate {str(univariate).lower()}\n")
-    file.write(f"@equalLength {str(equal_length).lower()}\n")
-    if series_length > 0 and equal_length:
-        file.write(f"@seriesLength {series_length}\n")
-    # write class labels line
-    if class_labels is not None:
-        space_separated_class_label = " ".join(str(label) for label in class_labels)
-        file.write(f"@classLabel true {space_separated_class_label}\n")
-    else:
-        file.write("@classLabel false\n")
-        if regression:  # or if a regresssion problem, write target label
-            file.write("@targetlabel true\n")
-    file.write("@data\n")
-    return file
-
-
-def _write_dataframe_to_tsfile(
-    X, path, problem_name="sample_data", y=None, comment=None, regression=False
-):
-    # ensure data provided is a dataframe
-    if not isinstance(X, pd.DataFrame):
-        raise ValueError(f"Data provided must be a DataFrame, passed a {type(X)}")
-    # See if passed file name contains .ts extension or not
-    split = problem_name.split(".")
-    if split[-1] != "ts":
-        problem_name = problem_name + ".ts"
-    class_labels = None
-    if y is not None:
-        class_labels = np.unique(y)
-    univariate = X.shape[1] == 1
-    # dataframes are always equal length
-    equal_length = True
-    series_length = X.shape[0]
-    file = _write_header(
-        path,
-        problem_name,
-        univariate=univariate,
-        equal_length=equal_length,
-        series_length=series_length,
-        class_labels=class_labels,
-        comment=comment,
-        regression=regression,
-        extension=None,
-    )
-    n_cases, n_channels = X.shape
-    for i in range(0, n_cases):
-        for j in range(0, n_channels):
-            series = X.iloc[i, j]
-            for k in range(0, series.size - 1):
-                file.write(f"{series[k]},")
-            file.write(f"{series[series.size-1]}:")
-        file.write(f"{y[i]}\n")
-=======
->>>>>>> 3138bb7f
     file.close()