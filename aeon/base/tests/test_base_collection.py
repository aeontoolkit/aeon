--- conflicted
+++ resolved
@@ -1,9 +1,4 @@
-<<<<<<< HEAD
 """Test for Base Collection Estimators."""
-=======
-"""Tests for BaseCollectionEstimator."""
->>>>>>> 678b450d
-
 import numpy as np
 import pytest
 
