"""
Base class template for forecaster.

    class name: BaseForecaster

Defining methods:
    fitting            - fit(y, X=None, fh=None)
    forecasting        - predict(fh=None, X=None)
    updating           - update(y, X=None, update_params=True)

Convenience methods:
    fit&forecast       - fit_predict(y, X=None, fh=None)
    update&forecast    - update_predict(cv=None, X=None, update_params=True)
    forecast residuals - predict_residuals(y, X=None, fh=None)
    forecast scores    - score(y, X=None, fh=None)

Optional, special capability methods (check capability tags if available):
    forecast intervals    - predict_interval(fh=None, X=None, coverage=0.90)
    forecast quantiles    - predict_quantiles(fh=None, X=None, alpha=[0.05, 0.95])
    forecast variance     - predict_var(fh=None, X=None, cov=False)
    distribution forecast - predict_proba(fh=None, X=None, marginal=True)

Inspection methods:
    hyper-parameter inspection  - get_params()
    fitted parameter inspection - get_fitted_params()
    current ForecastingHorizon  - fh
    current cutoff              - cutoff

State:
    fitted model/strategy   - by convention, any attributes ending in "_"
    fitted state flag       - is_fitted (property)
    fitted state inspection - check_is_fitted()
"""

__maintainer__ = []

__all__ = ["BaseForecaster"]

from copy import deepcopy
from itertools import product
from warnings import warn

import numpy as np
import pandas as pd
from scipy.stats import norm

from aeon.base import BaseEstimator
from aeon.datatypes import convert_to
from aeon.datatypes._vec_df import _VectorizedDF
from aeon.forecasting.base._fh import ForecastingHorizon
from aeon.utils.datetime import _shift
from aeon.utils.index_functions import get_cutoff, update_data
from aeon.utils.validation import abstract_types, validate_input
from aeon.utils.validation._dependencies import _check_estimator_deps
from aeon.utils.validation.forecasting import check_alpha, check_cv, check_fh, check_X
from aeon.utils.validation.series import check_equal_time_index

DEFAULT_ALPHA = 0.05


def _coerce_to_list(obj):
    """Return [obj] if obj is not a list, otherwise obj."""
    if not isinstance(obj, list):
        return [obj]
    else:
        return obj


class BaseForecaster(BaseEstimator):
    """Base forecaster template class.

    The base forecaster specifies the methods and method
    signatures that all forecasters have to implement.

    Specific implementations of these methods is deferred to concrete
    forecasters.
    """

    # default tag values - these typically make the "safest" assumption
    # for more extensive documentation, see extension_templates/forecasting.py
    _tags = {
        "y_input_type": "univariate",  # which y are fine? univariate/multivariate/both
        "ignores-exogeneous-X": False,  # does estimator ignore the exogeneous X?
        "capability:pred_int": False,  # can the estimator produce prediction intervals?
        "capability:missing_values": False,  # can estimator handle missing data?
        "y_inner_type": "pd.Series",  # which types do _fit/_predict, support for y?
        "X_inner_type": "pd.DataFrame",  # which types do _fit/_predict, support for X?
        "requires-fh-in-fit": True,  # is forecasting horizon already required in fit?
        "X-y-must-have-same-index": True,  # can estimator handle different X/y index?
        "enforce_index_type": None,  # index type that needs to be enforced in X/y
        "fit_is_empty": False,  # is fit empty and can be skipped?
        "python_version": None,  # PEP 440 python version specifier to limit versions
        "python_dependencies": None,  # str or list of str, package soft dependencies
    }

    def __init__(self):
        self._is_fitted = False
        self._y = None
        self._X = None

        # forecasting horizon
        self._fh = None
        self._cutoff = None  # reference point for relative fh

        self._converter_store_y = dict()  # storage dictionary for in/output conversion

        super().__init__()
        _check_estimator_deps(self)

    def __mul__(self, other):
        """Magic * method, return (right) concatenated TransformedTargetForecaster.

        Implemented for `other` being a transformer, otherwise returns `NotImplemented`.

        Parameters
        ----------
        other: `aeon` transformer, must inherit from BaseTransformer
            otherwise, `NotImplemented` is returned

        Returns
        -------
        TransformedTargetForecaster object,
            concatenation of `self` (first) with `other` (last).
            not nested, contains only non-TransformerPipeline `aeon` transformers
        """
        from aeon.forecasting.compose import TransformedTargetForecaster
        from aeon.transformations.adapt import TabularToSeriesAdaptor
        from aeon.transformations.base import BaseTransformer
        from aeon.utils.sklearn import is_sklearn_transformer

        # we wrap self in a pipeline, and concatenate with the other
        #   the TransformedTargetForecaster does the rest, e.g., dispatch on other
        if isinstance(other, BaseTransformer):
            self_as_pipeline = TransformedTargetForecaster(steps=[self])
            return self_as_pipeline * other
        elif is_sklearn_transformer(other):
            return self * TabularToSeriesAdaptor(other)
        else:
            return NotImplemented

    def __rmul__(self, other):
        """Magic * method, return (left) concatenated TransformedTargetForecaster.

        Implemented for `other` being a transformer, otherwise returns `NotImplemented`.

        Parameters
        ----------
        other: `aeon` transformer, must inherit from BaseTransformer
            otherwise, `NotImplemented` is returned

        Returns
        -------
        TransformedTargetForecaster object,
            concatenation of `other` (first) with `self` (last).
            not nested, contains only non-TransformerPipeline `aeon` steps
        """
        from aeon.forecasting.compose import TransformedTargetForecaster
        from aeon.transformations.adapt import TabularToSeriesAdaptor
        from aeon.transformations.base import BaseTransformer
        from aeon.utils.sklearn import is_sklearn_transformer

        # we wrap self in a pipeline, and concatenate with the other
        #   the TransformedTargetForecaster does the rest, e.g., dispatch on other
        if isinstance(other, BaseTransformer):
            self_as_pipeline = TransformedTargetForecaster(steps=[self])
            return other * self_as_pipeline
        elif is_sklearn_transformer(other):
            return TabularToSeriesAdaptor(other) * self
        else:
            return NotImplemented

    def __rpow__(self, other):
        """Magic ** method, return (left) concatenated ForecastingPipeline.

        Implemented for `other` being a transformer, otherwise returns `NotImplemented`.

        Parameters
        ----------
        other: `aeon` transformer, must inherit from BaseTransformer
            otherwise, `NotImplemented` is returned

        Returns
        -------
        TransformedTargetForecaster object,
            concatenation of `other` (first) with `self` (last).
            not nested, contains only non-TransformerPipeline `aeon` steps
        """
        from aeon.forecasting.compose import ForecastingPipeline
        from aeon.transformations.adapt import TabularToSeriesAdaptor
        from aeon.transformations.base import BaseTransformer
        from aeon.utils.sklearn import is_sklearn_transformer

        # we wrap self in a pipeline, and concatenate with the other
        #   the ForecastingPipeline does the rest, e.g., dispatch on other
        if isinstance(other, BaseTransformer):
            self_as_pipeline = ForecastingPipeline(steps=[self])
            return other**self_as_pipeline
        elif is_sklearn_transformer(other):
            return TabularToSeriesAdaptor(other) ** self
        else:
            return NotImplemented

    def __or__(self, other):
        """Magic | method, return MultiplexForecaster.

        Implemented for `other` being either a MultiplexForecaster or a forecaster.

        Parameters
        ----------
        other: `aeon` forecaster or aeon MultiplexForecaster

        Returns
        -------
        MultiplexForecaster object
        """
        from aeon.forecasting.compose import MultiplexForecaster

        if isinstance(other, MultiplexForecaster) or isinstance(other, BaseForecaster):
            multiplex_self = MultiplexForecaster([self])
            return multiplex_self | other
        else:
            return NotImplemented

    def __getitem__(self, key):
        """Magic [...] method, return forecaster with subsetted data.

        First index does subsetting of exogeneous input data.
        Second index does subsetting of the forecast (but not of endogeneous data).

        Keys must be valid inputs for `columns` in `ColumnSubset`.

        Parameters
        ----------
        key: valid input for `columns` in `ColumnSubset`, or pair thereof
            keys can also be a :-slice, in which case it is considered as not passed

        Returns
        -------
        the following composite pipeline object:
            ColumnSubset(columns1) ** self * ColumnSubset(columns2)
            where `columns1` is first or only item in `key`, and `columns2` is the last
            if only one item is passed in `key`, only `columns1` is applied to input
        """
        from aeon.transformations.subset import ColumnSelect

        def is_noneslice(obj):
            res = isinstance(obj, slice)
            res = res and obj.start is None and obj.stop is None and obj.step is None
            return res

        if isinstance(key, tuple):
            if not len(key) == 2:
                raise ValueError(
                    "there should be one or two keys when calling [] or getitem, "
                    "e.g., mytrafo[key], or mytrafo[key1, key2]"
                )
            columns1 = key[0]
            columns2 = key[1]
            if is_noneslice(columns1) and is_noneslice(columns2):
                return self
            elif is_noneslice(columns2):
                return ColumnSelect(columns1) ** self
            elif is_noneslice(columns1):
                return self * ColumnSelect(columns2)
            else:
                return ColumnSelect(columns1) ** self * ColumnSelect(columns2)
        else:
            return ColumnSelect(key) ** self

    def fit(self, y, X=None, fh=None):
        """Fit forecaster to training data.

        State change:
            Changes state to "fitted".

        Writes to self:
            Sets self._is_fitted flag to True.
            Writes self._y and self._X with `y` and `X`, respectively.
            Sets self.cutoff and self._cutoff to last index seen in `y`.
            Sets fitted model attributes ending in "_".
            Stores fh to self.fh if fh is passed.

        Parameters
        ----------
        y : time series in aeon compatible data container format
                Time series to which to fit the forecaster.
            y can be in one of the following formats:
            Series abstract type: pd.Series, pd.DataFrame, or np.ndarray (1D or 2D)
                for vanilla forecasting, one time series
            Panel abstract type: pd.DataFrame with 2-level row MultiIndex,
                3D np.ndarray, list of Series pd.DataFrame, or nested pd.DataFrame
                for global or panel forecasting
            Hierarchical abstract type: pd.DataFrame with 3 or more level row MultiIndex
                for hierarchical forecasting
            Number of columns admissible depend on the "y_input_type" tag:
                if self.get_tag("y_input_type")=="univariate":
                    y must have a single column/variable
                if self.get_tag("y_input_type")=="multivariate":
                    y must have 2 or more columns
                if self.get_tag("y_input_type")=="both": no restrictions apply.
            For further details:
                on usage, see forecasting examples/forecasting
                on specification of formats, examples/datasets
        X : time series in aeon compatible format, default=None
                Exogeneous time series to fit to
            Should be of same abstract type (Series, Panel, or Hierarchical) as y
            if self.get_tag("X-y-must-have-same-index"), X.index must contain y.index
            there are no restrictions on number of columns (unlike for y).
        fh : int, list, np.array or ForecastingHorizon, default=None
            The forecasting horizon encoding the time stamps to forecast at.
            if self.get_tag("requires-fh-in-fit"), must be passed, not optional.

        Returns
        -------
        self : Reference to self.
        """
        # check y is not None
        assert y is not None, "y cannot be None, but found None"

        # if fit is called, estimator is reset, including fitted state
        self.reset()

        # check and convert X/y
        X_inner, y_inner = self._check_X_y(X=X, y=y)

        # set internal X/y to the new X/y
        # this also updates cutoff from y
        self._update_y_X(y_inner, X_inner)

        # check forecasting horizon and coerce to ForecastingHorizon object
        fh = self._check_fh(fh)

        # checks and conversions complete, pass to inner fit
        #####################################################
        vectorization_needed = isinstance(y_inner, _VectorizedDF)
        self._is_vectorized = vectorization_needed
        # we call the ordinary _fit if no looping/vectorization needed
        if not vectorization_needed:
            self._fit(y=y_inner, X=X_inner, fh=fh)
        else:
            # otherwise we call the vectorized version of fit
            self._vectorize("fit", y=y_inner, X=X_inner, fh=fh)

        # this should happen last
        self._is_fitted = True

        return self

    def predict(
        self,
        fh=None,
        X=None,
    ):
        """Forecast time series at future horizon.

        State required:
            Requires state to be "fitted".

        Accesses in self:
            Fitted model attributes ending in "_".
            self.cutoff, self._is_fitted

        Writes to self:
            Stores fh to self.fh if fh is passed and has not been passed previously.

        Parameters
        ----------
        fh : int, list, np.array or ForecastingHorizon, default=None
            The forecasting horizon encoding the time stamps to forecast at.
            if has not been passed in fit, must be passed, not optional.
        X : time series in aeon compatible format, default=None
                Exogeneous time series to fit to
            Should be of same abstract type (Series, Panel, or Hierarchical) as y in fit
            if self.get_tag("X-y-must-have-same-index"), X.index must contain fh.index
            there are no restrictions on number of columns (unlike for y).

        Returns
        -------
        y_pred : time series in aeon compatible data container format
            Point forecasts at fh, with same index as fh
            y_pred has same type as the y that has been passed most recently:
                Series, Panel, Hierarchical abstract type, same format (see above).
        """
        # handle inputs

        self.check_is_fitted()
        fh = self._check_fh(fh)

        # input check and conversion for X
        X_inner = self._check_X(X=X)

        # we call the ordinary _predict if no looping/vectorization needed
        if not self._is_vectorized:
            y_pred = self._predict(fh=fh, X=X_inner)
        else:
            # otherwise we call the vectorized version of predict
            y_pred = self._vectorize("predict", X=X_inner, fh=fh)

        # convert to output type, identical with last y type seen
<<<<<<< HEAD

=======
>>>>>>> 4911ab8e
        y_out = convert_to(
            y_pred,
            self._y_mtype_last_seen,
            store=self._converter_store_y,
            store_behaviour="freeze",
        )

        return y_out

    def fit_predict(self, y, X=None, fh=None):
        """Fit and forecast time series at future horizon.

        State change:
            Changes state to "fitted".

        Writes to self:
            Sets is_fitted flag to True.
            Writes self._y and self._X with `y` and `X`, respectively.
            Sets self.cutoff and self._cutoff to last index seen in `y`.
            Sets fitted model attributes ending in "_".
            Stores fh to self.fh.

        Parameters
        ----------
        y : time series in aeon compatible data container format
                Time series to which to fit the forecaster.
            y can be in one of the following formats:
            Series abstract type: pd.Series, pd.DataFrame, or np.ndarray (1D or 2D)
                for vanilla forecasting, one time series
            Panel abstract type: pd.DataFrame with 2-level row MultiIndex,
                3D np.ndarray, list of Series pd.DataFrame, or nested pd.DataFrame
                for global or panel forecasting
            Hierarchical abstract type: pd.DataFrame with 3 or more level row MultiIndex
                for hierarchical forecasting
            Number of columns admissible depend on the "y_input_type" tag:
                if self.get_tag("y_input_type")=="univariate":
                    y must have a single column/variable
                if self.get_tag("y_input_type")=="multivariate":
                    y must have 2 or more columns
                if self.get_tag("y_input_type")=="both": no restrictions apply
            For further details:
                on usage, see  examples/forecasting
                on specification of formats, examples/datasets
        fh : int, list, np.array or ForecastingHorizon (not optional)
            The forecasting horizon encoding the time stamps to forecast at.
            if has not been passed in fit, must be passed, not optional
        X : time series in aeon compatible format, default=None
                Exogeneous time series to fit to
            Should be of same abstract type (Series, Panel, or Hierarchical) as y in fit
            if self.get_tag("X-y-must-have-same-index"),
                X.index must contain fh.index and y.index both
        fh : int, list, np.array or ForecastingHorizon (not optional)
            The forecasting horizon encoding the time stamps to forecast at.
            if has not been passed in fit, must be passed, not optional

        Returns
        -------
        y_pred : time series in aeon compatible data container format
            Point forecasts at fh, with same index as fh
            y_pred has same type as the y that has been passed most recently:
                Series, Panel, Hierarchical abstract type, same format (see above)
        """
        # if fit is called, fitted state is re-set
        self._is_fitted = False

        # check and convert X/y
        X_inner, y_inner = self._check_X_y(X=X, y=y)

        # set internal X/y to the new X/y
        # this also updates cutoff from y
        self._update_y_X(y_inner, X_inner)

        fh = self._check_fh(fh)

        # apply fit and then predict
        vectorization_needed = isinstance(y_inner, _VectorizedDF)
        self._is_vectorized = vectorization_needed
        # we call the ordinary _fit if no looping/vectorization needed
        if not vectorization_needed:
            self._fit(y=y_inner, X=X_inner, fh=fh)
        else:
            # otherwise we call the vectorized version of fit
            self._vectorize("fit", y=y_inner, X=X_inner, fh=fh)

        self._is_fitted = True
        # call the public predict to avoid duplicating output conversions
        #  input conversions are skipped since we are using X_inner
        return self.predict(fh=fh, X=X_inner)

    def predict_quantiles(self, fh=None, X=None, alpha=None):
        """Compute/return quantile forecasts.

        If alpha is iterable, multiple quantiles will be calculated.

        State required:
            Requires state to be "fitted".

        Accesses in self:
            Fitted model attributes ending in "_".
            self.cutoff, self._is_fitted

        Writes to self:
            Stores fh to self.fh if fh is passed and has not been passed previously.

        Parameters
        ----------
        fh : int, list, np.array or ForecastingHorizon (not optional)
            The forecasting horizon encoding the time stamps to forecast at.
            if has not been passed in fit, must be passed, not optional
        X : time series in aeon compatible format, default=None
                Exogeneous time series to fit to
            Should be of same abstract type (Series, Panel, or Hierarchical) as y in fit
            if self.get_tag("X-y-must-have-same-index"), must contain fh.index
        alpha : float or list of float of unique values, default=[0.05, 0.95]
            A probability or list of, at which quantile forecasts are computed.

        Returns
        -------
        quantiles : pd.DataFrame
            Column has multi-index: first level is variable name from y in fit,
                second level being the values of alpha passed to the function.
            Row index is fh, with additional (upper) levels equal to instance levels,
                    from y seen in fit, if y seen in fit was Panel or Hierarchical.
            Entries are quantile forecasts, for var in col index,
                at quantile probability in second col index, for the row index.
        """
        if not self.get_tag("capability:pred_int"):
            raise NotImplementedError(
                f"{self.__class__.__name__} does not have the capability to return "
                "quantile predictions. If you "
                "think this estimator should have the capability, please open "
                "an issue on aeon."
            )
        self.check_is_fitted()

        # input checks and conversions

        # check fh and coerce to ForecastingHorizon
        fh = self._check_fh(fh)

        # default alpha
        if alpha is None:
            alpha = [0.05, 0.95]
        # check alpha and coerce to list
        alpha = check_alpha(alpha, name="alpha")

        # input check and conversion for X
        X_inner = self._check_X(X=X)

        # we call the ordinary _predict_quantiles if no looping/vectorization needed
        if not self._is_vectorized:
            quantiles = self._predict_quantiles(fh=fh, X=X_inner, alpha=alpha)
        else:
            # otherwise we call the vectorized version of predict_quantiles
            quantiles = self._vectorize(
                "predict_quantiles", fh=fh, X=X_inner, alpha=alpha
            )

        return quantiles

    def predict_interval(
        self,
        fh=None,
        X=None,
        coverage=0.90,
    ):
        """Compute/return prediction interval forecasts.

        If coverage is iterable, multiple intervals will be calculated.

        State required:
            Requires state to be "fitted".

        Accesses in self:
            Fitted model attributes ending in "_".
            self.cutoff, self._is_fitted

        Writes to self:
            Stores fh to self.fh if fh is passed and has not been passed previously.

        Parameters
        ----------
        fh : int, list, np.array or ForecastingHorizon (not optional)
            The forecasting horizon encoding the time stamps to forecast at.
            if has not been passed in fit, must be passed, not optional.
        X : time series in aeon compatible format, default=None
                Exogeneous time series to fit to
            Should be of same abstract type (Series, Panel, or Hierarchical) as y in fit
            if self.get_tag("X-y-must-have-same-index"), must contain fh.index.
        coverage : float or list of float of unique values, default=0.9
            Nominal coverage(s) of predictive interval(s).

        Returns
        -------
        pd.DataFrame
            Column has multi-index: first level is variable name from y in fit,
                second level coverage fractions for which intervals were computed.
                    in the same order as in input `coverage`.
                Third level is string "lower" or "upper", for lower/upper interval end.
            Row index is fh, with additional (upper) levels equal to instance levels,
                from y seen in fit, if y seen in fit was Panel or Hierarchical.
            Entries are forecasts of lower/upper interval end,
                for var in col index, at nominal coverage in second col index,
                lower/upper depending on third col index, for the row index.
                Upper/lower interval end forecasts are equivalent to
                quantile forecasts at alpha = 0.5 - c/2, 0.5 + c/2 for c in coverage.
        """
        if not self.get_tag("capability:pred_int"):
            raise NotImplementedError(
                f"{self.__class__.__name__} does not have the capability to return "
                "prediction intervals. If you "
                "think this estimator should have the capability, please open "
                "an issue on aeon."
            )
        self.check_is_fitted()

        # input checks and conversions

        # check fh and coerce to ForecastingHorizon
        fh = self._check_fh(fh)
        # check alpha and coerce to list
        coverage = check_alpha(coverage, name="coverage")

        # check and convert X
        X_inner = self._check_X(X=X)

        # we call the ordinary _predict_interval if no looping/vectorization needed
        if not self._is_vectorized:
            pred_int = self._predict_interval(fh=fh, X=X_inner, coverage=coverage)
        else:
            # otherwise we call the vectorized version of predict_interval
            pred_int = self._vectorize(
                "predict_interval", fh=fh, X=X_inner, coverage=coverage
            )

        return pred_int

    def predict_var(self, fh=None, X=None, cov=False):
        """Compute/return variance forecasts.

        State required:
            Requires state to be "fitted".

        Accesses in self:
            Fitted model attributes ending in "_".
            self.cutoff, self._is_fitted

        Writes to self:
            Stores fh to self.fh if fh is passed and has not been passed previously.

        Parameters
        ----------
        fh : int, list, np.array or ForecastingHorizon (not optional)
            The forecasting horizon encoding the time stamps to forecast at.
            if has not been passed in fit, must be passed, not optional
        X : time series in aeon compatible format, default=None
                Exogeneous time series to fit to
            Should be of same abstract type (Series, Panel, or Hierarchical) as y in fit
            if self.get_tag("X-y-must-have-same-index"),
                X.index must contain fh.index and y.index both
        cov : bool, default=False
            if True, computes covariance matrix forecast.
            if False, computes marginal variance forecasts.

        Returns
        -------
        pred_var : pd.DataFrame, format dependent on `cov` variable
            If cov=False:
                Column names are exactly those of `y` passed in `fit`/`update`.
                    For nameless formats, column index will be a RangeIndex.
                Row index is fh, with additional levels equal to instance levels,
                    from y seen in fit, if y seen in fit was Panel or Hierarchical.
                Entries are variance forecasts, for var in col index.
                A variance forecast for given variable and fh index is a predicted
                    variance for that variable and index, given observed data.
            If cov=True:
                Column index is a multiindex: 1st level is variable names (as above)
                    2nd level is fh.
                Row index is fh, with additional levels equal to instance levels,
                    from y seen in fit, if y seen in fit was Panel or Hierarchical.
                Entries are (co-)variance forecasts, for var in col index, and
                    covariance between time index in row and col.
                Note: no covariance forecasts are returned between different variables.
        """
        if not self.get_tag("capability:pred_int"):
            raise NotImplementedError(
                f"{self.__class__.__name__} does not have the capability to return "
                "variance predictions. If you "
                "think this estimator should have the capability, please open "
                "an issue on aeon."
            )
        self.check_is_fitted()
        # input checks
        fh = self._check_fh(fh)

        # check and convert X
        X_inner = self._check_X(X=X)

        # we call the ordinary _predict_interval if no looping/vectorization needed
        if not self._is_vectorized:
            pred_var = self._predict_var(fh=fh, X=X_inner, cov=cov)
        else:
            # otherwise we call the vectorized version of predict_interval
            pred_var = self._vectorize("predict_var", fh=fh, X=X_inner, cov=cov)

        return pred_var

    def predict_proba(self, fh=None, X=None, marginal=True):
        """
        Compute/return fully probabilistic forecasts.

        Note: currently only implemented for Series (non-panel, non-hierarchical) y.

        State required:
            Requires state to be "fitted".

        Accesses in self:
            Fitted model attributes ending in "_".
            self.cutoff, self._is_fitted

        Writes to self:
            Stores fh to self.fh if fh is passed and has not been passed previously.

        Parameters
        ----------
        fh : int, list, np.array or ForecastingHorizon
            The forecasting horizon encoding the time stamps to forecast at.
            if has not been passed in fit, must be passed, not optional.
        X : time series in aeon compatible format, default=None
                Exogeneous time series to fit to.
            Should be of same abstract type (Series, Panel, or Hierarchical) as y in fit
            if self.get_tag("X-y-must-have-same-index"), must contain fh.index.
        marginal : bool, default=True
            Whether returned distribution is marginal by time index.

        Returns
        -------
        pred_dist : tfp Distribution object
            if marginal=True:
                batch shape is 1D and same length as fh
                event shape is 1D, with length equal number of variables being forecast
                i-th (batch) distribution is forecast for i-th entry of fh
                j-th (event) index is j-th variable, order as y in `fit`/`update`
            if marginal=False:
                there is a single batch
                event shape is 2D, of shape (len(fh), no. variables)
                i-th (event dim 1) distribution is forecast for i-th entry of fh
                j-th (event dim 1) index is j-th variable, order as y in `fit`/`update`
        """
        if not self.get_tag("capability:pred_int"):
            raise NotImplementedError(
                f"{self.__class__.__name__} does not have the capability to return "
                "fully probabilistic predictions. If you "
                "think this estimator should have the capability, please open "
                "an issue on aeon."
            )

        if hasattr(self, "_is_vectorized") and self._is_vectorized:
            raise NotImplementedError(
                "automated vectorization for predict_proba is not implemented"
            )

        self.check_is_fitted()
        # input checks
        fh = self._check_fh(fh)

        # check and convert X
        X_inner = self._check_X(X=X)

        pred_dist = self._predict_proba(fh=fh, X=X_inner, marginal=marginal)

        return pred_dist

    def update(self, y, X=None, update_params=True):
        """Update cutoff value and, optionally, fitted parameters.

        If no estimator-specific update method has been implemented,
        default fall-back is as follows:
            update_params=True: fitting to all observed data so far
            update_params=False: updates cutoff and remembers data only

        State required:
            Requires state to be "fitted".

        Accesses in self:
            Fitted model attributes ending in "_".
            Pointers to seen data, self._y and self.X
            self.cutoff, self._is_fitted
            If update_params=True, model attributes ending in "_".

        Writes to self:
            Update self._y and self._X with `y` and `X`, by appending rows.
            Updates self.cutoff and self._cutoff to last index seen in `y`.
            If update_params=True,
                updates fitted model attributes ending in "_".

        Parameters
        ----------
        y : time series in aeon compatible data container format
                Time series to which to fit the forecaster in the update.
            y can be in one of the following formats, must be same abstract type as in
            fit: Series abstract type: pd.Series, pd.DataFrame, or np.ndarray (1D or 2D)
                for vanilla forecasting, one time series
            Panel abstract type: pd.DataFrame with 2-level row MultiIndex,
                3D np.ndarray, list of Series pd.DataFrame, or nested pd.DataFrame
                for global or panel forecasting
            Hierarchical abstract type: pd.DataFrame with 3 or more level row MultiIndex
                for hierarchical forecasting
            Number of columns admissible depend on the "y_input_type" tag:
                if self.get_tag("y_input_type")=="univariate":
                    y must have a single column/variable
                if self.get_tag("y_input_type")=="multivariate":
                    y must have 2 or more columns
                if self.get_tag("y_input_type")=="both": no restrictions apply
            For further details:
                See  examples/forecasting, or examples/datasets,
        X : time series in aeon compatible format, default=None
                Exogeneous time series to fit to
            Should be of same type (Series, Panel, or Hierarchical) as y
            if self.get_tag("X-y-must-have-same-index"), X.index must contain y.index
            there are no restrictions on number of columns (unlike for y)
        update_params : bool, default=True
            whether model parameters should be updated

        Returns
        -------
        self : reference to self
        """
        self.check_is_fitted()

        if y is None or (hasattr(y, "__len__") and len(y) == 0):
            warn("empty y passed to update, no update was carried out")
            return self

        # input checks and minor coercions on X, y
        X_inner, y_inner = self._check_X_y(X=X, y=y)

        # update internal X/y with the new X/y
        # this also updates cutoff from y
        self._update_y_X(y_inner, X_inner)

        # checks and conversions complete, pass to inner fit
        if not self._is_vectorized:
            self._update(y=y_inner, X=X_inner, update_params=update_params)
        else:
            self._vectorize("update", y=y_inner, X=X_inner, update_params=update_params)

        return self

    def update_predict(
        self,
        y,
        cv=None,
        X=None,
        update_params=True,
        reset_forecaster=True,
    ):
        """Make predictions and update model iteratively over the test set.

        State required:
            Requires state to be "fitted".

        Accesses in self:
            Fitted model attributes ending in "_".
            Pointers to seen data, self._y and self.X
            self.cutoff, self._is_fitted
            If update_params=True, model attributes ending in "_".

        Writes to self, if reset_forecaster=False:
            Update self._y and self._X with `y` and `X`, by appending rows.
            Updates self.cutoff and self._cutoff to last index seen in `y`.
            If update_params=True,
                updates fitted model attributes ending in "_".

        Does not update state if reset_forecaster=True.

        Parameters
        ----------
        y : time series in aeon compatible data container format
                Time series to which to fit the forecaster in the update.
            y can be in one of the following formats, must be same abstract type as
            in fit: Series abstract type: pd.Series, pd.DataFrame, or np.ndarray (1D
            or 2D) for vanilla forecasting, one time series
            Panel abstract type: pd.DataFrame with 2-level row MultiIndex,
                3D np.ndarray, list of Series pd.DataFrame, or nested pd.DataFrame
                for global or panel forecasting
            Hierarchical abstract type: pd.DataFrame with 3 or more level row MultiIndex
                for hierarchical forecasting
            Number of columns admissible depend on the "y_input_type" tag:
                if self.get_tag("y_input_type")=="univariate":
                    y must have a single column/variable
                if self.get_tag("y_input_type")=="multivariate":
                    y must have 2 or more columns
                if self.get_tag("y_input_type")=="both": no restrictions apply
            For further details see  examples/forecasting, or examples/datasets.
        cv : temporal cross-validation generator inheriting from BaseSplitter, optional
            For example, SlidingWindowSplitter or ExpandingWindowSplitter
            default = ExpandingWindowSplitter with `initial_window=1` and defaults
                = individual data points in y/X are added and forecast one-by-one,
                `initial_window = 1`, `step_length = 1` and `fh = 1`
        X : time series in aeon compatible format, default=None
            Exogeneous time series for updating and forecasting
            Should be of same abstract type (Series, Panel, or Hierarchical) as y
            if self.get_tag("X-y-must-have-same-index"),
                X.index must contain y.index and fh.index both
            there are no restrictions on number of columns (unlike for y).
        update_params : bool, default=True
            Whether model parameters should be updated in each update step.
        reset_forecaster : bool, default=True
            If True, will not change the state of the forecaster,
                i.e., update/predict sequence is run with a copy,
                and cutoff, model parameters, data memory of self do not change
            if False, will update self when the update/predict sequence is run
                as if update/predict were called directly

        Returns
        -------
        y_pred : object that tabulates point forecasts from multiple split batches
            Format depends on pairs (cutoff, absolute horizon) forecast overall
            if collection of absolute horizon points is unique:
                type is time series in aeon compatible data container format
                cutoff is suppressed in output
                has same type as the y that has been passed most recently:
                Series, Panel, Hierarchical abstract type, same format (see above)
            if collection of absolute horizon points is not unique:
                type is a pandas DataFrame, with row and col index being time stamps
                row index corresponds to cutoffs that are predicted from
                column index corresponds to absolut horizons that are predicted
                entry is the point prediction of col index predicted from row index
                entry is nan if no prediction is made at that (cutoff, horizon) pair.
        """
        from aeon.forecasting.model_selection import ExpandingWindowSplitter

        if cv is None:
            cv = ExpandingWindowSplitter(initial_window=1)

        self.check_is_fitted()

        # input checks and minor coercions on X, y
        X_inner, y_inner = self._check_X_y(X=X, y=y)

        cv = check_cv(cv)

        return self._predict_moving_cutoff(
            y=y_inner,
            cv=cv,
            X=X_inner,
            update_params=update_params,
            reset_forecaster=reset_forecaster,
        )

    def update_predict_single(
        self,
        y=None,
        fh=None,
        X=None,
        update_params=True,
    ):
        """Update model with new data and make forecasts.

        This method is useful for updating and making forecasts in a single step.

        If no estimator-specific update method has been implemented,
        default fall-back is first update, then predict.

        State required:
            Requires state to be "fitted".

        Accesses in self:
            Fitted model attributes ending in "_".
            Pointers to seen data, self._y and self.X
            self.cutoff, self._is_fitted
            If update_params=True, model attributes ending in "_".

        Writes to self:
            Update self._y and self._X with `y` and `X`, by appending rows.
            Updates self.cutoff and self._cutoff to last index seen in `y`.
            If update_params=True,
                updates fitted model attributes ending in "_".

        Parameters
        ----------
        y : time series in aeon compatible data container format
            Time series to which to fit the forecaster in the update.
            y can be in one of the following formats, must be same abstract type as
            in fit: Series abstract type: pd.Series, pd.DataFrame, or np.ndarray (1D
            or 2D) for vanilla forecasting, one time series
            Panel abstract type: pd.DataFrame with 2-level row MultiIndex,
                3D np.ndarray, list of Series pd.DataFrame, or nested pd.DataFrame
                for global or panel forecasting
            Hierarchical abstract type: pd.DataFrame with 3 or more level row MultiIndex
                for hierarchical forecasting
            Number of columns admissible depend on the "y_input_type" tag:
                if self.get_tag("y_input_type")=="univariate":
                    y must have a single column/variable
                if self.get_tag("y_input_type")=="multivariate":
                    y must have 2 or more columns
                if self.get_tag("y_input_type")=="both": no restrictions apply
            For further details see  examples/forecasting, or examples/datasets.
        fh : int, list, np.array or ForecastingHorizon, default=None
            The forecasting horizon encoding the time stamps to forecast at.
            if has not been passed in fit, must be passed, not optional.
        X : time series in aeon compatible format, default=None
                Exogeneous time series for updating and forecasting
            Should be of same abstract type (Series, Panel, or Hierarchical) as y
            if self.get_tag("X-y-must-have-same-index"),
                X.index must contain y.index and fh.index both.
        update_params : bool, default=False

        Returns
        -------
        y_pred : time series in aeon compatible data container format
            Point forecasts at fh, with same index as fh
            if fh was relative, index is relative to cutoff after update with y
            y_pred has same type as the y that has been passed most recently:
                Series, Panel, Hierarchical abstract type, same format (see above)
        """
        if y is None or (hasattr(y, "__len__") and len(y) == 0):
            warn("empty y passed to update_predict, no update was carried out")
            return self.predict(fh=fh, X=X)

        self.check_is_fitted()
        fh = self._check_fh(fh)

        # input checks and minor coercions on X, y
        X_inner, y_inner = self._check_X_y(X=X, y=y)

        # update internal _X/_y with the new X/y
        # this also updates cutoff from y
        self._update_y_X(y_inner, X_inner)

        # checks and conversions complete, pass to inner update_predict_single
        if not self._is_vectorized:
            y_pred = self._update_predict_single(
                y=y_inner, X=X_inner, fh=fh, update_params=update_params
            )
        else:
            y_pred = self._vectorize(
                "update_predict_single",
                y=y_inner,
                X=X_inner,
                fh=fh,
                update_params=update_params,
            )

        # convert to output mtype, identical with last y mtype seen
        y_pred = convert_to(
            y_pred,
            self._y_mtype_last_seen,
            store=self._converter_store_y,
            store_behaviour="freeze",
        )

        return y_pred

    def predict_residuals(self, y=None, X=None):
        """
        Return residuals of time series forecasts.

        Residuals will be computed for forecasts at y.index.

        If fh must be passed in fit, must agree with y.index.
        If y is an np.ndarray, and no fh has been passed in fit,
        the residuals will be computed at a fh of range(len(y.shape[0]))

        State required:
            Requires state to be "fitted".
            If fh has been set, must correspond to index of y (pandas or integer)

        Accesses in self:
            Fitted model attributes ending in "_".
            self.cutoff, self._is_fitted

        Writes to self:
            Nothing.

        Parameters
        ----------
        y : time series in aeon compatible data container format
            Time series with ground truth observations, to compute residuals to.
            Must have same type, dimension, and indices as expected return of predict.
            if None, the y seen so far (self._y) are used, in particular:
                if preceded by a single fit call, then in-sample residuals are produced
                if fit requires fh, it must have pointed to index of y in fit.
        X : pd.DataFrame, or 2D np.ndarray, default=None
            Exogeneous time series to predict from
            if self.get_tag("X-y-must-have-same-index"),
                X.index must contain fh.index and y.index both.

        Returns
        -------
        y_res : time series in aeon compatible data container format
            Forecast residuals at fh, with same index as fh
            y_res has same type as the y that has been passed most recently:
                Series, Panel, Hierarchical abstract type, same format (see above)
        """
        self.check_is_fitted()

        # clone self._fh to avoid any side-effects to self due to calling _check_fh
        # and predict()
        if self._fh is not None:
            fh_orig = deepcopy(self._fh)
        else:
            fh_orig = None

        # if no y is passed, the so far observed y is used
        if y is None:
            y = self._y

        # we want residuals, so fh must be the index of y
        # if data frame: take directly from y
        # to avoid issues with _set_fh, we convert to relative if self.fh is
        if isinstance(y, (pd.DataFrame, pd.Series)):
            fh = ForecastingHorizon(y.index, is_relative=False, freq=self._cutoff)
            if self._fh is not None and self.fh.is_relative:
                fh = fh.to_relative(self._cutoff)
            fh = self._check_fh(fh)
        # if np.ndarray, rows are not indexed
        # so will be interpreted as range(len), or existing fh if it is stored
        elif isinstance(y, np.ndarray):
            if self._fh is None:
                fh = range(y.shape[0])
            else:
                fh = self.fh
        else:
            raise TypeError("y must be a supported Series mtype")

        y_pred = self.predict(fh=fh, X=X)

        if type(y_pred) is not type(y):
            raise TypeError(
                "y must have same type, dims, index as expected predict return. "
                f"expected type {type(y_pred)}, but found {type(y)}"
            )

        y_res = y - y_pred

        # write fh back to self that was given before calling predict_residuals to
        # avoid side-effects
        self._fh = fh_orig

        return y_res

    def score(self, y, X=None, fh=None):
        """Scores forecast against ground truth, using MAPE.

        Parameters
        ----------
        y : pd.Series, pd.DataFrame, or np.ndarray (1D or 2D)
            Time series to score
            if self.get_tag("y_input_type")=="univariate":
                must have a single column/variable
            if self.get_tag("y_input_type")=="multivariate":
                must have 2 or more columns.
            if self.get_tag("y_input_type")=="both": no restrictions apply
        X : pd.DataFrame, or 2D np.array, default=None
            Exogeneous time series to score.
            if self.get_tag("X-y-must-have-same-index"), X.index must contain y.index
        fh : int, list, array-like or ForecastingHorizon, default=None
            The forecasters horizon with the steps ahead to to predict.

        Returns
        -------
        score : float
            sMAPE loss of self.predict(fh, X) with respect to y_test.

        See Also
        --------
        :meth:`aeon.performance_metrics.forecasting.mean_absolute_percentage_error`
        """
        # no input checks needed here, they will be performed
        # in predict and loss function
        # symmetric=True is default for mean_absolute_percentage_error
        from aeon.performance_metrics.forecasting import mean_absolute_percentage_error

        return mean_absolute_percentage_error(y, self.predict(fh, X))

    def get_fitted_params(self, deep=True):
        """
        Get fitted parameters.

        State required:
            Requires state to be "fitted".

        Parameters
        ----------
        deep : bool, default=True
            Whether to return fitted parameters of components.

            * If True, will return a dict of parameter name : value for this object,
              including fitted parameters of fittable components
              (= BaseEstimator-valued parameters).
            * If False, will return a dict of parameter name : value for this object,
              but not include fitted parameters of components.

        Returns
        -------
        fitted_params : dict with str-valued keys
            Dictionary of fitted parameters, paramname : paramvalue
            keys-value pairs include:

            * always: all fitted parameters of this object, as via `get_param_names`
              values are fitted parameter value for that key, of this object
            * if `deep=True`, also contains keys/value pairs of component parameters
              parameters of components are indexed as `[componentname]__[paramname]`
              all parameters of `componentname` appear as `paramname` with its value
            * if `deep=True`, also contains arbitrary levels of component recursion,
              e.g., `[componentname]__[componentcomponentname]__[paramname]`, etc
        """
        # if self is not vectorized, run the default get_fitted_params
        if not getattr(self, "_is_vectorized", False):
            return super().get_fitted_params(deep=deep)

        # otherwise, we delegate to the instances' get_fitted_params
        # instances' parameters are returned at dataframe-slice-like keys
        fitted_params = {}

        # forecasters contains a pd.DataFrame with the individual forecasters
        forecasters = self.forecasters_

        # return forecasters in the "forecasters" param
        fitted_params["forecasters"] = forecasters

        def _to_str(x):
            if isinstance(x, str):
                x = f"'{x}'"
            return str(x)

        # populate fitted_params with forecasters and their parameters
        for ix, col in product(forecasters.index, forecasters.columns):
            fcst = forecasters.loc[ix, col]
            fcst_key = f"forecasters.loc[{_to_str(ix)},{_to_str(col)}]"
            fitted_params[fcst_key] = fcst
            fcst_params = fcst.get_fitted_params(deep=deep)
            for key, val in fcst_params.items():
                fitted_params[f"{fcst_key}__{key}"] = val

        return fitted_params

    def _check_X_y(self, X=None, y=None):
        """Check and coerce X/y for fit/predict/update functions.

        Parameters
        ----------
        y : pd.Series, pd.DataFrame, or np.ndarray (1D or 2D), default=None
            Time series to check.
        X : pd.DataFrame, or 2D np.array, default=None
            Exogeneous time series.

        Returns
        -------
        y_inner : Series, Panel, or Hierarchical object, or VectorizedDF
                compatible with self.get_tag("y_inner_type") format
            Case 1: self.get_tag("y_inner_type") supports abstract type of y, then
                converted/coerced version of y, mtype determined by "y_inner_type" tag
            Case 2: self.get_tag("y_inner_type") does not support abstract type of y,
                then VectorizedDF of y, iterated as the most complex supported abstract
                type (complexity order: Hierarchical > Panel > Series)
            Case 3: None if y was None
        X_inner : Series, Panel, or Hierarchical object, or VectorizedDF
                compatible with self.get_tag("X_inner_type") format
            Case 1: self.get_tag("X_inner_type") supports abstract type of X, then
                converted/coerced version of X, mtype determined by "X_inner_type" tag
            Case 2: self.get_tag("X_inner_type") does not support abstract type of X,
            then VectorizedDF of X, iterated as the most complex supported abstract type
            Case 3: None if X was None

        Raises
        ------
        TypeError if y or X is not one of the permissible Series mtypes
        TypeError if y is not compatible with self.get_tag("y_input_type")
            if tag value is "univariate", y must be univariate
            if tag value is "multivariate", y must be bi- or higher-variate
            if tag value is "both", y can be either
        TypeError if self.get_tag("X-y-must-have-same-index") is True
            and the index set of X is not a super-set of the index set of y

        Writes to self
        --------------
        _y_mtype_last_seen : str, mtype of y
        _converter_store_y : dict, metadata from conversion for back-conversion
        """
        if X is None and y is None:
            return None, None

        def _most_complex_abstract_type(abstract_types, smaller_equal_than=None):
            """Return most complex abstract type in a list of str."""
            if (
                "Hierarchical" in abstract_types
                and smaller_equal_than == "Hierarchical"
            ):
                return "Hierarchical"
            elif "Panel" in abstract_types and smaller_equal_than != "Series":
                return "Panel"
            elif "Series" in abstract_types:
                return "Series"
            else:
                raise ValueError("no series abstract types supported, bug in estimator")

        def _check_missing(metadata, obj_name):
            """Check input metadata against self's missing capability tag."""
            if not self.get_tag("capability:missing_values"):
                msg = (
                    f"{type(self).__name__} cannot handle missing data (nans), "
                    f"but {obj_name} passed contained missing data."
                )
                if self.get_class_tag("capability:missing_values"):
                    msg = msg + (
                        f" Whether instances of {type(self).__name__} can handle "
                        "missing data depends on parameters of the instance, "
                        "e.g., estimator components."
                    )
                if metadata["has_nans"]:
                    raise ValueError(msg)

        # retrieve supported mtypes
        y_inner_type = _coerce_to_list(self.get_tag("y_inner_type"))
        X_inner_type = _coerce_to_list(self.get_tag("X_inner_type"))
        y_inner_abstract_type = abstract_types(y_inner_type)
        X_inner_abstract_type = abstract_types(X_inner_type)

        # checking y
        if y is not None:
            valid, y_metadata = validate_input(y)
            if not valid:
                raise TypeError(
                    "y must be in an aeon compatible format, "
                    "of abstract type Series, Panel or Hierarchical, for instance a "
                    "pandas.DataFrame with aeon compatible time indices, or with "
                    "MultiIndex and last(-1) level an aeon compatible time index. For "
                    "further details see  examples/forecasting, or examples/datasets"
                    "If you think y is already in an aeon supported input format, "
                    "run aeon.datatypes.check_raise(y, mtype) to diagnose the error, "
                    "where mtype is the string of the type specification you want for "
                    "y. Possible mtype specification strings are as follows. "
                )

            y_type = y_metadata["scitype"]
            self._y_mtype_last_seen = y_metadata["mtype"]

            req_vec_because_rows = y_type not in y_inner_abstract_type
            req_vec_because_cols = (
                self.get_tag("y_input_type") == "univariate"
                and not y_metadata["is_univariate"]
            )
            requires_vectorization = req_vec_because_rows or req_vec_because_cols

            if (
                self.get_tag("y_input_type") == "multivariate"
                and y_metadata["is_univariate"]
            ):
                raise ValueError(
                    "y must have two or more variables, but found only one"
                )

            _check_missing(y_metadata, "y")

        else:
            y_type = None
            requires_vectorization = False
        # end checking y

        # checking X
        if X is not None:
            valid, X_metadata = validate_input(X)
            if not valid:
                raise TypeError(
                    "y must be in an aeon compatible format, "
                    "of abstract type Series, Panel or Hierarchical, for instance a"
                    "pandas.DataFrame with aeon compatible time indices, or with "
                    "MultiIndex and last(-1) level an aeon compatible time index."
                    "For further details see  examples/forecasting, or "
                    "examples/datasets. If you think y is already in an aeon "
                    "supported input format, run aeon.datatypes.check_raise(y, "
                    "mtype) to diagnose the error, where mtype is the string of "
                    "the type specification you want for y. "
                    "Possible mtype specification strings are as follows. "
                )
            X_type = X_metadata["scitype"]
            X_requires_vectorization = X_type not in X_inner_abstract_type
            requires_vectorization = requires_vectorization or X_requires_vectorization

            _check_missing(X_metadata, "X")

        else:
            X_type = None

        # extra check: if X is ignored by inner methods, pass None to them
        if self.get_tag("ignores-exogeneous-X"):
            X = None
            X_type = None
        # end checking X

        # compatibility checks between X and y
        if X is not None and y is not None:
            if self.get_tag("X-y-must-have-same-index"):
                # currently, check_equal_time_index only works for Series
                if not self.get_tag("ignores-exogeneous-X") and X_type == "Series":
                    check_equal_time_index(X, y, mode="contains")

            if y_type != X_type:
                raise TypeError("X and y must have the same abstract type")
        # end compatibility checking X and y

        # convert X & y to supported inner type, if necessary
        #####################################################

        # convert X and y to a supported internal mtype
        #  it X/y mtype is already supported, no conversion takes place
        #  if X/y is None, then no conversion takes place (returns None)
        #  if vectorization is required, we wrap in Vect

        if not requires_vectorization:
            # converts y, skips conversion if already of right type

            y_inner = convert_to(
                y,
                to_type=y_inner_type,
                as_scitype=y_type,  # we are dealing with series
                store=self._converter_store_y,
                store_behaviour="reset",
            )

            # converts X, converts None to None if X is None
            X_inner = convert_to(
                X,
                to_type=X_inner_type,
                as_scitype=X_type,  # we are dealing with series
            )
        else:
            iterate_as = _most_complex_abstract_type(
                y_inner_abstract_type, smaller_equal_than=y_type
            )
            if y is not None:
                y_inner = _VectorizedDF(
                    X=y,
                    iterate_as=iterate_as,
                    is_scitype=y_type,
                    iterate_cols=req_vec_because_cols,
                )
            else:
                y_inner = None
            if X is not None:
                X_inner = _VectorizedDF(X=X, iterate_as=iterate_as, is_scitype=X_type)
            else:
                X_inner = None

        return X_inner, y_inner

    def _check_X(self, X=None):
        """Shorthand for _check_X_y with one argument X, see _check_X_y."""
        return self._check_X_y(X=X)[0]

    def _update_X(self, X, enforce_index_type=None):
        if X is not None:
            X = check_X(X, enforce_index_type=enforce_index_type)
            if X is len(X) > 0:
                self._X = X.combine_first(self._X)

    def _update_y_X(self, y, X=None, enforce_index_type=None):
        """Update internal memory of seen training data.

        Accesses in self:
        _y : only if exists, then assumed same type as y and same cols
        _X : only if exists, then assumed same type as X and same cols
            these assumptions should be guaranteed by calls

        Writes to self:
        _y : same type as y - new rows from y are added to current _y
            if _y does not exist, stores y as _y
        _X : same type as X - new rows from X are added to current _X
            if _X does not exist, stores X as _X
            this is only done if X is not None
        cutoff : is set to latest index seen in y

        _y and _X are guaranteed to be one of mtypes:
            pd.DataFrame, pd.Series, np.ndarray, pd-multiindex, numpy3D,
            pd_multiindex_hier

        Parameters
        ----------
        y : pd.Series, pd.DataFrame, or np.ndarray (1D or 2D)
            Endogenous time series
        X : pd.DataFrame or 2D np.ndarray, default=None
            Exogeneous time series
        """
        if y is not None:
            # unwrap y if VectorizedDF
            if isinstance(y, _VectorizedDF):
                y = y.X_multiindex
            # if _y does not exist yet, initialize it with y
            if not hasattr(self, "_y") or self._y is None or not self.is_fitted:
                self._y = y
            else:
                self._y = update_data(self._y, y)

            # set cutoff to the end of the observation horizon
            self._set_cutoff_from_y(y)

        if X is not None:
            # unwrap X if VectorizedDF
            if isinstance(X, _VectorizedDF):
                X = X.X_multiindex
            # if _X does not exist yet, initialize it with X
            if not hasattr(self, "_X") or self._X is None or not self.is_fitted:
                self._X = X
            else:
                self._X = update_data(self._X, X)

    def _get_y_pred(self, y_in_sample, y_out_sample):
        """Combine in- & out-sample prediction, slices given fh.

        Parameters
        ----------
        y_in_sample : pd.Series
            In-sample prediction
        y_out_sample : pd.Series
            Out-sample prediction

        Returns
        -------
        pd.Series
            y_pred, sliced by fh
        """
        y_pred = pd.concat([y_in_sample, y_out_sample], ignore_index=True).rename(
            "y_pred"
        )
        y_pred = pd.DataFrame(y_pred)
        # Workaround for slicing with negative index
        y_pred["idx"] = [x for x in range(-len(y_in_sample), len(y_out_sample))]
        y_pred = y_pred.loc[y_pred["idx"].isin(self.fh.to_indexer(self.cutoff).values)]
        y_pred.index = self.fh.to_absolute(self.cutoff).to_pandas()
        y_pred = y_pred["y_pred"].rename(None)
        return y_pred

    @property
    def cutoff(self):
        """Cut-off = "present time" state of forecaster.

        Returns
        -------
        cutoff : pandas compatible index element, or None
            pandas compatible index element, if cutoff has been set; None otherwise
        """
        if self._cutoff is None:
            return None
        else:
            return self._cutoff

    def _set_cutoff(self, cutoff):
        """Set and update cutoff.

        Parameters
        ----------
        cutoff: pandas compatible index or index element

        Notes
        -----
        Set self._cutoff to `cutoff`, coerced to a pandas.Index.
        """
        if not isinstance(cutoff, pd.Index):
            cutoff = pd.Index([cutoff])
        self._cutoff = cutoff

    def _set_cutoff_from_y(self, y):
        """Set and update cutoff from series y.

        Parameters
        ----------
        y : aeon compatible time series data container
            must be of one of the following mtypes:
                pd.Series, pd.DataFrame, np.ndarray, of Series abstract type
                pd.multiindex, numpy3D, nested_univ, of Panel abstract type
                pd_multiindex_hier, of Hierarchical abstract type

        Notes
        -----
        Set self._cutoff to pandas.Index containing latest index seen in `y`.
        """
        cutoff_idx = get_cutoff(y, self.cutoff, return_index=True)
        self._cutoff = cutoff_idx

    @property
    def fh(self):
        """Forecasting horizon that was passed."""
        # raise error if some method tries to accessed it before it has been set
        if self._fh is None:
            raise ValueError(
                "No `fh` has been set yet, please specify `fh` " "in `fit` or `predict`"
            )

        return self._fh

    def _check_fh(self, fh):
        """Check, set and update the forecasting horizon.

        Called from all methods where fh can be passed:
            fit, predict-like, update-like

        Reads and writes to self._fh.
        Writes fh to self._fh if does not exist.
        Checks equality of fh with self._fh if exists, raises error if not equal.
        Assigns the frequency inferred from self._y
        to the returned forecasting horizon object.

        Parameters
        ----------
        fh : None, int, list, np.ndarray or ForecastingHorizon

        Returns
        -------
        self._fh : ForecastingHorizon or None
            if ForecastingHorizon, last passed fh coerced to ForecastingHorizon

        Raises
        ------
        ValueError if self._fh exists and is inconsistent with fh
        ValueError if fh is not passed (None) in a case where it must be:
            - in fit, if self has the tag "requires-fh-in-fit" (value True)
            - in predict, if it has not been passed in fit
        """
        requires_fh = self.get_tag("requires-fh-in-fit")

        msg = (
            f"This is because fitting of the `"
            f"{self.__class__.__name__}` "
            f"depends on `fh`. "
        )

        # below loop treats four cases from three conditions:
        #  A. forecaster is fitted yes/no - self.is_fitted
        #  B. no fh is passed yes/no - fh is None
        #  C. fh is optional in fit yes/no - optfh

        # B. no fh is passed
        if fh is None:
            # A. strategy fitted (call of predict or similar)
            if self._is_fitted:
                # in case C. fh is optional in fit:
                # if there is none from before, there is none overall - raise error
                if not requires_fh and self._fh is None:
                    raise ValueError(
                        "The forecasting horizon `fh` must be passed "
                        "either to `fit` or `predict`, "
                        "but was found in neither."
                    )
                # in case C. fh is not optional in fit: this is fine
                # any error would have already been caught in fit

            # A. strategy not fitted (call of fit)
            elif requires_fh:
                # in case fh is not optional in fit:
                # fh must be passed in fit
                raise ValueError(
                    "The forecasting horizon `fh` must be passed to "
                    "`fit`, but none was found. " + msg
                )
                # in case C. fh is optional in fit:
                # this is fine, nothing to check/raise

        # B. fh is passed
        else:
            # If fh is passed, coerce to ForecastingHorizon and validate (all cases)
            fh = check_fh(fh=fh, freq=self._cutoff)

            # fh is written to self if one of the following is true
            # - estimator has not been fitted yet (for safety from side effects)
            # - fh has not been seen yet
            # - fh has been seen, but was optional in fit,
            #     this means fh needs not be same and can be overwritten
            if not requires_fh or not self._fh or not self._is_fitted:
                self._fh = fh
            # there is one error condition:
            # - fh is mandatory in fit, i.e., fh in predict must be same if passed
            # - fh already passed, and estimator is fitted
            # - fh that was passed in fit is not the same as seen in predict
            # note that elif means: optfh == False, and self._is_fitted == True
            elif self._fh and not np.array_equal(fh, self._fh):
                # raise error if existing fh and new one don't match
                raise ValueError(
                    "A different forecasting horizon `fh` has been "
                    "provided from "
                    "the one seen in `fit`. If you want to change the "
                    "forecasting "
                    "horizon, please re-fit the forecaster. " + msg
                )
            # if existing one and new match, ignore new one

        return self._fh

    def _vectorize(self, methodname, **kwargs):
        """Vectorized/iterated loop over method of BaseForecaster.

        Uses forecasters_ attribute to store one forecaster per loop index.
        """
        FIT_METHODS = ["fit", "update"]
        PREDICT_METHODS = [
            "predict",
            "update_predict_single",
            "predict_quantiles",
            "predict_interval",
            "predict_var",
        ]

        # retrieve data arguments
        X = kwargs.pop("X", None)
        y = kwargs.get("y", None)

        # add some common arguments to kwargs
        kwargs["args_rowvec"] = {"X": X}
        kwargs["rowname_default"] = "forecasters"
        kwargs["colname_default"] = "forecasters"

        # fit-like methods: write y to self._yvec; then run method; clone first if fit
        if methodname in FIT_METHODS:
            self._yvec = y

            if methodname == "fit":
                forecasters_ = y.vectorize_est(self, method="clone")
            else:
                forecasters_ = self.forecasters_

            self.forecasters_ = y.vectorize_est(
                forecasters_, method=methodname, **kwargs
            )
            return self

        # predict-like methods: return as list, then run through reconstruct
        # to obtain a pandas based container in one of the pandas mtype formats
        elif methodname in PREDICT_METHODS:
            if methodname == "update_predict_single":
                self._yvec = y

            y_preds = self._yvec.vectorize_est(
                self.forecasters_, method=methodname, return_type="list", **kwargs
            )

            # if we vectorize over columns,
            #   we need to replace top column level with variable names - part 1
            m = len(self.forecasters_.columns)
            col_multiindex = "multiindex" if m > 1 else "none"
            y_pred = self._yvec.reconstruct(
                y_preds, overwrite_index=True, col_multiindex=col_multiindex
            )
            # if vectorize over columns replace top column level with variable names
            if col_multiindex == "multiindex":
                y_pred.columns = y_pred.columns.droplevel(1)
            return y_pred

    def _fit(self, y, X=None, fh=None):
        """Fit forecaster to training data.

        private _fit containing the core logic, called from fit

        Writes to self:
            Sets fitted model attributes ending in "_".

        Parameters
        ----------
        y : guaranteed to be of a type in self.get_tag("y_inner_type")
            Time series to which to fit the forecaster.
            if self.get_tag("y_input_type")=="univariate":
                guaranteed to have a single column/variable
            if self.get_tag("y_input_type")=="multivariate":
                guaranteed to have 2 or more columns
            if self.get_tag("y_input_type")=="both": no restrictions apply
        fh : guaranteed to be ForecastingHorizon or None, default=None
            The forecasting horizon with the steps ahead to to predict.
            Required (non-optional) here if self.get_tag("requires-fh-in-fit")==True
            Otherwise, if not passed in _fit, guaranteed to be passed in _predict
        X : default=None
            guaranteed to be of a type in self.get_tag("X_inner_type")
            Exogeneous time series to fit to.

        Returns
        -------
        self : reference to self
        """
        raise NotImplementedError("abstract method")

    def _predict(self, fh, X=None):
        """Forecast time series at future horizon.

        private _predict containing the core logic, called from predict

        State required:
            Requires state to be "fitted".

        Accesses in self:
            Fitted model attributes ending in "_"
            self.cutoff

        Parameters
        ----------
        fh : guaranteed to be ForecastingHorizon or None, default=None
            The forecasting horizon with the steps ahead to to predict.
            If not passed in _fit, guaranteed to be passed here
        X : default=None
            guaranteed to be of a type in self.get_tag("X_inner_type")
            Exogeneous time series for the forecast

        Returns
        -------
        y_pred : pd.Series
            Point predictions
        """
        raise NotImplementedError("abstract method")

    def _update(self, y, X=None, update_params=True):
        """Update time series to incremental training data.

        private _update containing the core logic, called from update

        State required:
            Requires state to be "fitted".

        Accesses in self:
            Fitted model attributes ending in "_"
            self.cutoff

        Writes to self:
            Sets fitted model attributes ending in "_", if update_params=True.
            Does not write to self if update_params=False.

        Parameters
        ----------
        y : guaranteed to be of a type in self.get_tag("y_inner_type")
            Time series with which to update the forecaster.
            if self.get_tag("y_input_type")=="univariate":
                guaranteed to have a single column/variable
            if self.get_tag("y_input_type")=="multivariate":
                guaranteed to have 2 or more columns
            if self.get_tag("y_input_type")=="both": no restrictions apply
        X : default=None
            guaranteed to be of a type in self.get_tag("X_inner_type")
            Exogeneous time series for the forecast
        update_params : bool, default=True
            whether model parameters should be updated

        Returns
        -------
        self : reference to self
        """
        if update_params:
            # default to re-fitting if update is not implemented
            warn(
                f"NotImplementedWarning: {self.__class__.__name__} "
                f"does not have a custom `update` method implemented. "
                f"{self.__class__.__name__} will be refit each time "
                f"`update` is called with update_params=True. "
                "To refit less often, use the wrappers in the "
                "forecasting.stream module, e.g., UpdateEvery."
            )
            # we need to overwrite the mtype last seen and converter store, since the _y
            #    may have been converted
            mtype_last_seen = self._y_mtype_last_seen
            _converter_store_y = self._converter_store_y
            # refit with updated data, not only passed data
            self.fit(y=self._y, X=self._X, fh=self._fh)
            # but looping to self.fit for now to avoid interface break
            self._y_mtype_last_seen = mtype_last_seen
            self._converter_store_y = _converter_store_y

        # if update_params=False, and there are no components, do nothing
        # if update_params=False, and there are components, we update cutoffs
        elif self.is_composite():
            # default to calling component _updates if update is not implemented
            warn(
                f"NotImplementedWarning: {self.__class__.__name__} "
                f"does not have a custom `update` method implemented. "
                f"{self.__class__.__name__} will update all component cutoffs each time"
                f" `update` is called with update_params=False."
            )
            comp_forecasters = self._components(base_class=BaseForecaster)
            for comp in comp_forecasters.values():
                comp.update(y=y, X=X, update_params=False)

        return self

    def _update_predict_single(
        self,
        y,
        fh,
        X=None,
        update_params=True,
    ):
        """Update forecaster and then make forecasts.

        Implements default behaviour of calling update and predict
        sequentially, but can be overwritten by subclasses
        to implement more efficient updating algorithms when available.
        """
        self.update(y=y, X=X, update_params=update_params)
        return self.predict(fh=fh, X=X)

    def _predict_interval(self, fh, X=None, coverage=0.90):
        """Compute/return prediction interval forecasts.

        private _predict_interval containing the core logic,
            called from predict_interval and default _predict_quantiles

        Parameters
        ----------
        fh : guaranteed to be ForecastingHorizon
            The forecasting horizon with the steps ahead to to predict.
        X : default=None
            guaranteed to be of a type in self.get_tag("X_inner_type")
            Exogeneous time series to predict from.
        coverage : float or list, default=0.95
           nominal coverage(s) of predictive interval(s)

        Returns
        -------
        pred_int : pd.DataFrame
            Column has multi-index: first level is variable name from y in fit,
                second level coverage fractions for which intervals were computed.
                    in the same order as in input `coverage`.
                Third level is string "lower" or "upper", for lower/upper interval end.
            Row index is fh, with additional (upper) levels equal to instance levels,
                from y seen in fit, if y_inner_type is Panel or Hierarchical.
            Entries are forecasts of lower/upper interval end,
                for var in col index, at nominal coverage in second col index,
                lower/upper depending on third col index, for the row index.
                Upper/lower interval end forecasts are equivalent to
                quantile forecasts at alpha = 0.5 - c/2, 0.5 + c/2 for c in coverage.
        """
        implements_interval = self._has_implementation_of("_predict_interval")
        implements_quantiles = self._has_implementation_of("_predict_quantiles")
        implements_proba = self._has_implementation_of("_predict_proba")
        can_do_proba = implements_interval or implements_quantiles or implements_proba

        if not can_do_proba:
            raise RuntimeError(
                f"{self.__class__.__name__} does not implement "
                "probabilistic forecasting, "
                'but "capability:pred_int" flag has been set to True incorrectly. '
                "This is likely a bug, please report, and/or set the flag to False."
            )

        if implements_quantiles:
            alphas = []
            for c in coverage:
                # compute quantiles corresponding to prediction interval coverage
                #  this uses symmetric predictive intervals
                alphas.extend([0.5 - 0.5 * float(c), 0.5 + 0.5 * float(c)])

            # compute quantile forecasts corresponding to upper/lower
            pred_int = self._predict_quantiles(fh=fh, X=X, alpha=alphas)

            # change the column labels (multiindex) to the format for intervals
            # idx returned by _predict_quantiles is
            #   2-level MultiIndex with variable names, alpha
            idx = pred_int.columns
            # variable names (unique, in same order)
            var_names = idx.get_level_values(0).unique()
            # if was univariate & unnamed variable, replace default
            if len(var_names) == 1 and var_names == ["Quantiles"]:
                var_names = ["Coverage"]
            # idx returned by _predict_interval should be
            #   3-level MultiIndex with variable names, coverage, lower/upper
            int_idx = pd.MultiIndex.from_product(
                [var_names, coverage, ["lower", "upper"]]
            )

            pred_int.columns = int_idx

        return pred_int

    def _predict_quantiles(self, fh, X, alpha):
        """Compute/return prediction quantiles for a forecast.

        private _predict_quantiles containing the core logic,
            called from predict_quantiles and default _predict_interval

        Parameters
        ----------
        fh : guaranteed to be ForecastingHorizon
            The forecasting horizon with the steps ahead to to predict.
        X : default=None
            guaranteed to be of a type in self.get_tag("X_inner_type")
            Exogeneous time series to predict from.
        alpha : list of float, default=[0.5]
            A list of probabilities at which quantile forecasts are computed.

        Returns
        -------
        quantiles : pd.DataFrame
            Column has multi-index: first level is variable name from y in fit,
                second level being the values of alpha passed to the function.
            Row index is fh, with additional (upper) levels equal to instance levels,
                    from y seen in fit, if y_inner_type is Panel or Hierarchical.
            Entries are quantile forecasts, for var in col index,
                at quantile probability in second col index, for the row index.
        """
        implements_interval = self._has_implementation_of("_predict_interval")
        implements_quantiles = self._has_implementation_of("_predict_quantiles")
        implements_proba = self._has_implementation_of("_predict_proba")
        can_do_proba = implements_interval or implements_quantiles or implements_proba

        if not can_do_proba:
            raise RuntimeError(
                f"{self.__class__.__name__} does not implement "
                "probabilistic forecasting, "
                'but "capability:pred_int" flag has been set to True incorrectly. '
                "This is likely a bug, please report, and/or set the flag to False."
            )

        if implements_interval:
            pred_int = pd.DataFrame()
            for a in alpha:
                # compute quantiles corresponding to prediction interval coverage
                #  this uses symmetric predictive intervals:
                coverage = abs(1 - 2 * a)

                # compute quantile forecasts corresponding to upper/lower
                pred_a = self._predict_interval(fh=fh, X=X, coverage=[coverage])
                pred_int = pd.concat([pred_int, pred_a], axis=1)

            # now we need to subset to lower/upper depending
            #   on whether alpha was < 0.5 or >= 0.5
            #   this formula gives the integer column indices giving lower/upper
            col_selector_int = (np.array(alpha) >= 0.5) + 2 * np.arange(len(alpha))
            col_selector_bool = np.isin(np.arange(2 * len(alpha)), col_selector_int)
            num_var = len(pred_int.columns.get_level_values(0).unique())
            col_selector_bool = np.tile(col_selector_bool, num_var)

            pred_int = pred_int.iloc[:, col_selector_bool]
            # change the column labels (multiindex) to the format for intervals
            # idx returned by _predict_interval is
            #   3-level MultiIndex with variable names, coverage, lower/upper
            idx = pred_int.columns
            # variable names (unique, in same order)
            var_names = idx.get_level_values(0).unique()
            # if was univariate & unnamed variable, replace default
            if len(var_names) == 1 and var_names == ["Coverage"]:
                var_names = ["Quantiles"]
            # idx returned by _predict_quantiles should be
            #   is 2-level MultiIndex with variable names, alpha
            int_idx = pd.MultiIndex.from_product([var_names, alpha])

            pred_int.columns = int_idx

        return pred_int

    def _predict_var(self, fh=None, X=None, cov=False):
        """Compute/return variance forecasts.

        private _predict_var containing the core logic, called from predict_var

        Parameters
        ----------
        fh : guaranteed to be ForecastingHorizon
            The forecasting horizon with the steps ahead to to predict.
        X : default=None
            guaranteed to be of a type in self.get_tag("X_inner_type")
            Exogeneous time series to predict from.
        cov : bool, default=False
            if True, computes covariance matrix forecast.
            if False, computes marginal variance forecasts.

        Returns
        -------
        pred_var : pd.DataFrame, format dependent on `cov` variable
            If cov=False:
                Column names are exactly those of `y` passed in `fit`/`update`.
                    For nameless formats, column index will be a RangeIndex.
                Row index is fh, with additional levels equal to instance levels,
                    from y seen in fit, if y_inner_type is Panel or Hierarchical.
                Entries are variance forecasts, for var in col index.
                A variance forecast for given variable and fh index is a predicted
                    variance for that variable and index, given observed data.
            If cov=True:
                Column index is a multiindex: 1st level is variable names (as above)
                    2nd level is fh.
                Row index is fh, with additional levels equal to instance levels,
                    from y seen in fit, if y_inner_type is Panel or Hierarchical.
                Entries are (co-)variance forecasts, for var in col index, and
                    covariance between time index in row and col.
                Note: no covariance forecasts are returned between different variables.
        """
        from scipy.stats import norm

        # default behaviour is implemented if one of the following three is implemented
        implements_interval = self._has_implementation_of("_predict_interval")
        implements_quantiles = self._has_implementation_of("_predict_quantiles")
        implements_proba = self._has_implementation_of("_predict_proba")
        can_do_proba = implements_interval or implements_quantiles or implements_proba

        if not can_do_proba:
            raise RuntimeError(
                f"{self.__class__.__name__} does not implement "
                "probabilistic forecasting, "
                'but "capability:pred_int" flag has been set to True incorrectly. '
                "This is likely a bug, please report, and/or set the flag to False."
            )

        if implements_proba:
            pred_var = self._predict_proba(fh=fh, X=X)
            pred_var = pd.DataFrame(pred_var)

            # ensure index and columns are as expected
            if fh.is_relative:
                fh = fh.to_absolute(self.cutoff)
            pred_var.index = fh.to_pandas()
            if isinstance(self._y, pd.DataFrame):
                pred_var.columns = self._y.columns

            return pred_var

        # if has one of interval/quantile predictions implemented:
        #   we get quantile forecasts for first and third quartile
        #   return variance of normal distribution with that first and third quartile
        if implements_interval or implements_quantiles:
            pred_int = self._predict_interval(fh=fh, X=X, coverage=[0.5])
            var_names = pred_int.columns.get_level_values(0).unique()
            vars_dict = {}
            for i in var_names:
                pred_int_i = pred_int[i].copy()
                # compute inter-quartile range (IQR), as pd.Series
                iqr_i = pred_int_i.iloc[:, 1] - pred_int_i.iloc[:, 0]
                # dividing by IQR of normal gives std of normal with same IQR
                std_i = iqr_i / (2 * norm.ppf(0.75))
                # and squaring gives variance (pd.Series)
                var_i = std_i**2
                vars_dict[i] = var_i

            # put together to pd.DataFrame
            #   the indices and column names are already correct
            pred_var = pd.DataFrame(vars_dict)

            # check whether column format was "nameless", set it to RangeIndex then
            if len(pred_var.columns) == 1 and pred_var.columns == ["Coverage"]:
                pred_var.columns = pd.RangeIndex(1)

        return pred_var

    def _predict_proba(self, fh, X, marginal=True):
        """Compute/return fully probabilistic forecasts.

        private _predict_proba containing the core logic, called from predict_proba

        Parameters
        ----------
        fh : guaranteed to be ForecastingHorizon
            The forecasting horizon with the steps ahead to to predict.
        X : default=None
            guaranteed to be of a type in self.get_tag("X_inner_type")
            Exogeneous time series to predict from.
        marginal : bool, default=True
            whether returned distribution is marginal by time index

        Returns
        -------
        pred_dist : tfp Distribution object
            if marginal=True:
                batch shape is 1D and same length as fh
                event shape is 1D, with length equal number of variables being forecast
                i-th (batch) distribution is forecast for i-th entry of fh
                j-th (event) index is j-th variable, order as y in `fit`/`update`
            if marginal=False:
                there is a single batch
                event shape is 2D, of shape (len(fh), no. variables)
                i-th (event dim 1) distribution is forecast for i-th entry of fh
                j-th (event dim 1) index is j-th variable, order as y in `fit`/`update`
        """
        # default behaviour is implemented if one of the following three is implemented
        implements_interval = self._has_implementation_of("_predict_interval")
        implements_quantiles = self._has_implementation_of("_predict_quantiles")
        implements_var = self._has_implementation_of("_predict_var")
        can_do_proba = implements_interval or implements_quantiles or implements_var

        if not can_do_proba:
            raise RuntimeError(
                f"{self.__class__.__name__} does not implement "
                "probabilistic forecasting, "
                'but "capability:pred_int" flag has been set to True incorrectly. '
                "This is likely a bug, please report, and/or set the flag to False."
            )

        # if any of the above are implemented, predict_var will have a default
        #   we use predict_var to get scale, and predict to get location
        pred_var = self._predict_var(fh=fh, X=X)
        pred_std = np.sqrt(pred_var)
        pred_mean = self.predict(fh=fh, X=X)
        pred_dist = norm(loc=pred_mean, scale=pred_std)
        return pred_dist

    def _predict_moving_cutoff(
        self, y, cv, X=None, update_params=True, reset_forecaster=True
    ):
        """Make single-step or multi-step moving cutoff predictions.

        Parameters
        ----------
        y : time series in aeon compatible data container format
                Time series to which to fit the forecaster in the update.
            y can be in one of the following formats, must be same abstract type as in
            fit: Series abstract type: pd.Series, pd.DataFrame, or np.ndarray (1D or 2D)
                for vanilla forecasting, one time series
            Panel abstract type: pd.DataFrame with 2-level row MultiIndex,
                3D np.ndarray, list of Series pd.DataFrame, or nested pd.DataFrame
                for global or panel forecasting
            Hierarchical abstract type: pd.DataFrame with 3 or more level row MultiIndex
                for hierarchical forecasting
            Number of columns admissible depend on the "y_input_type" tag:
                if self.get_tag("y_input_type")=="univariate":
                    y must have a single column/variable
                if self.get_tag("y_input_type")=="multivariate":
                    y must have 2 or more columns
                if self.get_tag("y_input_type")=="both": no restrictions apply
            For further details see  examples/forecasting, or examples/datasets
        cv : temporal cross-validation generator, default=None
        X : time series in aeon compatible format, default=None
                Exogeneous time series for updating and forecasting
            Should be of same abstract type (Series, Panel, or Hierarchical) as y
            if self.get_tag("X-y-must-have-same-index"),
                X.index must contain y.index and fh.index both
            there are no restrictions on number of columns (unlike for y)
        update_params : bool, default=True
            whether model parameters should be updated in each update step
        reset_forecaster : bool, default=True
            if True, will not change the state of the forecaster,
                i.e., update/predict sequence is run with a copy,
                and cutoff, model parameters, data memory of self do not change
            if False, will update self when the update/predict sequence is run
                as if update/predict were called directly

        Returns
        -------
        y_pred = pd.Series
        """
        fh = cv.get_fh()
        y_preds = []
        cutoffs = []

        # enter into a detached cutoff mode, if reset_forecaster is True
        if reset_forecaster:
            self_copy = deepcopy(self)
        # otherwise just work with a reference to self
        else:
            self_copy = self

        # set cutoff to time point before data
        y_first_index = get_cutoff(y, return_index=True, reverse_order=True)
        self_copy._set_cutoff(_shift(y_first_index, by=-1, return_index=True))

        if isinstance(y, _VectorizedDF):
            y = y.X
        if isinstance(X, _VectorizedDF):
            X = X.X

        # iterate over data
        for new_window, _ in cv.split(y):
            y_new = y.iloc[new_window]

            # we use `update_predict_single` here
            #  this updates the forecasting horizon
            y_pred = self_copy.update_predict_single(
                y=y_new,
                fh=fh,
                X=X,
                update_params=update_params,
            )
            y_preds.append(y_pred)
            cutoffs.append(self_copy.cutoff)

            for i in range(len(y_preds)):
                y_preds[i] = convert_to(
                    y_preds[i],
                    self._y_mtype_last_seen,
                    store=self._converter_store_y,
                    store_behaviour="freeze",
                )
        return _format_moving_cutoff_predictions(y_preds, cutoffs)


def _format_moving_cutoff_predictions(y_preds, cutoffs):
    """Format moving-cutoff predictions.

    Parameters
    ----------
    y_preds: list of pd.Series or pd.DataFrames, of length n
            must have equal index and equal columns
    cutoffs: iterable of cutoffs, of length n

    Returns
    -------
    y_pred: pd.DataFrame, composed of entries of y_preds
        if length of elements in y_preds is 2 or larger:
            row-index = index common to the y_preds elements
            col-index = (cutoff[i], y_pred.column)
            entry is forecast at horizon given by row, from cutoff/variable at column
        if length of elements in y_preds is 1:
            row-index = forecasting horizon
            col-index = y_pred.column
    """
    # check that input format is correct
    if not isinstance(y_preds, list):
        raise ValueError(f"`y_preds` must be a list, but found: {type(y_preds)}")
    if len(y_preds) == 0:
        return pd.DataFrame(columns=cutoffs)
    if not isinstance(y_preds[0], (pd.DataFrame, pd.Series)):
        raise ValueError("y_preds must be a list of pd.Series or pd.DataFrame")
    ylen = len(y_preds[0])
    ytype = type(y_preds[0])
    if isinstance(y_preds[0], pd.DataFrame):
        ycols = y_preds[0].columns
    for i, y_pred in enumerate(y_preds):
        if not isinstance(y_pred, ytype):
            raise ValueError(
                "all elements of y_preds must be of the same type, "
                f"but y_pred[0] is {ytype} and y_pred[{i}] is {type(y_pred)}"
            )
        if not len(y_pred) == ylen:
            raise ValueError("all elements of y_preds must be of the same length")
    if isinstance(y_preds[0], pd.DataFrame):
        for y_pred in y_preds:
            if not y_pred.columns.equals(ycols):
                raise ValueError("all elements of y_preds must have the same columns")

    if len(y_preds[0]) == 1:
        # return series for single step ahead predictions
        y_pred = pd.concat(y_preds)
    else:
        cutoffs = [cutoff[0] for cutoff in cutoffs]
        y_pred = pd.concat(y_preds, axis=1, keys=cutoffs)

    return y_pred<|MERGE_RESOLUTION|>--- conflicted
+++ resolved
@@ -397,10 +397,6 @@
             y_pred = self._vectorize("predict", X=X_inner, fh=fh)
 
         # convert to output type, identical with last y type seen
-<<<<<<< HEAD
-
-=======
->>>>>>> 4911ab8e
         y_out = convert_to(
             y_pred,
             self._y_mtype_last_seen,
@@ -1415,7 +1411,6 @@
 
         if not requires_vectorization:
             # converts y, skips conversion if already of right type
-
             y_inner = convert_to(
                 y,
                 to_type=y_inner_type,
