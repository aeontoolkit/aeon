--- conflicted
+++ resolved
@@ -61,15 +61,9 @@
     "from sklearn import metrics\n",
     "\n",
     "from aeon.classification.interval_based import (\n",
-<<<<<<< HEAD
-    "    CanonicalIntervalForest,\n",
-    "    DrCIF,\n",
-    "    RandomIntervalSpectralEnsembleClassifier,\n",
-=======
     "    CanonicalIntervalForestClassifier,\n",
     "    DrCIFClassifier,\n",
-    "    RandomIntervalSpectralEnsemble,\n",
->>>>>>> e86e7c07
+    "    RandomIntervalSpectralEnsembleClassifier,\n",
     "    SupervisedTimeSeriesForest,\n",
     "    TimeSeriesForestClassifier,\n",
     ")\n",
