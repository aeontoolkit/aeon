# -*- coding: utf-8 -*-
# copyright: aeon developers, BSD-3-Clause License (see LICENSE file)
"""Catch22 features.

A transformer for the Catch22 features.
"""

__author__ = ["MatthewMiddlehurst"]
__all__ = ["Catch22"]

import math

import numpy as np
from joblib import Parallel, delayed
from numba import njit

from aeon.transformations.collection.base import BaseCollectionTransformer
from aeon.utils.numba.general import z_normalise_series, z_normalise_series_with_mean
from aeon.utils.numba.stats import mean, numba_max, numba_min
from aeon.utils.validation import check_n_jobs

feature_names = [
    "DN_HistogramMode_5",
    "DN_HistogramMode_10",
    "SB_BinaryStats_diff_longstretch0",
    "DN_OutlierInclude_p_001_mdrmd",
    "DN_OutlierInclude_n_001_mdrmd",
    "CO_f1ecac",
    "CO_FirstMin_ac",
    "SP_Summaries_welch_rect_area_5_1",
    "SP_Summaries_welch_rect_centroid",
    "FC_LocalSimple_mean3_stderr",
    "CO_trev_1_num",
    "CO_HistogramAMI_even_2_5",
    "IN_AutoMutualInfoStats_40_gaussian_fmmi",
    "MD_hrv_classic_pnn40",
    "SB_BinaryStats_mean_longstretch1",
    "SB_MotifThree_quantile_hh",
    "FC_LocalSimple_mean1_tauresrat",
    "CO_Embed2_Dist_tau_d_expfit_meandiff",
    "SC_FluctAnal_2_dfa_50_1_2_logi_prop_r1",
    "SC_FluctAnal_2_rsrangefit_50_1_logi_prop_r1",
    "SB_TransitionMatrix_3ac_sumdiagcov",
    "PD_PeriodicityWang_th0_01",
]


class Catch22(BaseCollectionTransformer):
    """Canonical Time-series Characteristics (Catch22).

    Overview: Input n series with d dimensions of length m
    Transforms series into the 22 Catch22 [1]_ features extracted from the hctsa [2]_
    toolbox.

    Parameters
    ----------
    features : int/str or List of int/str, optional, default="all"
        The Catch22 features to extract by feature index, feature name as a str or as a
        list of names or indices for multiple features. If "all", all features are
        extracted.
        Valid features are as follows:
            ["DN_HistogramMode_5", "DN_HistogramMode_10",
            "SB_BinaryStats_diff_longstretch0", "DN_OutlierInclude_p_001_mdrmd",
            "DN_OutlierInclude_n_001_mdrmd", "CO_f1ecac", "CO_FirstMin_ac",
            "SP_Summaries_welch_rect_area_5_1", "SP_Summaries_welch_rect_centroid",
            "FC_LocalSimple_mean3_stderr", "CO_trev_1_num", "CO_HistogramAMI_even_2_5",
            "IN_AutoMutualInfoStats_40_gaussian_fmmi", "MD_hrv_classic_pnn40",
            "SB_BinaryStats_mean_longstretch1", "SB_MotifThree_quantile_hh",
            "FC_LocalSimple_mean1_tauresrat", "CO_Embed2_Dist_tau_d_expfit_meandiff",
            "SC_FluctAnal_2_dfa_50_1_2_logi_prop_r1",
            "SC_FluctAnal_2_rsrangefit_50_1_logi_prop_r1",
            "SB_TransitionMatrix_3ac_sumdiagcov", "PD_PeriodicityWang_th0_01"]
    catch24 : bool, optional, default=False
        Extract the mean and standard deviation as well as the 22 Catch22 features if
        true. If a List of specific features to extract is provided, "Mean" and/or
        "StandardDeviation" must be added to the List to extract these features.
    outlier_norm : bool, optional, default=False
        Normalise each series during the two outlier Catch22 features, which can take a
        while to process for large values.
    replace_nans : bool, optional, default=False
        Replace NaN or inf values from the Catch22 transform with 0.
<<<<<<< HEAD
    use_pycatch22 : bool, optional, default=True
        Wraps the C based pycatch22 implementation for tsml.
=======
    use_pycatch22 : bool, optional, default=False
        Wraps the C based pycatch22 implementation for aeon.
>>>>>>> 07219870
        (https://github.com/DynamicsAndNeuralSystems/pycatch22). This requires the
        ``pycatch22`` package to be installed if True.
    n_jobs : int, optional, default=1
        The number of jobs to run in parallel for `transform`. Requires multiple input
        cases. ``-1`` means using all processors.
    parallel_backend : str, ParallelBackendBase instance or None, default=None
        Specify the parallelisation backend implementation in joblib, if None a 'prefer'
        value of "threads" is used by default.
        Valid options are "loky", "multiprocessing", "threading" or a custom backend.
        See the joblib Parallel documentation for more details.

    See Also
    --------
    Catch22Classifier

    Notes
    -----
    Original Catch22 package implementations:
    https://github.com/DynamicsAndNeuralSystems/Catch22

    For the Java version, see
    https://github.com/uea-machine-learning/tsml/blob/master/src/main/java
    /tsml/transformers/Catch22.java

    References
    ----------
    .. [1] Lubba, C. H., Sethi, S. S., Knaute, P., Schultz, S. R., Fulcher, B. D., &
    Jones, N. S. (2019). catch22: Canonical time-series characteristics. Data Mining
    and Knowledge Discovery, 33(6), 1821-1852.
    .. [2] Fulcher, B. D., Little, M. A., & Jones, N. S. (2013). Highly comparative
    time-series analysis: the empirical structure of time series and their methods.
    Journal of the Royal Society Interface, 10(83), 20130048.

    Examples
    --------
    >>> from aeon.transformations.collection import Catch22
    >>> from aeon.datasets import make_example_3d_numpy
    >>> X = make_example_3d_numpy(n_cases=4, n_channels=1, n_timepoints=10,
    ...                           random_state=0)
    >>> tnf = Catch22(replace_nans=True)
    >>> tnf.fit(X)
    Catch22(...)
    >>> print(tnf.transform(X)[0])
    [1.15639532e+00 1.31700575e+00 3.00000000e+00 2.00000000e-01
     0.00000000e+00 1.00000000e+00 2.00000000e+00 1.10933565e-32
     1.96349541e+00 5.10744398e-01 2.33853577e-01 3.89048349e-01
     2.00000000e+00 1.00000000e+00 4.00000000e+00 1.88915916e+00
     1.00000000e+00 1.70859420e-01 0.00000000e+00 0.00000000e+00
     2.46913580e-02 0.00000000e+00]
    """

    _tags = {
        "scitype:transform-output": "Primitives",
        "X_inner_mtype": ["np-list", "numpy3D"],
        "capability:unequal_length": True,
    }

    def __init__(
        self,
        features="all",
        catch24=False,
        outlier_norm=False,
        replace_nans=False,
        use_pycatch22=False,
        n_jobs=1,
        parallel_backend=None,
    ):
        self.features = features
        self.catch24 = catch24
        self.outlier_norm = outlier_norm
        self.replace_nans = replace_nans
        self.use_pycatch22 = use_pycatch22
        self.n_jobs = n_jobs
        self.parallel_backend = parallel_backend

        if use_pycatch22:
            self.set_tags(**{"python_dependencies": "pycatch22"})
<<<<<<< HEAD

        super(Catch22, self).__init__()

    def _transform(self, X, y=None):
        n_instances = len(X)

        f_idx = _verify_features(self.features, self.catch24)

        threads_to_use = check_n_jobs(self.n_jobs)

        if self.use_pycatch22:
            import pycatch22

            features = [
                pycatch22.DN_HistogramMode_5,
                pycatch22.DN_HistogramMode_10,
                pycatch22.SB_BinaryStats_diff_longstretch0,
                pycatch22.DN_OutlierInclude_p_001_mdrmd,
                pycatch22.DN_OutlierInclude_n_001_mdrmd,
                pycatch22.CO_f1ecac,
                pycatch22.CO_FirstMin_ac,
                pycatch22.SP_Summaries_welch_rect_area_5_1,
                pycatch22.SP_Summaries_welch_rect_centroid,
                pycatch22.FC_LocalSimple_mean3_stderr,
                pycatch22.CO_trev_1_num,
                pycatch22.CO_HistogramAMI_even_2_5,
                pycatch22.IN_AutoMutualInfoStats_40_gaussian_fmmi,
                pycatch22.MD_hrv_classic_pnn40,
                pycatch22.SB_BinaryStats_mean_longstretch1,
                pycatch22.SB_MotifThree_quantile_hh,
                pycatch22.FC_LocalSimple_mean1_tauresrat,
                pycatch22.CO_Embed2_Dist_tau_d_expfit_meandiff,
                pycatch22.SC_FluctAnal_2_dfa_50_1_2_logi_prop_r1,
                pycatch22.SC_FluctAnal_2_rsrangefit_50_1_logi_prop_r1,
                pycatch22.SB_TransitionMatrix_3ac_sumdiagcov,
                pycatch22.PD_PeriodicityWang_th0_01,
            ]
        else:
            features = [
                Catch22._DN_HistogramMode_5,
                Catch22._DN_HistogramMode_10,
                Catch22._SB_BinaryStats_diff_longstretch0,
                Catch22._DN_OutlierInclude_p_001_mdrmd,
                Catch22._DN_OutlierInclude_n_001_mdrmd,
                Catch22._CO_f1ecac,
                Catch22._CO_FirstMin_ac,
                Catch22._SP_Summaries_welch_rect_area_5_1,
                Catch22._SP_Summaries_welch_rect_centroid,
                Catch22._FC_LocalSimple_mean3_stderr,
                Catch22._CO_trev_1_num,
                Catch22._CO_HistogramAMI_even_2_5,
                Catch22._IN_AutoMutualInfoStats_40_gaussian_fmmi,
                Catch22._MD_hrv_classic_pnn40,
                Catch22._SB_BinaryStats_mean_longstretch1,
                Catch22._SB_MotifThree_quantile_hh,
                Catch22._FC_LocalSimple_mean1_tauresrat,
                Catch22._CO_Embed2_Dist_tau_d_expfit_meandiff,
                Catch22._SC_FluctAnal_2_dfa_50_1_2_logi_prop_r1,
                Catch22._SC_FluctAnal_2_rsrangefit_50_1_logi_prop_r1,
                Catch22._SB_TransitionMatrix_3ac_sumdiagcov,
                Catch22._PD_PeriodicityWang_th0_01,
            ]

        c22_list = Parallel(n_jobs=threads_to_use)(
            delayed(
                self._transform_case_pycatch22
                if self.use_pycatch22
                else self._transform_case
            )(
                X[i],
                f_idx,
                features,
            )
            for i in range(n_instances)
        )

        if self.replace_nans:
            c22_list = np.nan_to_num(c22_list, False, 0, 0, 0)

        return np.array(c22_list)

    def _transform_case(self, X, f_idx, features):
        c22 = np.zeros(len(f_idx) * len(X))

        if hasattr(self, "_transform_features") and len(
            self._transform_features
        ) == len(c22):
            transform_feature = self._transform_features
        else:
            transform_feature = [True] * len(c22)

        f_count = -1
        for i, series in enumerate(X):
            dim = i * len(f_idx)
            outlier_series = None
            smin = None
            smax = None
            smean = None
            fft = None
            ac = None
            acfz = None

            for n, feature in enumerate(f_idx):
                f_count += 1
                if not transform_feature[f_count]:
                    continue

                args = [series]

                if feature == 0 or feature == 1 or feature == 11:
                    if smin is None:
                        smin = numba_min(series)
                    if smax is None:
                        smax = numba_max(series)
                    args = [series, smin, smax]
                elif feature == 2 or feature == 22:
                    if smean is None:
                        smean = mean(series)
                    args = [series, smean]
                elif feature == 3 or feature == 4:
                    if self.outlier_norm:
                        if smean is None:
                            smean = mean(series)
                        if outlier_series is None:
                            outlier_series = z_normalise_series_with_mean(series, smean)
                        args = [outlier_series]
                    else:
                        args = [series]
                elif feature == 7 or feature == 8:
                    if smean is None:
                        smean = mean(series)
                    if fft is None:
                        nfft = int(
                            np.power(2, np.ceil(np.log(len(series)) / np.log(2)))
                        )
                        fft = np.fft.fft(series - smean, n=nfft)
                    args = [series, fft]
                elif feature == 5 or feature == 6 or feature == 12:
                    if smean is None:
                        smean = mean(series)
                    if fft is None:
                        nfft = int(
                            np.power(2, np.ceil(np.log(len(series)) / np.log(2)))
                        )
                        fft = np.fft.fft(series - smean, n=nfft)
                    if ac is None:
                        ac = _autocorr(series, fft)
                    args = [ac]
                elif feature == 16 or feature == 17 or feature == 20:
                    if smean is None:
                        smean = mean(series)
                    if fft is None:
                        nfft = int(
                            np.power(2, np.ceil(np.log(len(series)) / np.log(2)))
                        )
                        fft = np.fft.fft(series - smean, n=nfft)
                    if ac is None:
                        ac = _autocorr(series, fft)
                    if acfz is None:
                        acfz = _ac_first_zero(ac)
                    args = [series, acfz]

                if feature == 22:
                    c22[dim + n] = smean
                elif feature == 23:
                    c22[dim + n] = np.std(series)
                else:
                    c22[dim + n] = features[feature](*args)

        return c22

    def _transform_case_pycatch22(self, X, f_idx, features):
        c22 = np.zeros(len(f_idx) * len(X))

        if hasattr(self, "_transform_features") and len(
            self._transform_features
        ) == len(c22):
            transform_feature = self._transform_features
=======

        # todo remove with CIF update
        self._case_id = None
        self._st_n_instances = 0
        self._st_series_length = 0
        self._outlier_series = None
        self._smin = None
        self._smax = None
        self._smean = None
        self._fft = None
        self._ac = None
        self._acfz = None

        super(Catch22, self).__init__()

    # todo remove with CIF update
    def _transform_single_feature(self, X, feature, case_id=None):
        if isinstance(feature, (int, np.integer)) or isinstance(
            feature, (float, float)
        ):
            if feature > 21 or feature < 0:
                raise ValueError("Invalid catch22 feature ID")
        elif isinstance(feature, str):
            if feature in feature_names:
                feature = feature_names.index(feature)
            else:
                raise ValueError("Invalid catch22 feature name")
>>>>>>> 07219870
        else:
            transform_feature = [True] * len(c22)

        f_count = -1
        for i in range(len(X)):
            dim = i * len(f_idx)
            series = list(X[i])

            if self.outlier_norm and (3 in f_idx or 4 in f_idx):
                outlier_series = list(z_normalise_series(X[i]))

            for n, feature in enumerate(f_idx):
                f_count += 1
                if not transform_feature[f_count]:
                    continue

                if self.outlier_norm and feature in [3, 4]:
                    c22[dim + n] = features[feature](outlier_series)
                if feature == 22:
                    c22[dim + n] = np.mean(series)
                elif feature == 23:
                    c22[dim + n] = np.std(series)
                else:
                    c22[dim + n] = features[feature](series)

        return c22

<<<<<<< HEAD
=======
        return np.asarray(c22_list)

    # todo remove with CIF update
    def _transform_case_single(self, series, feature, case_id, inst_idx):
        args = [series]

        if case_id is None:
            if feature == 0 or feature == 1 or feature == 11:
                smin = np.min(series)
                smax = np.max(series)
                args = [series, smin, smax]
            elif feature == 2:
                smean = np.mean(series)
                args = [series, smean]
            elif feature == 3 or feature == 4:
                if self.outlier_norm:
                    std = np.std(series)
                    if std > 0:
                        series = (series - np.mean(series)) / std
                args = [series]
            elif feature == 7 or feature == 8:
                smean = np.mean(series)
                nfft = int(np.power(2, np.ceil(np.log(len(series)) / np.log(2))))
                fft = np.fft.fft(series - smean, n=nfft)
                args = [series, fft]
            elif feature == 5 or feature == 6 or feature == 12:
                smean = np.mean(series)
                nfft = int(np.power(2, np.ceil(np.log(len(series)) / np.log(2))))
                fft = np.fft.fft(series - smean, n=nfft)
                ac = _autocorr(series, fft)
                args = [ac]
            elif feature == 16 or feature == 17 or feature == 20:
                smean = np.mean(series)
                nfft = int(np.power(2, np.ceil(np.log(len(series)) / np.log(2))))
                fft = np.fft.fft(series - smean, n=nfft)
                ac = _autocorr(series, fft)
                acfz = _ac_first_zero(ac)
                args = [series, acfz]
        else:
            if feature == 0 or feature == 1 or feature == 11:
                if self._smin[inst_idx] is None:
                    self._smin[inst_idx] = np.min(series)
                if self._smax[inst_idx] is None:
                    self._smax[inst_idx] = np.max(series)
                args = [series, self._smin[inst_idx], self._smax[inst_idx]]
            elif feature == 2:
                if self._smean[inst_idx] is None:
                    self._smean[inst_idx] = np.mean(series)
                args = [series, self._smean[inst_idx]]
            elif feature == 3 or feature == 4:
                if self.outlier_norm:
                    if self._outlier_series[inst_idx] is None:
                        std = np.std(series)
                        if std > 0:
                            self._outlier_series[inst_idx] = (
                                series - np.mean(series)
                            ) / std
                        else:
                            self._outlier_series[inst_idx] = series
                    series = self._outlier_series[inst_idx]
                args = [series]
            elif feature == 7 or feature == 8:
                if self._smean[inst_idx] is None:
                    self._smean[inst_idx] = np.mean(series)
                if self._fft[inst_idx] is None:
                    nfft = int(np.power(2, np.ceil(np.log(len(series)) / np.log(2))))
                    self._fft[inst_idx] = np.fft.fft(
                        series - self._smean[inst_idx], n=nfft
                    )
                args = [series, self._fft[inst_idx]]
            elif feature == 5 or feature == 6 or feature == 12:
                if self._smean[inst_idx] is None:
                    self._smean[inst_idx] = np.mean(series)
                if self._fft[inst_idx] is None:
                    nfft = int(np.power(2, np.ceil(np.log(len(series)) / np.log(2))))
                    self._fft[inst_idx] = np.fft.fft(
                        series - self._smean[inst_idx], n=nfft
                    )
                if self._ac[inst_idx] is None:
                    self._ac[inst_idx] = _autocorr(series, self._fft[inst_idx])
                args = [self._ac[inst_idx]]
            elif feature == 16 or feature == 17 or feature == 20:
                if self._smean[inst_idx] is None:
                    self._smean[inst_idx] = np.mean(series)
                if self._fft[inst_idx] is None:
                    nfft = int(np.power(2, np.ceil(np.log(len(series)) / np.log(2))))
                    self._fft[inst_idx] = np.fft.fft(
                        series - self._smean[inst_idx], n=nfft
                    )
                if self._ac[inst_idx] is None:
                    self._ac[inst_idx] = _autocorr(series, self._fft[inst_idx])
                if self._acfz[inst_idx] is None:
                    self._acfz[inst_idx] = _ac_first_zero(self._ac[inst_idx])
                args = [series, self._acfz[inst_idx]]

        features = [
            Catch22._DN_HistogramMode_5,
            Catch22._DN_HistogramMode_10,
            Catch22._SB_BinaryStats_diff_longstretch0,
            Catch22._DN_OutlierInclude_p_001_mdrmd,
            Catch22._DN_OutlierInclude_n_001_mdrmd,
            Catch22._CO_f1ecac,
            Catch22._CO_FirstMin_ac,
            Catch22._SP_Summaries_welch_rect_area_5_1,
            Catch22._SP_Summaries_welch_rect_centroid,
            Catch22._FC_LocalSimple_mean3_stderr,
            Catch22._CO_trev_1_num,
            Catch22._CO_HistogramAMI_even_2_5,
            Catch22._IN_AutoMutualInfoStats_40_gaussian_fmmi,
            Catch22._MD_hrv_classic_pnn40,
            Catch22._SB_BinaryStats_mean_longstretch1,
            Catch22._SB_MotifThree_quantile_hh,
            Catch22._FC_LocalSimple_mean1_tauresrat,
            Catch22._CO_Embed2_Dist_tau_d_expfit_meandiff,
            Catch22._SC_FluctAnal_2_dfa_50_1_2_logi_prop_r1,
            Catch22._SC_FluctAnal_2_rsrangefit_50_1_logi_prop_r1,
            Catch22._SB_TransitionMatrix_3ac_sumdiagcov,
            Catch22._PD_PeriodicityWang_th0_01,
        ]

        return features[feature](*args)

    def _transform(self, X, y=None):
        n_instances = len(X)

        f_idx = _verify_features(self.features, self.catch24)

        threads_to_use = check_n_jobs(self.n_jobs)

        if self.use_pycatch22:
            import pycatch22

            features = [
                pycatch22.DN_HistogramMode_5,
                pycatch22.DN_HistogramMode_10,
                pycatch22.SB_BinaryStats_diff_longstretch0,
                pycatch22.DN_OutlierInclude_p_001_mdrmd,
                pycatch22.DN_OutlierInclude_n_001_mdrmd,
                pycatch22.CO_f1ecac,
                pycatch22.CO_FirstMin_ac,
                pycatch22.SP_Summaries_welch_rect_area_5_1,
                pycatch22.SP_Summaries_welch_rect_centroid,
                pycatch22.FC_LocalSimple_mean3_stderr,
                pycatch22.CO_trev_1_num,
                pycatch22.CO_HistogramAMI_even_2_5,
                pycatch22.IN_AutoMutualInfoStats_40_gaussian_fmmi,
                pycatch22.MD_hrv_classic_pnn40,
                pycatch22.SB_BinaryStats_mean_longstretch1,
                pycatch22.SB_MotifThree_quantile_hh,
                pycatch22.FC_LocalSimple_mean1_tauresrat,
                pycatch22.CO_Embed2_Dist_tau_d_expfit_meandiff,
                pycatch22.SC_FluctAnal_2_dfa_50_1_2_logi_prop_r1,
                pycatch22.SC_FluctAnal_2_rsrangefit_50_1_logi_prop_r1,
                pycatch22.SB_TransitionMatrix_3ac_sumdiagcov,
                pycatch22.PD_PeriodicityWang_th0_01,
            ]
        else:
            features = [
                Catch22._DN_HistogramMode_5,
                Catch22._DN_HistogramMode_10,
                Catch22._SB_BinaryStats_diff_longstretch0,
                Catch22._DN_OutlierInclude_p_001_mdrmd,
                Catch22._DN_OutlierInclude_n_001_mdrmd,
                Catch22._CO_f1ecac,
                Catch22._CO_FirstMin_ac,
                Catch22._SP_Summaries_welch_rect_area_5_1,
                Catch22._SP_Summaries_welch_rect_centroid,
                Catch22._FC_LocalSimple_mean3_stderr,
                Catch22._CO_trev_1_num,
                Catch22._CO_HistogramAMI_even_2_5,
                Catch22._IN_AutoMutualInfoStats_40_gaussian_fmmi,
                Catch22._MD_hrv_classic_pnn40,
                Catch22._SB_BinaryStats_mean_longstretch1,
                Catch22._SB_MotifThree_quantile_hh,
                Catch22._FC_LocalSimple_mean1_tauresrat,
                Catch22._CO_Embed2_Dist_tau_d_expfit_meandiff,
                Catch22._SC_FluctAnal_2_dfa_50_1_2_logi_prop_r1,
                Catch22._SC_FluctAnal_2_rsrangefit_50_1_logi_prop_r1,
                Catch22._SB_TransitionMatrix_3ac_sumdiagcov,
                Catch22._PD_PeriodicityWang_th0_01,
            ]

        c22_list = Parallel(
            n_jobs=threads_to_use, backend=self.parallel_backend, prefer="threads"
        )(
            delayed(
                self._transform_case_pycatch22
                if self.use_pycatch22
                else self._transform_case
            )(
                X[i],
                f_idx,
                features,
            )
            for i in range(n_instances)
        )

        if self.replace_nans:
            c22_list = np.nan_to_num(c22_list, False, 0, 0, 0)

        return np.array(c22_list)

    def _transform_case(self, X, f_idx, features):
        c22 = np.zeros(len(f_idx) * len(X))

        if hasattr(self, "_transform_features") and len(
            self._transform_features
        ) == len(c22):
            transform_feature = self._transform_features
        else:
            transform_feature = [True] * len(c22)

        f_count = -1
        for i, series in enumerate(X):
            dim = i * len(f_idx)
            outlier_series = None
            smin = None
            smax = None
            smean = None
            fft = None
            ac = None
            acfz = None

            for n, feature in enumerate(f_idx):
                f_count += 1
                if not transform_feature[f_count]:
                    continue

                args = [series]

                if feature == 0 or feature == 1 or feature == 11:
                    if smin is None:
                        smin = numba_min(series)
                    if smax is None:
                        smax = numba_max(series)
                    args = [series, smin, smax]
                elif feature == 2 or feature == 22:
                    if smean is None:
                        smean = mean(series)
                    args = [series, smean]
                elif feature == 3 or feature == 4:
                    if self.outlier_norm:
                        if smean is None:
                            smean = mean(series)
                        if outlier_series is None:
                            outlier_series = z_normalise_series_with_mean(series, smean)
                        args = [outlier_series]
                    else:
                        args = [series]
                elif feature == 7 or feature == 8:
                    if smean is None:
                        smean = mean(series)
                    if fft is None:
                        nfft = int(
                            np.power(2, np.ceil(np.log(len(series)) / np.log(2)))
                        )
                        fft = np.fft.fft(series - smean, n=nfft)
                    args = [series, fft]
                elif feature == 5 or feature == 6 or feature == 12:
                    if smean is None:
                        smean = mean(series)
                    if fft is None:
                        nfft = int(
                            np.power(2, np.ceil(np.log(len(series)) / np.log(2)))
                        )
                        fft = np.fft.fft(series - smean, n=nfft)
                    if ac is None:
                        ac = _autocorr(series, fft)
                    args = [ac]
                elif feature == 16 or feature == 17 or feature == 20:
                    if smean is None:
                        smean = mean(series)
                    if fft is None:
                        nfft = int(
                            np.power(2, np.ceil(np.log(len(series)) / np.log(2)))
                        )
                        fft = np.fft.fft(series - smean, n=nfft)
                    if ac is None:
                        ac = _autocorr(series, fft)
                    if acfz is None:
                        acfz = _ac_first_zero(ac)
                    args = [series, acfz]

                if feature == 22:
                    c22[dim + n] = smean
                elif feature == 23:
                    c22[dim + n] = np.std(series)
                else:
                    c22[dim + n] = features[feature](*args)

        return c22

    def _transform_case_pycatch22(self, X, f_idx, features):
        c22 = np.zeros(len(f_idx) * len(X))

        if hasattr(self, "_transform_features") and len(
            self._transform_features
        ) == len(c22):
            transform_feature = self._transform_features
        else:
            transform_feature = [True] * len(c22)

        f_count = -1
        for i in range(len(X)):
            dim = i * len(f_idx)
            series = list(X[i])

            if self.outlier_norm and (3 in f_idx or 4 in f_idx):
                outlier_series = list(z_normalise_series(X[i]))

            for n, feature in enumerate(f_idx):
                f_count += 1
                if not transform_feature[f_count]:
                    continue

                if self.outlier_norm and feature in [3, 4]:
                    c22[dim + n] = features[feature](outlier_series)
                if feature == 22:
                    c22[dim + n] = np.mean(series)
                elif feature == 23:
                    c22[dim + n] = np.std(series)
                else:
                    c22[dim + n] = features[feature](series)

        return c22

>>>>>>> 07219870
    @property
    def get_features_arguments(self):
        """Return feature names for the estimators features argument."""
        return (
            self.features
            if self.features != "all"
            else (
                feature_names + ["Mean", "StandardDeviation"]
                if self.catch24
                else feature_names
            )
        )

    @staticmethod
    def _DN_HistogramMode_5(X, smin, smax):
        # Mode of z-scored distribution (5-bin histogram).
        return _histogram_mode(X, 5, smin, smax)

    @staticmethod
    def _DN_HistogramMode_10(X, smin, smax):
        # Mode of z-scored distribution (10-bin histogram).
        return _histogram_mode(X, 10, smin, smax)

    @staticmethod
    @njit(fastmath=True, cache=True)
    def _SB_BinaryStats_diff_longstretch0(X, smean):
        # Longest period of consecutive values above the mean.
        mean_binary = np.zeros(len(X))
        for i in range(len(X)):
            if X[i] - smean > 0:
                mean_binary[i] = 1

        return _long_stretch(mean_binary, 1)

    @staticmethod
    def _DN_OutlierInclude_p_001_mdrmd(X):
        # Time intervals between successive extreme events above the mean.
        return _outlier_include(X)

    @staticmethod
    @njit(fastmath=True, cache=True)
    def _DN_OutlierInclude_n_001_mdrmd(X):
        # Time intervals between successive extreme events below the mean.
        return _outlier_include(-X)

    @staticmethod
    @njit(fastmath=True, cache=True)
    def _CO_f1ecac(X_ac):
        # First 1/e crossing of autocorrelation function.
        threshold = 0.36787944117144233  # 1 / np.exp(1)
        for i in range(1, len(X_ac)):
            if (X_ac[i - 1] - threshold) * (X_ac[i] - threshold) < 0:
                return i
        return len(X_ac)

    @staticmethod
    @njit(fastmath=True, cache=True)
    def _CO_FirstMin_ac(X_ac):
        # First minimum of autocorrelation function.
        for i in range(1, len(X_ac) - 1):
            if X_ac[i] < X_ac[i - 1] and X_ac[i] < X_ac[i + 1]:
                return i
        return len(X_ac)

    @staticmethod
    def _SP_Summaries_welch_rect_area_5_1(X, X_fft):
        # Total power in lowest fifth of frequencies in the Fourier power spectrum.
        return _summaries_welch_rect(X, False, X_fft)

    @staticmethod
    def _SP_Summaries_welch_rect_centroid(X, X_fft):
        # Centroid of the Fourier power spectrum.
        return _summaries_welch_rect(X, True, X_fft)

    @staticmethod
    @njit(fastmath=True, cache=True)
    def _FC_LocalSimple_mean3_stderr(X):
        # Mean error from a rolling 3-sample mean forecasting.
        if len(X) - 3 < 3:
            return 0
        res = _local_simple_mean(X, 3)
        return np.std(res)

    @staticmethod
    @njit(fastmath=True, cache=True)
    def _CO_trev_1_num(X):
        # Time-reversibility statistic, ((x_t+1 − x_t)^3)_t.
        y = np.zeros(len(X) - 1)
        for i in range(len(y)):
            y[i] = np.power(X[i + 1] - X[i], 3)
        return np.mean(y)

    @staticmethod
    @njit(fastmath=True, cache=True)
    def _CO_HistogramAMI_even_2_5(X, smin, smax):
        # Automutual information, m = 2, τ = 5.
        new_min = smin - 0.1
        new_max = smax + 0.1
        bin_width = (new_max - new_min) / 5

        histogram = np.zeros((5, 5))
        sumx = np.zeros(5)
        sumy = np.zeros(5)
        v = 1.0 / (len(X) - 2)
        for i in range(len(X) - 2):
            idx1 = int((X[i] - new_min) / bin_width)
            idx2 = int((X[i + 2] - new_min) / bin_width)

            histogram[idx1][idx2] += v
            sumx[idx1] += v
            sumy[idx2] += v

        nsum = 0
        for i in range(5):
            for n in range(5):
                if histogram[i][n] > 0:
                    nsum += histogram[i][n] * np.log(
                        histogram[i][n] / sumx[i] / sumy[n]
                    )

        return nsum

    @staticmethod
    @njit(fastmath=True, cache=True)
    def _IN_AutoMutualInfoStats_40_gaussian_fmmi(X_ac):
        # First minimum of the automutual information function.
        tau = int(min(40, np.ceil(len(X_ac) / 2)))

        diffs = np.zeros(tau - 1)
        prev = -0.5 * np.log(1 - np.power(X_ac[1], 2))
        for i in range(len(diffs)):
            corr = -0.5 * np.log(1 - np.power(X_ac[i + 2], 2))
            diffs[i] = corr - prev
            prev = corr

        for i in range(len(diffs) - 1):
            if diffs[i] * diffs[i + 1] < 0 and diffs[i] < 0:
                return i + 1

        return tau

    @staticmethod
    @njit(fastmath=True, cache=True)
    def _MD_hrv_classic_pnn40(X):
        # Proportion of successive differences exceeding 0.04σ (Mietus 2002).
        diffs = np.zeros(len(X) - 1)
        for i in range(len(diffs)):
            diffs[i] = np.abs(X[i + 1] - X[i]) * 1000

        nsum = 0
        for diff in diffs:
            if diff > 40:
                nsum += 1

        return nsum / len(diffs)

    @staticmethod
    @njit(fastmath=True, cache=True)
    def _SB_BinaryStats_mean_longstretch1(X):
        # Longest period of successive incremental decreases.
        diff_binary = np.zeros(len(X) - 1)
        for i in range(len(diff_binary)):
            if X[i + 1] - X[i] >= 0:
                diff_binary[i] = 1

        return _long_stretch(diff_binary, 0)

    @staticmethod
    @njit(fastmath=True, cache=True)
    def _SB_MotifThree_quantile_hh(X):
        # Shannon entropy of two successive letters in equiprobable 3-letter
        # symbolization.
        indicies = np.argsort(X)
        bins = np.zeros(len(X))
        q1 = int(len(X) / 3)
        q2 = q1 * 2
        l1 = np.zeros(q1, dtype=np.int_)
        for i in range(q1):
            l1[i] = indicies[i]
        l2 = np.zeros(q1, dtype=np.int_)
        c1 = 0
        for i in range(q1, q2):
            bins[indicies[i]] = 1
            l2[c1] = indicies[i]
            c1 += 1
        l3 = np.zeros(len(indicies) - q2, dtype=np.int_)
        c2 = 0
        for i in range(q2, len(indicies)):
            bins[indicies[i]] = 2
            l3[c2] = indicies[i]
            c2 += 1

        found_last = False
        nsum = 0
        for i in range(3):
            if i == 0:
                o = l1
            elif i == 1:
                o = l2
            else:
                o = l3

            if not found_last:
                for n in range(len(o)):
                    if o[n] == len(X) - 1:
                        o = np.delete(o, n)
                        break

            for n in range(3):
                nsum2 = 0

                for v in o:
                    if bins[v + 1] == n:
                        nsum2 += 1

                if nsum2 > 0:
                    nsum2 /= len(X) - 1
                    nsum += nsum2 * np.log(nsum2)

        return -nsum

    @staticmethod
    def _FC_LocalSimple_mean1_tauresrat(X, acfz):
        # Change in correlation length after iterative differencing.
        if len(X) < 2:
            return 0
        res = _local_simple_mean(X, 1)
        mean = np.mean(res)

        nfft = int(np.power(2, np.ceil(np.log(len(res)) / np.log(2))))
        fft = np.fft.fft(res - mean, n=nfft)
        ac = _autocorr(res, fft)

        return _ac_first_zero(ac) / acfz

    @staticmethod
    @njit(fastmath=True, cache=True)
    def _CO_Embed2_Dist_tau_d_expfit_meandiff(X, acfz):
        # Exponential fit to successive distances in 2-d embedding space.
        tau = acfz
        if tau > len(X) / 10:
            tau = int(len(X) / 10)

        d = np.zeros(len(X) - tau - 1)
        d_mean = 0
        for i in range(len(d)):
            n = np.sqrt(
                np.power(X[i + 1] - X[i], 2) + np.power(X[i + tau + 1] - X[i + tau], 2)
            )
            d[i] = n
            d_mean += n
        d_mean /= len(X) - tau - 1

        smin = np.min(d)
        smax = np.max(d)
        srange = smax - smin
        std = np.std(d)

        if std == 0:
            return np.nan

        num_bins = int(
            np.ceil(srange / (3.5 * np.std(d) / np.power(len(d), 0.3333333333333333)))
        )

        if num_bins == 0:
            return np.nan
        bin_width = srange / num_bins

        histogram = np.zeros(num_bins)
        for val in d:
            idx = int((val - smin) / bin_width)
            if idx >= num_bins:
                idx = num_bins - 1
            histogram[idx] += 1

        sum = 0
        for i in range(num_bins):
            center = ((smin + bin_width * i) * 2 + bin_width) / 2
            n = np.exp(-center / d_mean) / d_mean
            if n < 0:
                n = 0

            sum += np.abs(histogram[i] / len(d) - n)

        return sum / num_bins

    @staticmethod
    @njit(fastmath=True, cache=True)
    def _SC_FluctAnal_2_dfa_50_1_2_logi_prop_r1(X):
        # Proportion of slower timescale fluctuations that scale with DFA (50%
        # sampling).
        cs = np.zeros(int(len(X) / 2))
        cs[0] = X[0]
        for i in range(1, len(cs)):
            cs[i] = cs[i - 1] + X[i * 2]

        return _fluct_prop(cs, len(X), True)

    @staticmethod
    @njit(fastmath=True, cache=True)
    def _SC_FluctAnal_2_rsrangefit_50_1_logi_prop_r1(X):
        # Proportion of slower timescale fluctuations that scale with linearly rescaled
        # range fits.
        cs = np.zeros(len(X))
        cs[0] = X[0]
        for i in range(1, len(X)):
            cs[i] = cs[i - 1] + X[i]

        return _fluct_prop(cs, len(X), False)

    @staticmethod
    @njit(fastmath=True, cache=True)
    def _SB_TransitionMatrix_3ac_sumdiagcov(X, acfz):
        # Trace of covariance of transition matrix between symbols in 3-letter
        # alphabet.
        ds = np.zeros(int((len(X) - 1) / acfz + 1))
        for i in range(len(ds)):
            ds[i] = X[i * acfz]
        indicies = np.argsort(ds)

        bins = np.zeros(len(ds), dtype=np.int32)
        q1 = int(len(ds) / 3)
        q2 = q1 * 2
        for i in range(q1 + 1, q2 + 1):
            bins[indicies[i]] = 1
        for i in range(q2 + 1, len(indicies)):
            bins[indicies[i]] = 2

        t = np.zeros((3, 3))
        for i in range(len(ds) - 1):
            t[bins[i + 1]][bins[i]] += 1
        t /= len(ds) - 1

        means = np.zeros(3)
        for i in range(3):
            means[i] = np.mean(t[i])

        cov = np.zeros((3, 3))
        for i in range(3):
            for n in range(3):
                covariance = 0
                for j in range(3):
                    covariance += (t[i][j] - means[i]) * (t[n][j] - means[n])
                covariance /= 2

                cov[i][n] = covariance
                cov[n][i] = covariance

        ssum = 0
        for i in range(3):
            ssum += cov[i][i]

        return ssum

    @staticmethod
    @njit(fastmath=True, cache=True)
    def _PD_PeriodicityWang_th0_01(X):
        # Periodicity measure of (Wang et al. 2007).
        y_spline = _spline_fit(X)

        y_sub = np.zeros(len(X))
        for i in range(len(X)):
            y_sub[i] = X[i] - y_spline[i]

        acmax = int(np.ceil(len(X) / 3.0))
        acf = np.zeros(acmax)
        for tau in range(1, acmax + 1):
            covariance = 0
            for i in range(len(X) - tau):
                covariance += y_sub[i] * y_sub[i + tau]
            acf[tau - 1] = covariance / (len(X) - tau)

        troughs = np.zeros(acmax, dtype=np.int32)
        peaks = np.zeros(acmax, dtype=np.int32)
        n_troughs = 0
        n_peaks = 0
        for i in range(1, acmax - 1):
            slope_in = acf[i] - acf[i - 1]
            slope_out = acf[i + 1] - acf[i]

            if slope_in < 0 and slope_out > 0:
                troughs[n_troughs] = i
                n_troughs += 1
            elif slope_in > 0 and slope_out < 0:
                peaks[n_peaks] = i
                n_peaks += 1

        out = 0
        for i in range(n_peaks):
            j = -1
            while troughs[j + 1] < peaks[i] and j + 1 < n_troughs:
                j += 1

            if j == -1 or acf[peaks[i]] - acf[troughs[j]] < 0.01 or acf[peaks[i]] < 0:
                continue

            out = peaks[i]
            break

        return out


@njit(fastmath=True, cache=True)
def _histogram_mode(X, num_bins, smin, smax):
    bin_width = (smax - smin) / num_bins

    if bin_width == 0:
        return np.nan

    histogram = np.zeros(num_bins)
    for val in X:
        idx = int((val - smin) / bin_width)
        idx = num_bins - 1 if idx >= num_bins else idx
        histogram[idx] += 1

    edges = np.zeros(num_bins + 1, dtype=np.float32)
    for i in range(len(edges)):
        edges[i] = i * bin_width + smin

    max_count = 0
    num_maxs = 1
    max_sum = 0
    for i in range(num_bins):
        v = (edges[i] + edges[i + 1]) / 2
        if histogram[i] > max_count:
            max_count = histogram[i]
            num_maxs = 1
            max_sum = v
        elif histogram[i] == max_count:
            num_maxs += 1
            max_sum += v

    return max_sum / num_maxs


@njit(fastmath=True, cache=True)
def _long_stretch(X_binary, val):
    last_val = 0
    max_stretch = 0
    for i in range(len(X_binary)):
        if X_binary[i] != val or i == len(X_binary) - 1:
            stretch = i - last_val
            if stretch > max_stretch:
                max_stretch = stretch
            last_val = i

    return max_stretch


@njit(fastmath=True, cache=True)
def _outlier_include(X):
    total = 0
    threshold = 0
    for v in X:
        if v >= 0:
            total += 1
            if v > threshold:
                threshold = v

    if threshold < 0.01:
        return 0

    num_thresholds = int(threshold / 0.01) + 1
    means = np.zeros(num_thresholds)
    dists = np.zeros(num_thresholds)
    medians = np.zeros(num_thresholds)
    for i in range(num_thresholds):
        d = i * 0.01

        count = 0
        r = np.zeros(len(X))
        for n in range(len(X)):
            if X[n] >= d:
                r[count] = n + 1
                count += 1

        if count == 0:
            continue

        diff = np.zeros(count - 1)
        for n in range(len(diff)):
            diff[n] = r[n + 1] - r[n]

        means[i] = np.mean(diff) if len(diff) > 0 else 9999999999
        dists[i] = len(diff) * 100 / total
        medians[i] = np.median(r[:count]) / (len(X) / 2) - 1

    mj = 0
    fbi = num_thresholds - 1
    for i in range(num_thresholds):
        if dists[i] > 2:
            mj = i
        if means[i] == 9999999999:
            fbi = num_thresholds - 1 - i

    trim_limit = max(mj, fbi)

    return np.median(medians[: trim_limit + 1])


def _autocorr(X, X_fft):
    ca = np.fft.ifft(_multiply_complex_arr(X_fft))
    return _get_acf(X, ca)


@njit(fastmath=True, cache=True)
def _multiply_complex_arr(X_fft):
    c = np.zeros(len(X_fft), dtype=np.complex128)
    for i, n in enumerate(X_fft):
        c[i] = n * (n.real + 1j * -n.imag)
    return c


@njit(fastmath=True, cache=True)
def _get_acf(X, ca):
    acf = np.zeros(len(X))
    if ca[0].real != 0:
        for i in range(len(X)):
            acf[i] = ca[i].real / ca[0].real
    return acf


@njit(fastmath=True, cache=True)
def _summaries_welch_rect(X, centroid, X_fft):
    new_length = int(len(X_fft) / 2) + 1
    p = np.zeros(new_length)
    pi2 = 2 * math.pi
    p[0] = (np.power(_complex_magnitude(X_fft[0]), 2) / len(X)) / pi2
    for i in range(1, new_length - 1):
        p[i] = ((np.power(_complex_magnitude(X_fft[i]), 2) / len(X)) * 2) / pi2
    p[new_length - 1] = (
        np.power(_complex_magnitude(X_fft[new_length - 1]), 2) / len(X)
    ) / pi2

    w = np.zeros(new_length)
    a = 1.0 / len(X_fft)
    for i in range(0, new_length):
        w[i] = i * a * math.pi * 2

    if centroid:
        cs = np.zeros(new_length)
        cs[0] = p[0]
        for i in range(1, new_length):
            cs[i] = cs[i - 1] + p[i]

        threshold = cs[new_length - 1] / 2
        for i in range(1, new_length):
            if cs[i] > threshold:
                return w[i]
        return np.nan
    else:
        tau = int(np.floor(new_length / 5))
        nsum = 0
        for i in range(tau):
            nsum += p[i]

        return nsum * (w[1] - w[0])


@njit(fastmath=True, cache=True)
def _complex_magnitude(c):
    return np.sqrt(c.real * c.real + c.imag * c.imag)


@njit(fastmath=True, cache=True)
def _local_simple_mean(X, train_length):
    res = np.zeros(len(X) - train_length)
    for i in range(len(res)):
        nsum = 0
        for n in range(train_length):
            nsum += X[i + n]
        res[i] = X[i + train_length] - nsum / train_length
    return res


@njit(fastmath=True, cache=True)
def _ac_first_zero(X_ac):
    for i in range(1, len(X_ac)):
        if X_ac[i] <= 0:
            return i

    return len(X_ac)


@njit(fastmath=True, cache=True)
def _fluct_prop(X, og_length, dfa):
    a = np.zeros(50, dtype=np.int_)
    a[0] = 5
    n_tau = 1
    smin = 1.6094379124341003  # Math.log(5);
    smax = np.log(og_length / 2)
    inc = (smax - smin) / 49
    for i in range(1, 50):
        val = int(np.round(np.exp(smin + inc * i) + 0.000000000001))
        if val != a[n_tau - 1]:
            a[n_tau] = val
            n_tau += 1

    if n_tau < 12:
        return np.nan

    f = np.zeros(n_tau)
    for i in range(n_tau):
        tau = a[i]
        buff_size = int(len(X) / tau)
        lag = 0
        if buff_size == 0:
            buff_size = 1
            lag = 1

        buffer = np.zeros((buff_size, tau))
        count = 0
        for n in range(buff_size):
            for j in range(tau - lag):
                buffer[n][j] = X[count]
                count += 1

        d = np.zeros(tau)
        for n in range(tau):
            d[n] = n + 1

        for n in range(buff_size):
            c1, c2 = _linear_regression(d, buffer[n], tau, 0)

            for j in range(tau):
                buffer[n][j] = buffer[n][j] - (c1 * (j + 1) + c2)

            if dfa:
                for j in range(tau):
                    f[i] += buffer[n][j] * buffer[n][j]
            else:
                f[i] += np.power(np.max(buffer[n]) - np.min(buffer[n]), 2)

        if dfa:
            f[i] = np.sqrt(f[i] / (buff_size * tau))
        else:
            f[i] = np.sqrt(f[i] / buff_size)

    log_a = np.zeros(n_tau)
    log_f = np.zeros(n_tau)
    for i in range(n_tau):
        log_a[i] = np.log(a[i])
        log_f[i] = np.log(f[i])

    sserr = np.zeros(n_tau - 11)
    for i in range(6, n_tau - 5):
        c1_1, c1_2 = _linear_regression(log_a, log_f, i, 0)
        c2_1, c2_2 = _linear_regression(log_a, log_f, n_tau - i + 1, i - 1)

        sum1 = 0
        for n in range(i):
            sum1 += np.power(log_a[n] * c1_1 + c1_2 - log_f[n], 2)
        sserr[i - 6] += np.sqrt(sum1)

        sum2 = 0
        for n in range(n_tau - i + 1):
            sum2 += np.power(log_a[n + i - 1] * c2_1 + c2_2 - log_f[n + i - 1], 2)
        sserr[i - 6] += np.sqrt(sum2)

    return (np.argmin(sserr) + 6) / n_tau


@njit(fastmath=True, cache=True)
def _linear_regression(X, y, n, lag):
    sumx = 0
    sumx2 = 0
    sumxy = 0
    sumy = 0
    for i in range(lag, n + lag):
        sumx += X[i]
        sumx2 += X[i] * X[i]
        sumxy += X[i] * y[i]
        sumy += y[i]

    denom = n * sumx2 - sumx * sumx
    if denom == 0:
        return 0, 0

    return (n * sumxy - sumx * sumy) / denom, (sumy * sumx2 - sumx * sumxy) / denom


@njit(fastmath=True, cache=True)
def _spline_fit(X):
    breaks = np.array([0, len(X) / 2 - 1, len(X) - 1])
    h0 = np.array([breaks[1] - breaks[0], breaks[2] - breaks[1]])
    h_copy = np.array([h0[0], h0[1], h0[0], h0[1]])
    hl = np.array([h_copy[3], h_copy[2], h_copy[1]])
    hr = np.array([h_copy[0], h_copy[1], h_copy[2]])

    hlCS = np.zeros(3)
    hlCS[0] = hl[0]
    for i in range(1, 3):
        hlCS[i] = hlCS[i - 1] + hl[i]

    bl = np.zeros(3)
    for i in range(3):
        bl[i] = breaks[0] - hlCS[i]

    hrCS = np.zeros(3)
    hrCS[0] = hr[0]
    for i in range(1, 3):
        hrCS[i] = hrCS[i - 1] + hr[i]

    br = np.zeros(3)
    for i in range(3):
        br[i] = breaks[2] - hrCS[i]

    breaksExt = np.zeros(9)
    for i in range(3):
        breaksExt[i] = bl[2 - i]
        breaksExt[i + 3] = breaks[i]
        breaksExt[i + 6] = br[i]

    hExt = np.zeros(8)
    for i in range(8):
        hExt[i] = breaksExt[i + 1] - breaksExt[i]

    coeffs = np.zeros((32, 4))
    for i in range(0, 32, 4):
        coeffs[i][0] = 1

    ii = np.zeros((4, 8), dtype=np.int32)
    for i in range(8):
        ii[0][i] = i
        ii[1][i] = min(1 + i, 7)
        ii[2][i] = min(2 + i, 7)
        ii[3][i] = min(3 + i, 7)

    H = np.zeros(32)
    for i in range(32):
        H[i] = hExt[ii[i % 4][int(i / 4)]]

    for k in range(1, 4):
        for j in range(k):
            for u in range(32):
                coeffs[u][j] *= H[u] / (k - j)

        Q = np.zeros((4, 8))
        for u in range(32):
            for m in range(4):
                Q[u % 4][int(u / 4)] += coeffs[u][m]

        for u in range(8):
            for m in range(1, 4):
                Q[m][u] += Q[m - 1][u]

        for u in range(32):
            if u % 4 > 0:
                coeffs[u][k] = Q[u % 4 - 1][int(u / 4)]

        fmax = np.zeros(32)
        for i in range(8):
            for j in range(4):
                fmax[i * 4 + j] = Q[3][i]

        for j in range(k + 1):
            for u in range(32):
                coeffs[u][j] /= fmax[u]

        for i in range(29):
            for j in range(k + 1):
                coeffs[i][j] -= coeffs[3 + i][j]

        for i in range(0, 32, 4):
            coeffs[i][k] = 0

    scale = np.ones(32)
    for k in range(3):
        for i in range(32):
            scale[i] /= H[i]

        for i in range(32):
            coeffs[i][3 - (k + 1)] *= scale[i]

    jj = np.zeros((4, 2), dtype=np.int32)
    for i in range(4):
        for j in range(2):
            if i == 0:
                jj[i][j] = 4 * (1 + j)
            else:
                jj[i][j] = 3

    for i in range(1, 4):
        for j in range(2):
            jj[i][j] += jj[i - 1][j]

    coeffs_out = np.zeros((8, 4))
    for i in range(8):
        coeffs_out[i] = coeffs[jj[i % 4][int(i / 4)] - 1]

    xsB = np.zeros(len(X) * 4)
    indexB = np.zeros(len(xsB), dtype=np.int32)
    breakInd = 1
    for i in range(len(X)):
        if i >= breaks[1] and breakInd < 2:
            breakInd += 1

        for j in range(4):
            xsB[i * 4 + j] = i - breaks[breakInd - 1]
            indexB[i * 4 + j] = j + (breakInd - 1) * 4

    vB = np.zeros(len(xsB))
    for i in range(len(xsB)):
        vB[i] = coeffs_out[indexB[i]][0]

    for i in range(1, 4):
        for j in range(len(xsB)):
            vB[j] = vB[j] * xsB[j] + coeffs_out[indexB[j]][i]

    A = np.zeros(len(X) * 5)
    breakInd = 0
    for i in range(len(xsB)):
        if i / 4 >= breaks[1]:
            breakInd = 1
        A[i % 4 + breakInd + int(i / 4) * 5] = vB[i]

    AT = np.zeros(len(A))
    ATA = np.zeros(25)
    ATb = np.zeros(5)
    for i in range(len(X)):
        for j in range(5):
            AT[j * len(X) + i] = A[i * 5 + j]

    for i in range(5):
        for j in range(5):
            for k in range(len(X)):
                ATA[i * 5 + j] += AT[i * len(X) + k] * A[k * 5 + j]

    for i in range(5):
        for k in range(len(X)):
            ATb[i] += AT[i * len(X) + k] * X[k]

    AElim = np.zeros((5, 5))
    for i in range(5):
        n = i * 5
        AElim[i] = ATA[n : n + 5]

    for i in range(5):
        for j in range(i + 1, 5):
            factor = AElim[j][i] / AElim[i][i]
            ATb[j] = ATb[j] - factor * ATb[i]

            for k in range(i, 5):
                AElim[j][k] = AElim[j][k] - factor * AElim[i][k]

    x = np.zeros(5)
    for i in range(4, -1, -1):
        bMinusATemp = ATb[i]
        for j in range(i + 1, 5):
            bMinusATemp -= x[j] * AElim[i][j]

        x[i] = bMinusATemp / AElim[i][i]

    C = np.zeros((5, 8))
    for i in range(32):
        C[int(i % 4 + int(i / 4) % 2)][int(i / 4)] = coeffs_out[i % 8][int(i / 8)]

    coeffs_spline = np.zeros((2, 4))
    for j in range(8):
        coefc = int(j / 2)
        coefr = j % 2
        for i in range(5):
            coeffs_spline[coefr][coefc] += C[i][j] * x[i]

    y_out = np.zeros(len(X))
    for i in range(len(X)):
        second_half = 0 if i < breaks[1] else 1
        y_out[i] = coeffs_spline[second_half][0]

    for i in range(1, 4):
        for j in range(len(X)):
            second_half = 0 if j < breaks[1] else 1
            y_out[j] = (
                y_out[j] * (j - breaks[1] * second_half) + coeffs_spline[second_half][i]
            )

    return y_out


def _verify_features(features, catch24):
    if isinstance(features, str):
        if features == "all":
            f_idx = [i for i in range(22)]
            if catch24:
                f_idx += [22, 23]
        elif features in feature_names:
            f_idx = [feature_names.index(features)]
        elif catch24 and features == "Mean":
            f_idx = [22]
        elif catch24 and features == "StandardDeviation":
            f_idx = [23]
        else:
            raise ValueError("Invalid feature selection.")
    elif isinstance(features, int):
        if features >= 0 and features < 22:
            f_idx = [features]
        elif catch24 and features == 22:
            f_idx = [22]
        elif catch24 and features == 23:
            f_idx = [23]
        else:
            raise ValueError("Invalid feature selection.")
    elif isinstance(features, (list, tuple)):
        if len(features) > 0:
            f_idx = []
            for f in features:
                if isinstance(f, str):
                    if f in feature_names:
                        f_idx.append(feature_names.index(f))
                    elif catch24 and f == "Mean":
                        f_idx.append(22)
                    elif catch24 and f == "StandardDeviation":
                        f_idx.append(23)
                    else:
                        raise ValueError("Invalid feature selection.")
                elif isinstance(f, int):
                    if f >= 0 and f < 22:
                        f_idx.append(f)
                    elif catch24 and f == 22:
                        f_idx.append(22)
                    elif catch24 and f == 23:
                        f_idx.append(23)
                    else:
                        raise ValueError("Invalid feature selection.")
                else:
                    raise ValueError("Invalid feature selection.")
        else:
            raise ValueError("Invalid feature selection.")
    else:
        raise ValueError("Invalid feature selection.")

    return f_idx<|MERGE_RESOLUTION|>--- conflicted
+++ resolved
@@ -79,13 +79,8 @@
         while to process for large values.
     replace_nans : bool, optional, default=False
         Replace NaN or inf values from the Catch22 transform with 0.
-<<<<<<< HEAD
-    use_pycatch22 : bool, optional, default=True
-        Wraps the C based pycatch22 implementation for tsml.
-=======
     use_pycatch22 : bool, optional, default=False
         Wraps the C based pycatch22 implementation for aeon.
->>>>>>> 07219870
         (https://github.com/DynamicsAndNeuralSystems/pycatch22). This requires the
         ``pycatch22`` package to be installed if True.
     n_jobs : int, optional, default=1
@@ -163,186 +158,6 @@
 
         if use_pycatch22:
             self.set_tags(**{"python_dependencies": "pycatch22"})
-<<<<<<< HEAD
-
-        super(Catch22, self).__init__()
-
-    def _transform(self, X, y=None):
-        n_instances = len(X)
-
-        f_idx = _verify_features(self.features, self.catch24)
-
-        threads_to_use = check_n_jobs(self.n_jobs)
-
-        if self.use_pycatch22:
-            import pycatch22
-
-            features = [
-                pycatch22.DN_HistogramMode_5,
-                pycatch22.DN_HistogramMode_10,
-                pycatch22.SB_BinaryStats_diff_longstretch0,
-                pycatch22.DN_OutlierInclude_p_001_mdrmd,
-                pycatch22.DN_OutlierInclude_n_001_mdrmd,
-                pycatch22.CO_f1ecac,
-                pycatch22.CO_FirstMin_ac,
-                pycatch22.SP_Summaries_welch_rect_area_5_1,
-                pycatch22.SP_Summaries_welch_rect_centroid,
-                pycatch22.FC_LocalSimple_mean3_stderr,
-                pycatch22.CO_trev_1_num,
-                pycatch22.CO_HistogramAMI_even_2_5,
-                pycatch22.IN_AutoMutualInfoStats_40_gaussian_fmmi,
-                pycatch22.MD_hrv_classic_pnn40,
-                pycatch22.SB_BinaryStats_mean_longstretch1,
-                pycatch22.SB_MotifThree_quantile_hh,
-                pycatch22.FC_LocalSimple_mean1_tauresrat,
-                pycatch22.CO_Embed2_Dist_tau_d_expfit_meandiff,
-                pycatch22.SC_FluctAnal_2_dfa_50_1_2_logi_prop_r1,
-                pycatch22.SC_FluctAnal_2_rsrangefit_50_1_logi_prop_r1,
-                pycatch22.SB_TransitionMatrix_3ac_sumdiagcov,
-                pycatch22.PD_PeriodicityWang_th0_01,
-            ]
-        else:
-            features = [
-                Catch22._DN_HistogramMode_5,
-                Catch22._DN_HistogramMode_10,
-                Catch22._SB_BinaryStats_diff_longstretch0,
-                Catch22._DN_OutlierInclude_p_001_mdrmd,
-                Catch22._DN_OutlierInclude_n_001_mdrmd,
-                Catch22._CO_f1ecac,
-                Catch22._CO_FirstMin_ac,
-                Catch22._SP_Summaries_welch_rect_area_5_1,
-                Catch22._SP_Summaries_welch_rect_centroid,
-                Catch22._FC_LocalSimple_mean3_stderr,
-                Catch22._CO_trev_1_num,
-                Catch22._CO_HistogramAMI_even_2_5,
-                Catch22._IN_AutoMutualInfoStats_40_gaussian_fmmi,
-                Catch22._MD_hrv_classic_pnn40,
-                Catch22._SB_BinaryStats_mean_longstretch1,
-                Catch22._SB_MotifThree_quantile_hh,
-                Catch22._FC_LocalSimple_mean1_tauresrat,
-                Catch22._CO_Embed2_Dist_tau_d_expfit_meandiff,
-                Catch22._SC_FluctAnal_2_dfa_50_1_2_logi_prop_r1,
-                Catch22._SC_FluctAnal_2_rsrangefit_50_1_logi_prop_r1,
-                Catch22._SB_TransitionMatrix_3ac_sumdiagcov,
-                Catch22._PD_PeriodicityWang_th0_01,
-            ]
-
-        c22_list = Parallel(n_jobs=threads_to_use)(
-            delayed(
-                self._transform_case_pycatch22
-                if self.use_pycatch22
-                else self._transform_case
-            )(
-                X[i],
-                f_idx,
-                features,
-            )
-            for i in range(n_instances)
-        )
-
-        if self.replace_nans:
-            c22_list = np.nan_to_num(c22_list, False, 0, 0, 0)
-
-        return np.array(c22_list)
-
-    def _transform_case(self, X, f_idx, features):
-        c22 = np.zeros(len(f_idx) * len(X))
-
-        if hasattr(self, "_transform_features") and len(
-            self._transform_features
-        ) == len(c22):
-            transform_feature = self._transform_features
-        else:
-            transform_feature = [True] * len(c22)
-
-        f_count = -1
-        for i, series in enumerate(X):
-            dim = i * len(f_idx)
-            outlier_series = None
-            smin = None
-            smax = None
-            smean = None
-            fft = None
-            ac = None
-            acfz = None
-
-            for n, feature in enumerate(f_idx):
-                f_count += 1
-                if not transform_feature[f_count]:
-                    continue
-
-                args = [series]
-
-                if feature == 0 or feature == 1 or feature == 11:
-                    if smin is None:
-                        smin = numba_min(series)
-                    if smax is None:
-                        smax = numba_max(series)
-                    args = [series, smin, smax]
-                elif feature == 2 or feature == 22:
-                    if smean is None:
-                        smean = mean(series)
-                    args = [series, smean]
-                elif feature == 3 or feature == 4:
-                    if self.outlier_norm:
-                        if smean is None:
-                            smean = mean(series)
-                        if outlier_series is None:
-                            outlier_series = z_normalise_series_with_mean(series, smean)
-                        args = [outlier_series]
-                    else:
-                        args = [series]
-                elif feature == 7 or feature == 8:
-                    if smean is None:
-                        smean = mean(series)
-                    if fft is None:
-                        nfft = int(
-                            np.power(2, np.ceil(np.log(len(series)) / np.log(2)))
-                        )
-                        fft = np.fft.fft(series - smean, n=nfft)
-                    args = [series, fft]
-                elif feature == 5 or feature == 6 or feature == 12:
-                    if smean is None:
-                        smean = mean(series)
-                    if fft is None:
-                        nfft = int(
-                            np.power(2, np.ceil(np.log(len(series)) / np.log(2)))
-                        )
-                        fft = np.fft.fft(series - smean, n=nfft)
-                    if ac is None:
-                        ac = _autocorr(series, fft)
-                    args = [ac]
-                elif feature == 16 or feature == 17 or feature == 20:
-                    if smean is None:
-                        smean = mean(series)
-                    if fft is None:
-                        nfft = int(
-                            np.power(2, np.ceil(np.log(len(series)) / np.log(2)))
-                        )
-                        fft = np.fft.fft(series - smean, n=nfft)
-                    if ac is None:
-                        ac = _autocorr(series, fft)
-                    if acfz is None:
-                        acfz = _ac_first_zero(ac)
-                    args = [series, acfz]
-
-                if feature == 22:
-                    c22[dim + n] = smean
-                elif feature == 23:
-                    c22[dim + n] = np.std(series)
-                else:
-                    c22[dim + n] = features[feature](*args)
-
-        return c22
-
-    def _transform_case_pycatch22(self, X, f_idx, features):
-        c22 = np.zeros(len(f_idx) * len(X))
-
-        if hasattr(self, "_transform_features") and len(
-            self._transform_features
-        ) == len(c22):
-            transform_feature = self._transform_features
-=======
 
         # todo remove with CIF update
         self._case_id = None
@@ -370,36 +185,59 @@
                 feature = feature_names.index(feature)
             else:
                 raise ValueError("Invalid catch22 feature name")
->>>>>>> 07219870
         else:
-            transform_feature = [True] * len(c22)
-
-        f_count = -1
-        for i in range(len(X)):
-            dim = i * len(f_idx)
-            series = list(X[i])
-
-            if self.outlier_norm and (3 in f_idx or 4 in f_idx):
-                outlier_series = list(z_normalise_series(X[i]))
-
-            for n, feature in enumerate(f_idx):
-                f_count += 1
-                if not transform_feature[f_count]:
-                    continue
-
-                if self.outlier_norm and feature in [3, 4]:
-                    c22[dim + n] = features[feature](outlier_series)
-                if feature == 22:
-                    c22[dim + n] = np.mean(series)
-                elif feature == 23:
-                    c22[dim + n] = np.std(series)
-                else:
-                    c22[dim + n] = features[feature](series)
-
-        return c22
-
-<<<<<<< HEAD
-=======
+            raise ValueError("catch22 feature name or ID required")
+        if len(X.shape) > 2:
+            n_instances, n_channels, series_length = X.shape
+
+            if n_channels > 1:
+                raise ValueError(
+                    "transform_single_feature can only handle univariate series "
+                    "currently."
+                )
+
+            X = np.reshape(X, (n_instances, -1))
+        else:
+            n_instances, series_length = X.shape
+
+        if case_id is not None:
+            if case_id != self._case_id:
+                self._case_id = case_id
+                self._st_n_instances = n_instances
+                self._st_series_length = series_length
+                self._outlier_series = [None] * n_instances
+                self._smin = [None] * n_instances
+                self._smax = [None] * n_instances
+                self._smean = [None] * n_instances
+                self._fft = [None] * n_instances
+                self._ac = [None] * n_instances
+                self._acfz = [None] * n_instances
+            else:
+                if (
+                    n_instances != self._st_n_instances
+                    or series_length != self._st_series_length
+                ):
+                    raise ValueError(
+                        "Catch22: case_is the same, but n_instances and "
+                        "series_length do not match last seen for single "
+                        "feature transform."
+                    )
+
+        threads_to_use = check_n_jobs(self.n_jobs)
+
+        c22_list = Parallel(n_jobs=threads_to_use, prefer="threads")(
+            delayed(self._transform_case_single)(
+                X[i],
+                feature,
+                case_id,
+                i,
+            )
+            for i in range(n_instances)
+        )
+
+        if self.replace_nans:
+            c22_list = np.nan_to_num(c22_list, False, 0, 0, 0)
+
         return np.asarray(c22_list)
 
     # todo remove with CIF update
@@ -726,7 +564,6 @@
 
         return c22
 
->>>>>>> 07219870
     @property
     def get_features_arguments(self):
         """Return feature names for the estimators features argument."""
