--- conflicted
+++ resolved
@@ -76,12 +76,7 @@
     "sparse"
 ]
 dl = [
-<<<<<<< HEAD
-    "keras-self-attention",
     "tensorflow>=2.14",
-=======
-    "tensorflow>=2.14; python_version < '3.12'",
->>>>>>> 3d13d5b5
 ]
 unstable_extras = [
     "mrsqm>=0.0.7,<0.1.0; platform_system != 'Windows' and python_version < '3.12'",  # requires gcc and fftw to be installed for Windows and some other OS (see http://www.fftw.org/index.html)
