--- conflicted
+++ resolved
@@ -16,11 +16,7 @@
 def test_contracted_arsenal():
     """Test of contracted Arsenal on unit test data."""
     # load unit test data
-<<<<<<< HEAD
-    X_train, y_train = make_example_2d_numpy()
-=======
     X_train, y_train = make_example_3d_numpy()
->>>>>>> c0d3bb71
     # train contracted Arsenal
     arsenal = Arsenal(
         time_limit_in_minutes=0.25,
@@ -28,12 +24,6 @@
         num_kernels=20,
     )
     arsenal.fit(X_train, y_train)
-<<<<<<< HEAD
-    assert len(arsenal.estimators_) > 1
-    X_train, y_train = make_example_3d_numpy()
-    arsenal.fit(X_train, y_train)
-=======
->>>>>>> c0d3bb71
     assert len(arsenal.estimators_) > 1
 
 
