--- conflicted
+++ resolved
@@ -398,14 +398,17 @@
     _print_array(
         "DrCIFClassifier - UnitTest",
         _reproduce_classification_unit_test(
-<<<<<<< HEAD
-            DrCIF(n_estimators=10, n_intervals=2, att_subsample_size=4, random_state=0)
-        ),
-    )
-    _print_array(
-        "DrCIF - BasicMotions",
+            DrCIFClassifier(
+                n_estimators=10, n_intervals=2, att_subsample_size=4, random_state=0
+            )
+        ),
+    )
+    _print_array(
+        "DrCIFClassifier - BasicMotions",
         _reproduce_classification_basic_motions(
-            DrCIF(n_estimators=10, n_intervals=2, att_subsample_size=4, random_state=0)
+            DrCIFClassifier(
+                n_estimators=10, n_intervals=2, att_subsample_size=4, random_state=0
+            )
         ),
     )
     _print_array(
@@ -459,117 +462,51 @@
                 max_shapelets=10,
                 batch_size=10,
                 random_state=0,
-=======
-            DrCIFClassifier(
-                n_estimators=10, n_intervals=2, att_subsample_size=4, random_state=0
->>>>>>> e86e7c07
-            )
-        ),
-    )
-    _print_array(
-        "DrCIFClassifier - BasicMotions",
+            )
+        ),
+    )
+    _print_array(
+        "ShapeletTransformClassifier - BasicMotions",
         _reproduce_classification_basic_motions(
-            DrCIFClassifier(
-                n_estimators=10, n_intervals=2, att_subsample_size=4, random_state=0
-            )
-        ),
-    )
-    # _print_array(
-    #     "RandomIntervalSpectralEnsemble - UnitTest",
-    #     _reproduce_classification_unit_test(
-    #         RandomIntervalSpectralEnsemble(n_estimators=10, random_state=0)
-    #     ),
-    # )
-    # _print_array(
-    #     "SupervisedTimeSeriesForest - UnitTest",
-    #     _reproduce_classification_unit_test(
-    #         SupervisedTimeSeriesForest(n_estimators=10, random_state=0)
-    #     ),
-    # )
-    # _print_array(
-    #     "TimeSeriesForestClassifier - UnitTest",
-    #     _reproduce_classification_unit_test(
-    #         TimeSeriesForestClassifier(n_estimators=10, random_state=0)
-    #     ),
-    # )
-    # _print_array(
-    #     "Arsenal - UnitTest",
-    #     _reproduce_classification_unit_test(
-    #         Arsenal(num_kernels=20, n_estimators=5, random_state=0)
-    #     ),
-    # )
-    # _print_array(
-    #     "Arsenal - BasicMotions",
-    #     _reproduce_classification_basic_motions(
-    #         Arsenal(num_kernels=20, n_estimators=5, random_state=0)
-    #     ),
-    # )
-    # _print_array(
-    #     "RocketClassifier - UnitTest",
-    #     _reproduce_classification_unit_test(
-    #         RocketClassifier(num_kernels=100, random_state=0)
-    #     ),
-    # )
-    # _print_array(
-    #     "RocketClassifier - BasicMotions",
-    #     _reproduce_classification_basic_motions(
-    #         RocketClassifier(num_kernels=100, random_state=0)
-    #     ),
-    # )
-    # _print_array(
-    #     "ShapeletTransformClassifier - UnitTest",
-    #     _reproduce_classification_unit_test(
-    #         ShapeletTransformClassifier(
-    #             estimator=RandomForestClassifier(n_estimators=5),
-    #             n_shapelet_samples=50,
-    #             max_shapelets=10,
-    #             batch_size=10,
-    #             random_state=0,
-    #         )
-    #     ),
-    # )
-    # _print_array(
-    #     "ShapeletTransformClassifier - BasicMotions",
-    #     _reproduce_classification_basic_motions(
-    #         ShapeletTransformClassifier(
-    #             estimator=RandomForestClassifier(n_estimators=5),
-    #             n_shapelet_samples=50,
-    #             max_shapelets=10,
-    #             batch_size=10,
-    #             random_state=0,
-    #         )
-    #     ),
-    # )
-    #
-    # _print_array(
-    #     "ProbabilityThresholdEarlyClassifier - UnitTest",
-    #     _reproduce_early_classification_unit_test(
-    #         ProbabilityThresholdEarlyClassifier(
-    #             random_state=0,
-    #             classification_points=[6, 10, 16, 24],
-    #             estimator=TimeSeriesForestClassifier(n_estimators=10, random_state=0),
-    #         )
-    #     ),
-    # )
-    # _print_array(
-    #     "TEASER - UnitTest",
-    #     _reproduce_early_classification_unit_test(
-    #         TEASER(
-    #             random_state=0,
-    #             classification_points=[6, 10, 16, 24],
-    #             estimator=TimeSeriesForestClassifier(n_estimators=10, random_state=0),
-    #         )
-    #     ),
-    # )
-    # _print_array(
-    #     "TEASER-IF - UnitTest",
-    #     _reproduce_early_classification_unit_test(
-    #         TEASER(
-    #             random_state=0,
-    #             classification_points=[6, 10, 16, 24],
-    #             estimator=TimeSeriesForestClassifier(n_estimators=10, random_state=0),
-    #             one_class_classifier=IsolationForest(n_estimators=5),
-    #             one_class_param_grid={"bootstrap": [True, False]},
-    #         )
-    #     ),
-    # )+            ShapeletTransformClassifier(
+                estimator=RandomForestClassifier(n_estimators=5),
+                n_shapelet_samples=50,
+                max_shapelets=10,
+                batch_size=10,
+                random_state=0,
+            )
+        ),
+    )
+
+    _print_array(
+        "ProbabilityThresholdEarlyClassifier - UnitTest",
+        _reproduce_early_classification_unit_test(
+            ProbabilityThresholdEarlyClassifier(
+                random_state=0,
+                classification_points=[6, 10, 16, 24],
+                estimator=TimeSeriesForestClassifier(n_estimators=10, random_state=0),
+            )
+        ),
+    )
+    _print_array(
+        "TEASER - UnitTest",
+        _reproduce_early_classification_unit_test(
+            TEASER(
+                random_state=0,
+                classification_points=[6, 10, 16, 24],
+                estimator=TimeSeriesForestClassifier(n_estimators=10, random_state=0),
+            )
+        ),
+    )
+    _print_array(
+        "TEASER-IF - UnitTest",
+        _reproduce_early_classification_unit_test(
+            TEASER(
+                random_state=0,
+                classification_points=[6, 10, 16, 24],
+                estimator=TimeSeriesForestClassifier(n_estimators=10, random_state=0),
+                one_class_classifier=IsolationForest(n_estimators=5),
+                one_class_param_grid={"bootstrap": [True, False]},
+            )
+        ),
+    )