"""Mock forecasters for testing and debugging."""

__all__ = [
    "MockForecaster",
    "MockUnivariateForecasterLogger",
    "make_mock_estimator",
    "MockClassifier",
    "MockClassifierPredictProba",
    "MockClassifierFullTags",
    "MockDeepClusterer",
    "MockSegmenter",
    "SupervisedMockSegmenter",
    "MockHandlesAllInput",
    "MockRegressor",
<<<<<<< HEAD
    "MockSeriesTransformer",
    "MockSeriesTransformerNoFit",
=======
    "MockMultivariateSeriesTransformer",
    "MockSeriesTransformerNoFit",
    "MockUnivariateSeriesTransformer",
>>>>>>> 0c239d34
]

from aeon.testing.mock_estimators._mock_classifiers import (
    MockClassifier,
    MockClassifierFullTags,
    MockClassifierPredictProba,
)
from aeon.testing.mock_estimators._mock_clusterers import MockDeepClusterer
from aeon.testing.mock_estimators._mock_forecasters import (
    MockForecaster,
    MockUnivariateForecasterLogger,
    make_mock_estimator,
)
from aeon.testing.mock_estimators._mock_regressors import (
    MockHandlesAllInput,
    MockRegressor,
)
from aeon.testing.mock_estimators._mock_segmenters import (
    MockSegmenter,
    SupervisedMockSegmenter,
)
from aeon.testing.mock_estimators._mock_series_transformers import (
<<<<<<< HEAD
    MockSeriesTransformer,
    MockSeriesTransformerNoFit,
=======
    MockMultivariateSeriesTransformer,
    MockSeriesTransformerNoFit,
    MockUnivariateSeriesTransformer,
>>>>>>> 0c239d34
)<|MERGE_RESOLUTION|>--- conflicted
+++ resolved
@@ -12,14 +12,9 @@
     "SupervisedMockSegmenter",
     "MockHandlesAllInput",
     "MockRegressor",
-<<<<<<< HEAD
-    "MockSeriesTransformer",
-    "MockSeriesTransformerNoFit",
-=======
     "MockMultivariateSeriesTransformer",
     "MockSeriesTransformerNoFit",
     "MockUnivariateSeriesTransformer",
->>>>>>> 0c239d34
 ]
 
 from aeon.testing.mock_estimators._mock_classifiers import (
@@ -42,12 +37,7 @@
     SupervisedMockSegmenter,
 )
 from aeon.testing.mock_estimators._mock_series_transformers import (
-<<<<<<< HEAD
-    MockSeriesTransformer,
-    MockSeriesTransformerNoFit,
-=======
     MockMultivariateSeriesTransformer,
     MockSeriesTransformerNoFit,
     MockUnivariateSeriesTransformer,
->>>>>>> 0c239d34
 )