--- conflicted
+++ resolved
@@ -6,7 +6,6 @@
 import numpy as np
 from numba import njit
 
-<<<<<<< HEAD
 from aeon.distances._ddtw import (
     average_of_slope,
     ddtw_alignment_path,
@@ -16,12 +15,8 @@
 from aeon.distances._dtw import (
     dtw_alignment_path,
     dtw_distance,
-    dtw_from_multiple_to_multiple_distance,
+    dtw_pairwise_distance
 )
-=======
-from aeon.distances._ddtw import DerivativeCallable, _DdtwDistance, average_of_slope
-from aeon.distances._dtw import dtw_alignment_path, dtw_distance, dtw_pairwise_distance
->>>>>>> 05cb116e
 from aeon.distances._edr import _EdrDistance
 from aeon.distances._erp import _ErpDistance
 from aeon.distances._euclidean import euclidean_distance, euclidean_pairwise_distance
@@ -273,7 +268,7 @@
     x: np.ndarray,
     y: np.ndarray,
     window: Union[float, None] = None,
-    compute_derivative=average_of_slope,
+    compute_derivative: DerivativeCallable = average_of_slope,
     g: float = 0.0,
     **kwargs: Any,
 ) -> float:
@@ -441,6 +436,90 @@
     return distance(x, y, metric="wdtw", **format_kwargs)
 
 
+def ddtw_distance(
+    x: np.ndarray,
+    y: np.ndarray,
+    window: Union[float, None] = None,
+    compute_derivative: DerivativeCallable = average_of_slope,
+    **kwargs: Any,
+) -> float:
+    r"""Compute the derivative dynamic time warping (DDTW) distance between time series.
+
+    DDTW is an adaptation of DTW originally proposed in [1]_. DDTW attempts to
+    improve on dtw by better account for the 'shape' of the time series.
+    This is done by considering y axis data points as higher level features of 'shape'.
+    To do this the first derivative of the sequence is taken, and then using this
+    derived sequence a dtw computation is done.
+
+    The default derivative used is:
+
+    .. math::
+        D_{x}[q] = \frac{{}(q_{i} - q_{i-1} + ((q_{i+1} - q_{i-1}/2)}{2}
+
+    Where q is the original time series and d_q is the derived time series.
+
+    Parameters
+    ----------
+    x: np.ndarray (1d or 2d array)
+        First time series.
+    y: np.ndarray (1d or 2d array)
+        Second time series.
+    window: float, defaults = None
+        Float that is the radius of the sakoe chiba window (if using Sakoe-Chiba
+        lower bounding). Value must be between 0. and 1.
+    compute_derivative: Callable[[np.ndarray], np.ndarray],
+                            defaults = average slope difference
+        Callable that computes the derivative. If none is provided the average of the
+        slope between two points used.
+    kwargs: Any
+        Extra kwargs.
+
+    Returns
+    -------
+    float
+        Ddtw distance between the x and y.
+
+    Raises
+    ------
+    ValueError
+        If the sakoe_chiba_window_radius is not a float.
+        If the value of x or y provided is not a numpy array.
+        If the value of x or y has more than 2 dimensions.
+        If a metric string provided, and is not a defined valid string.
+        If a metric object (instance of class) is provided and doesn't inherit from
+        NumbaDistance.
+        If a resolved metric or compute derivative callable is not no_python compiled.
+        If the metric type cannot be determined
+        If the compute derivative callable is not no_python compiled.
+
+    Examples
+    --------
+    >>> import numpy as np
+    >>> x_1d = np.array([1, 2, 3, 4])  # 1d array
+    >>> y_1d = np.array([5, 6, 7, 8])  # 1d array
+    >>> ddtw_distance(x_1d, y_1d)
+    0.0
+
+    >>> x_2d = np.array([[1, 2, 3, 4], [5, 6, 7, 8]])  # 2d array
+    >>> y_2d = np.array([[9, 10, 11, 12], [13, 14, 15, 16]])  # 2d array
+    >>> ddtw_distance(x_2d, y_2d)
+    0.0
+
+    References
+    ----------
+    .. [1] Keogh, Eamonn & Pazzani, Michael. (2002). Derivative Dynamic Time Warping.
+        First SIAM International Conference on Data Mining.
+        1. 10.1137/1.9781611972719.1.
+    """
+    format_kwargs = {
+        "window": window,
+        "compute_derivative": compute_derivative,
+    }
+    format_kwargs = {**format_kwargs, **kwargs}
+
+    return distance(x, y, metric="ddtw", **format_kwargs)
+
+
 def msm_distance(
     x: np.ndarray,
     y: np.ndarray,
@@ -666,12 +745,93 @@
     )
 
 
-def wddtw_alignment_path(
+def ddtw_alignment_path(
     x: np.ndarray,
     y: np.ndarray,
     return_cost_matrix: bool = False,
     window: Union[float, None] = None,
-    compute_derivative=average_of_slope,
+    compute_derivative: DerivativeCallable = average_of_slope,
+    **kwargs: Any,
+) -> AlignmentPathReturn:
+    r"""Compute the derivative dynamic time warping (DDTW) alignment path.
+
+    DDTW is an adaptation of DTW originally proposed in [1]_. DDTW attempts to
+    improve on dtw by better account for the 'shape' of the time series.
+    This is done by considering y axis data points as higher level features of 'shape'.
+    To do this the first derivative of the sequence is taken, and then using this
+    derived sequence a dtw computation is done.
+
+    The default derivative used is:
+
+    .. math::
+        D_{x}[q] = \frac{{}(q_{i} - q_{i-1} + ((q_{i+1} - q_{i-1}/2)}{2}
+
+    Where q is the original time series and d_q is the derived time series.
+
+    Parameters
+    ----------
+    x: np.ndarray (1d or 2d array)
+        First time series.
+    y: np.ndarray (1d or 2d array)
+        Second time series.
+    return_cost_matrix: bool, defaults = False
+        Boolean that when true will also return the cost matrix.
+    window: float, defaults = None
+        Float that is the radius of the sakoe chiba window (if using Sakoe-Chiba
+        lower bounding). Value must be between 0. and 1.
+    compute_derivative: Callable[[np.ndarray], np.ndarray],
+                            defaults = average slope difference
+        Callable that computes the derivative. If none is provided the average of the
+        slope between two points used.
+    kwargs: Any
+        Extra kwargs.
+
+    Returns
+    -------
+    list[tuple]
+        List of tuples containing the ddtw alignment path.
+    float
+        Ddtw distance between x and y.
+    np.ndarray (of shape (len(x), len(y)).
+        Optional return only given if return_cost_matrix = True.
+        Cost matrix used to compute the distance.
+
+    Raises
+    ------
+    ValueError
+        If the sakoe_chiba_window_radius is not a float.
+        If the value of x or y provided is not a numpy array.
+        If the value of x or y has more than 2 dimensions.
+        If a metric string provided, and is not a defined valid string.
+        If a metric object (instance of class) is provided and doesn't inherit from
+        NumbaDistance.
+        If a resolved metric or compute derivative callable is not no_python compiled.
+        If the metric type cannot be determined
+        If the compute derivative callable is not no_python compiled.
+
+    References
+    ----------
+    .. [1] Keogh, Eamonn & Pazzani, Michael. (2002). Derivative Dynamic Time Warping.
+        First SIAM International Conference on Data Mining.
+        1. 10.1137/1.9781611972719.1.
+    """
+    format_kwargs = {
+        "window": window,
+        "compute_derivative": compute_derivative,
+    }
+    format_kwargs = {**format_kwargs, **kwargs}
+
+    return distance_alignment_path(
+        x, y, metric="ddtw", return_cost_matrix=return_cost_matrix, **format_kwargs
+    )
+
+
+def wddtw_alignment_path(
+    x: np.ndarray,
+    y: np.ndarray,
+    return_cost_matrix: bool = False,
+    window: Union[float, None] = None,
+    compute_derivative: DerivativeCallable = average_of_slope,
     g: float = 0.0,
     **kwargs: Any,
 ) -> AlignmentPathReturn:
@@ -1130,7 +1290,7 @@
     )
 
 
-NEW_DISTANCES = ["squared", "euclidean", "dtw", "ddtw"]
+NEW_DISTANCES = ["squared", "euclidean", "dtw"]
 
 
 def distance(
@@ -1219,8 +1379,6 @@
             return euclidean_distance(x, y)
         elif metric == "dtw":
             return dtw_distance(x, y, **kwargs)
-        elif metric == "ddtw":
-            return ddtw_distance(x, y, **kwargs)
     _x = to_numba_timeseries(x)
     _y = to_numba_timeseries(y)
 
@@ -1294,8 +1452,6 @@
             return euclidean_distance
         elif metric == "dtw":
             return dtw_distance
-        elif metric == "ddtw":
-            return ddtw_distance
     global dist_callable
 
     if x is None:
@@ -1413,17 +1569,13 @@
     _y = _make_3d_series(y)
     if metric in NEW_DISTANCES:
         if metric == "euclidean":
-            return euclidean_pairwise_distance(_x, _y)
+            return euclidean_from_multiple_to_multiple_distance(_x, _y)
         elif metric == "squared":
-            return squared_pairwise_distance(_x, _y)
+            return squared_from_multiple_to_multiple_distance(_x, _y)
         elif metric == "dtw":
-<<<<<<< HEAD
-            return dtw_from_multiple_to_multiple_distance(_x, _y, **kwargs)
+            return dtw_pairwise_distance(_x, _y, **kwargs)
         elif metric == "ddtw":
             return ddtw_from_multiple_to_multiple_distance(_x, _y, **kwargs)
-=======
-            return dtw_pairwise_distance(_x, _y, **kwargs)
->>>>>>> 05cb116e
 
     symmetric = np.array_equal(_x, _y)
     _metric_callable = _resolve_metric_to_factory(
@@ -1504,8 +1656,6 @@
     if metric in NEW_DISTANCES:
         if metric == "dtw":
             return dtw_alignment_path(x, y, **kwargs)
-        elif metric == "ddtw":
-            return ddtw_alignment_path(x, y, **kwargs)
     _x = to_numba_timeseries(x)
     _y = to_numba_timeseries(y)
 
@@ -1583,8 +1733,6 @@
     if metric in NEW_DISTANCES:
         if metric == "dtw":
             return dtw_alignment_path
-        elif metric == "ddtw":
-            return ddtw_alignment_path
     if x is None:
         x = np.zeros((1, 10))
     if y is None:
