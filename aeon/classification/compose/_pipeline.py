"""Pipeline with a classifier."""
import numpy as np

from aeon.base import _HeterogenousMetaEstimator
from aeon.classification.base import BaseClassifier
from aeon.datatypes import convert_to
from aeon.transformations.base import BaseTransformer
from aeon.transformations.compose import TransformerPipeline
from aeon.utils.sklearn import is_sklearn_classifier

__author__ = ["fkiraly"]
__all__ = ["ClassifierPipeline", "SklearnClassifierPipeline"]


class ClassifierPipeline(_HeterogenousMetaEstimator, BaseClassifier):
    """Pipeline of transformers and a classifier.

    The `ClassifierPipeline` compositor chains transformers and a single classifier.
    The pipeline is constructed with a list of aeon transformers, plus a classifier,
        i.e., estimators following the BaseTransformer resp BaseClassifier interface.
    The transformer list can be unnamed - a simple list of transformers -
        or string named - a list of pairs of string, estimator.

    For a list of transformers `trafo1`, `trafo2`, ..., `trafoN` and a classifier `clf`,
        the pipeline behaves as follows:
    `fit(X, y)` - changes styte by running `trafo1.fit_transform` on `X`,
        them `trafo2.fit_transform` on the output of `trafo1.fit_transform`, etc
        sequentially, with `trafo[i]` receiving the output of `trafo[i-1]`,
        and then running `clf.fit` with `X` being the output of `trafo[N]`,
        and `y` identical with the input to `self.fit`
    `predict(X)` - result is of executing `trafo1.transform`, `trafo2.transform`, etc
        with `trafo[i].transform` input = output of `trafo[i-1].transform`,
        then running `clf.predict` on the output of `trafoN.transform`,
        and returning the output of `clf.predict`
    `predict_proba(X)` - result is of executing `trafo1.transform`, `trafo2.transform`,
        etc, with `trafo[i].transform` input = output of `trafo[i-1].transform`,
        then running `clf.predict_proba` on the output of `trafoN.transform`,
        and returning the output of `clf.predict_proba`

    `get_params`, `set_params` uses `sklearn` compatible nesting interface
        if list is unnamed, names are generated as names of classes
        if names are non-unique, `f"_{str(i)}"` is appended to each name string
            where `i` is the total count of occurrence of a non-unique string
            inside the list of names leading up to it (inclusive)

    `ClassifierPipeline` can also be created by using the magic multiplication
        on any classifier, i.e., if `my_clf` inherits from `BaseClassifier`,
            and `my_trafo1`, `my_trafo2` inherit from `BaseTransformer`, then,
            for instance, `my_trafo1 * my_trafo2 * my_clf`
            will result in the same object as  obtained from the constructor
            `ClassifierPipeline(classifier=my_clf, transformers=[my_trafo1, my_trafo2])`
        magic multiplication can also be used with (str, transformer) pairs,
            as long as one element in the chain is a transformer

    Parameters
    ----------
    classifier : aeon classifier, i.e., estimator inheriting from BaseClassifier
        This is a "blueprint" classifier, state does not change when `fit` is called.
    transformers : list of aeon transformers
        List of tuples (str, transformer) of aeon transformers
        these are "blueprint" transformers, states do not change when `fit` is called.

    Attributes
    ----------
    classifier_ : aeon classifier, clone of classifier in `classifier`
        This clone is fitted in the pipeline when `fit` is called
    transformers_ : list of tuples (str, transformer) of aeon transformers
        Clones of transformers in `transformers` which are fitted in the pipeline
        is always in (str, transformer) format, even if transformers is just a list
        strings not passed in transformers are unique generated strings
        i-th transformer in `transformers_` is clone of i-th in `transformers`

    Examples
    --------
    >>> from aeon.transformations.collection.interpolate import TSInterpolator
    >>> from aeon.classification.interval_based import TimeSeriesForestClassifier
    >>> from aeon.datasets import load_unit_test
    >>> from aeon.classification.compose import ClassifierPipeline
    >>> X_train, y_train = load_unit_test(split="train")
    >>> X_test, y_test = load_unit_test(split="test")
    >>> pipeline = ClassifierPipeline(
    ...     TimeSeriesForestClassifier(n_estimators=5), [TSInterpolator(length=10)]
    ... )
    >>> pipeline.fit(X_train, y_train)
    ClassifierPipeline(...)
    >>> y_pred = pipeline.predict(X_test)
    """

    def __init__(self, classifier, transformers):
        self.classifier = classifier
        self.classifier_ = classifier.clone()
        self.transformers = transformers
        self.transformers_ = TransformerPipeline(transformers)

        super(ClassifierPipeline, self).__init__()

        # can handle multivariate iff: both classifier and all transformers can
        multivariate = classifier.get_tag("capability:multivariate", False)
        multivariate = multivariate and not self.transformers_.get_tag(
            "univariate-only", True
        )
        # can handle missing values iff: both classifier and all transformers can,
        #   *or* transformer chain removes missing data
        missing = classifier.get_tag("capability:missing_values", False)
        missing = missing and self.transformers_.get_tag(
            "capability:missing_values", False
        )
        missing = missing or self.transformers_.get_tag(
            "capability:missing_values:removes", False
        )
        # can handle unequal length iff: classifier can and transformers can,
        #   *or* transformer chain renders the series equal length
        unequal = classifier.get_tag("capability:unequal_length")
        unequal = unequal and self.transformers_.get_tag(
            "capability:unequal_length", False
        )
        unequal = unequal or self.transformers_.get_tag(
            "capability:unequal_length:removes", False
        )
        # last three tags are always False, since not supported by transformers
        tags_to_set = {
            "capability:multivariate": multivariate,
            "capability:missing_values": missing,
            "capability:unequal_length": unequal,
            "capability:contractable": False,
            "capability:train_estimate": False,
            "capability:multithreading": False,
        }
        self.set_tags(**tags_to_set)
        if unequal:
            tags_to_set = {
                "X_inner_mtype": ["np-list", "numpy3D"],
            }
            self.set_tags(**tags_to_set)

    @property
    def _transformers(self):
        return self.transformers_._steps

    @_transformers.setter
    def _transformers(self, value):
        self.transformers_._steps = value

    def __rmul__(self, other):
        """Magic * method, return concatenated ClassifierPipeline, transformers on left.

        Implemented for `other` being a transformer, otherwise returns `NotImplemented`.

        Parameters
        ----------
        other: `aeon` transformer, must inherit from BaseTransformer
            otherwise, `NotImplemented` is returned

        Returns
        -------
        ClassifierPipeline object, concatenation of `other` (first) with `self` (last).
        """
        if isinstance(other, BaseTransformer):
            # use the transformers dunder to get a TransformerPipeline
            trafo_pipeline = other * self.transformers_
            return ClassifierPipeline(
                classifier=self.classifier,
                transformers=trafo_pipeline.steps,
            )
        else:
            return NotImplemented

    def _fit(self, X, y):
        """Fit time series classifier to training data.

        core logic

        Parameters
        ----------
        X : Training data of type self.get_tag("X_inner_mtype")
        y : array-like, shape = [n_instances] - the class labels

        Returns
        -------
        self : reference to self.

        State change
        ------------
        creates fitted model (attributes ending in "_")
        """
        Xt = self.transformers_.fit_transform(X=X, y=y)
        self.classifier_.fit(X=Xt, y=y)

        return self

    def _predict(self, X) -> np.ndarray:
        """Predict labels for sequences in X.

        core logic

        Parameters
        ----------
        X : data not used in training, of type self.get_tag("X_inner_mtype")

        Returns
        -------
        y : predictions of labels for X, np.ndarray
        """
        Xt = self.transformers_.transform(X=X)
        return self.classifier_.predict(X=Xt)

    def _predict_proba(self, X) -> np.ndarray:
        """Predicts labels probabilities for sequences in X.

        Default behaviour is to call _predict and set the predicted class probability
        to 1, other class probabilities to 0. Override if better estimates are
        obtainable.

        Parameters
        ----------
        X : data to predict y with, of type self.get_tag("X_inner_mtype")

        Returns
        -------
        y : predictions of probabilities for class values of X, np.ndarray
        """
        Xt = self.transformers_.transform(X)
        return self.classifier_.predict_proba(Xt)

    def get_params(self, deep=True):
        """Get parameters of estimator in `transformers`.

        Parameters
        ----------
        deep : boolean, optional, default=True
            If True, will return the parameters for this estimator and
            contained sub-objects that are estimators.

        Returns
        -------
        params : mapping of string to any
            Parameter names mapped to their values.
        """
        params = {}
        trafo_params = self._get_params("_transformers", deep=deep)
        params.update(trafo_params)

        return params

    def set_params(self, **kwargs):
        """Set the parameters of estimator in `transformers`.

        Valid parameter keys can be listed with ``get_params()``.

        Returns
        -------
        self : returns an instance of self.
        """
        if "classifier" in kwargs and not isinstance(
            kwargs["classifier"], BaseClassifier
        ):
            raise TypeError('"classifier" arg must be an aeon classifier')
        trafo_keys = self._get_params("_transformers", deep=True).keys()
        classif_keys = self.classifier.get_params(deep=True).keys()
        trafo_args = self._subset_dict_keys(dict_to_subset=kwargs, keys=trafo_keys)
        classif_args = self._subset_dict_keys(
            dict_to_subset=kwargs, keys=classif_keys, prefix="classifier"
        )
        if len(classif_args) > 0:
            self.classifier.set_params(**classif_args)
        if len(trafo_args) > 0:
            self._set_params("_transformers", **trafo_args)
        return self

    @classmethod
    def get_test_params(cls, parameter_set="default"):
        """Return testing parameter settings for the estimator.

        Parameters
        ----------
        parameter_set : str, default="default"
            Name of the set of test parameters to return, for use in tests. If no
            special parameters are defined for a value, will return `"default"` set.

        Returns
        -------
        params : dict or list of dict, default={}
            Parameters to create testing instances of the class.
            Each dict are parameters to construct an "interesting" test instance, i.e.,
            `MyClass(**params)` or `MyClass(**params[i])` creates a valid test instance.
            `create_test_instance` uses the first (or only) dictionary in `params`.
        """
        # imports
        from aeon.classification import DummyClassifier
        from aeon.transformations.collection.convolution_based import Rocket

        t = Rocket(num_kernels=200)
        cls = DummyClassifier()

        return {"transformers": [t], "classifier": cls}


class SklearnClassifierPipeline(_HeterogenousMetaEstimator, BaseClassifier):
    """Pipeline of transformers and a classifier.

    The `SklearnClassifierPipeline` chains transformers and an single classifier.
        Similar to `ClassifierPipeline`, but uses a tabular `sklearn` classifier.
    The pipeline is constructed with a list of aeon transformers, plus a classifier,
        i.e., transformers following the BaseTransformer interface,
        classifier follows the `scikit-learn` classifier interface.
    The transformer list can be unnamed - a simple list of transformers -
        or string named - a list of pairs of string, estimator.

    For a list of transformers `trafo1`, `trafo2`, ..., `trafoN` and a classifier `clf`,
        the pipeline behaves as follows:
    `fit(X, y)` - changes styte by running `trafo1.fit_transform` on `X`,
        them `trafo2.fit_transform` on the output of `trafo1.fit_transform`, etc
        sequentially, with `trafo[i]` receiving the output of `trafo[i-1]`,
        and then running `clf.fit` with `X` the output of `trafo[N]` converted to numpy,
        and `y` identical with the input to `self.fit`.
        `X` is converted to `numpyflat` mtype if `X` is of `Panel` type;
        `X` is converted to `numpy2D` mtype if `X` is of `Table` type.
    `predict(X)` - result is of executing `trafo1.transform`, `trafo2.transform`, etc
        with `trafo[i].transform` input = output of `trafo[i-1].transform`,
        then running `clf.predict` on the numpy converted output of `trafoN.transform`,
        and returning the output of `clf.predict`.
        Output of `trasfoN.transform` is converted to numpy, as in `fit`.
    `predict_proba(X)` - result is of executing `trafo1.transform`, `trafo2.transform`,
        etc, with `trafo[i].transform` input = output of `trafo[i-1].transform`,
        then running `clf.predict_proba` on the output of `trafoN.transform`,
        and returning the output of `clf.predict_proba`.
        Output of `trasfoN.transform` is converted to numpy, as in `fit`.

    `get_params`, `set_params` uses `sklearn` compatible nesting interface
        if list is unnamed, names are generated as names of classes
        if names are non-unique, `f"_{str(i)}"` is appended to each name string
            where `i` is the total count of occurrence of a non-unique string
            inside the list of names leading up to it (inclusive)

    `SklearnClassifierPipeline` can also be created by using the magic multiplication
        between `aeon` transformers and `sklearn` classifiers,
            and `my_trafo1`, `my_trafo2` inherit from `BaseTransformer`, then,
            for instance, `my_trafo1 * my_trafo2 * my_clf`
            will result in the same object as  obtained from the constructor
            `SklearnClassifierPipeline(classifier=my_clf, transformers=[t1, t2])`
        magic multiplication can also be used with (str, transformer) pairs,
            as long as one element in the chain is a transformer

    Parameters
    ----------
    classifier : sklearn classifier, i.e., inheriting from sklearn ClassifierMixin
        this is a "blueprint" classifier, state does not change when `fit` is called
    transformers : list of aeon transformers, or
        list of tuples (str, transformer) of aeon transformers
        these are "blueprint" transformers, states do not change when `fit` is called

    Attributes
    ----------
    classifier_ : sklearn classifier, clone of classifier in `classifier`
        this clone is fitted in the pipeline when `fit` is called
    transformers_ : list of tuples (str, transformer) of aeon transformers
        clones of transformers in `transformers` which are fitted in the pipeline
        is always in (str, transformer) format, even if transformers is just a list
        strings not passed in transformers are unique generated strings
        i-th transformer in `transformers_` is clone of i-th in `transformers`

    Examples
    --------
    >>> from sklearn.neighbors import KNeighborsClassifier
    >>> from aeon.transformations.series.exponent import ExponentTransformer
    >>> from aeon.transformations.series.summarize import SummaryTransformer
    >>> from aeon.datasets import load_unit_test
    >>> from aeon.classification.compose import SklearnClassifierPipeline
    >>> X_train, y_train = load_unit_test(split="train")
    >>> X_test, y_test = load_unit_test(split="test")
    >>> t1 = ExponentTransformer()
    >>> t2 = SummaryTransformer()
    >>> pipeline = SklearnClassifierPipeline(KNeighborsClassifier(), [t1, t2])
    >>> pipeline = pipeline.fit(X_train, y_train)
    >>> y_pred = pipeline.predict(X_test)
    """

    # no default tag values - these are set dynamically below

    def __init__(self, classifier, transformers):
        from sklearn.base import clone

        self.classifier = classifier
        self.classifier_ = clone(classifier)
        self.transformers = transformers
        self.transformers_ = TransformerPipeline(transformers)

        super(SklearnClassifierPipeline, self).__init__()

        # can handle multivariate iff all transformers can
        # sklearn transformers always support multivariate
        multivariate = not self.transformers_.get_tag("univariate-only", True)
        # can handle missing values iff transformer chain removes missing data
        # sklearn classifiers might be able to handle missing data (but no tag there)
        # so better set the tag liberally
        missing = self.transformers_.get_tag("capability:missing_values", False)
        missing = missing or self.transformers_.get_tag(
            "capability:missing_values:removes", False
        )
        # can handle unequal length iff transformer chain renders series equal length
        # because sklearn classifiers require equal length (number of variables) input
        unequal = self.transformers_.get_tag("capability:unequal_length:removes", False)
        # last three tags are always False, since not supported by transformers
        tags_to_set = {
            "capability:multivariate": multivariate,
            "capability:missing_values": missing,
            "capability:unequal_length": unequal,
            "capability:contractable": False,
            "capability:train_estimate": False,
            "capability:multithreading": False,
        }
        self.set_tags(**tags_to_set)

    @property
    def _transformers(self):
        return self.transformers_._steps

    @_transformers.setter
    def _transformers(self, value):
        self.transformers_._steps = value

    def __rmul__(self, other):
        """Magic * method, return concatenated ClassifierPipeline, transformers on left.

        Implemented for `other` being a transformer, otherwise returns `NotImplemented`.

        Parameters
        ----------
        other: `aeon` transformer, must inherit from BaseTransformer
            otherwise, `NotImplemented` is returned

        Returns
        -------
        ClassifierPipeline object, concatenation of `other` (first) with `self` (last).
        """
        if isinstance(other, BaseTransformer):
            # use the transformers dunder to get a TransformerPipeline
            trafo_pipeline = other * self.transformers_
            return SklearnClassifierPipeline(
                classifier=self.classifier,
                transformers=trafo_pipeline.steps,
            )
        else:
            return NotImplemented

    def _convert_X_to_sklearn(self, X):
        """Convert a Table or Panel X to 2D numpy required by sklearn."""
        if isinstance(X, np.ndarray):
            if X.ndim == 2:
                return X
            elif X.ndim == 3:
                return np.reshape(X, (X.shape[0], X.shape[1] * X.shape[2]))

        output_type = self.transformers_.get_tag("output_data_type")
        # if output_type is Primitives, output is Table, convert to 2D numpy array
        if output_type == "Primitives":
            Xt = convert_to(X, to_type="numpy2D", as_scitype="Table")
        # if output_type is Series, output is Panel, convert to 2D numpy array
        elif output_type == "Series":
            Xt = convert_to(X, to_type="numpyflat", as_scitype="Panel")
        else:
            raise TypeError(
                f"unexpected X output type "
                f'in tag "output_data_type", found "{output_type}", '
                'expected one of "Primitives" or "Series"'
            )

        return Xt

    def _fit(self, X, y):
        """Fit time series classifier to training data.

        core logic

        Parameters
        ----------
        X : Training data of type self.get_tag("X_inner_mtype")
        y : array-like, shape = [n_instances] - the class labels

        Returns
        -------
        self : reference to self.

        State change
        ------------
        creates fitted model (attributes ending in "_")
        """
        Xt = self.transformers_.fit_transform(X=X, y=y)
        Xt_sklearn = self._convert_X_to_sklearn(Xt)
        self.classifier_.fit(Xt_sklearn, y)

        return self

    def _predict(self, X) -> np.ndarray:
        """Predict labels for sequences in X.

        core logic

        Parameters
        ----------
        X : data not used in training, of type self.get_tag("X_inner_mtype")

        Returns
        -------
        y : predictions of labels for X, np.ndarray
        """
        Xt = self.transformers_.transform(X=X)
        Xt_sklearn = self._convert_X_to_sklearn(Xt)
        return self.classifier_.predict(Xt_sklearn)

    def _predict_proba(self, X) -> np.ndarray:
        """Predicts labels probabilities for sequences in X.

        Default behaviour is to call _predict and set the predicted class probability
        to 1, other class probabilities to 0. Override if better estimates are
        obtainable.

        Parameters
        ----------
        X : data to predict y with, of type self.get_tag("X_inner_mtype")

        Returns
        -------
        y : predictions of probabilities for class values of X, np.ndarray
        """
        Xt = self.transformers_.transform(X)
        if not hasattr(self.classifier_, "predict_proba"):
            # if sklearn classifier does not have predict_proba
            return BaseClassifier._predict_proba(self, X)
        Xt_sklearn = self._convert_X_to_sklearn(Xt)
        return self.classifier_.predict_proba(Xt_sklearn)

    def get_params(self, deep=True):
        """Get parameters of estimator in `transformers`.

        Parameters
        ----------
        deep : boolean, optional, default=True
            If True, will return the parameters for this estimator and
            contained sub-objects that are estimators.

        Returns
        -------
        params : mapping of string to any
            Parameter names mapped to their values.
        """
        params = {}
        trafo_params = self._get_params("_transformers", deep=deep)
        params.update(trafo_params)

        return params

    def set_params(self, **kwargs):
        """Set the parameters of estimator in `transformers`.

        Valid parameter keys can be listed with ``get_params()``.

        Returns
        -------
        self : returns an instance of self.
        """
        if "classifier" in kwargs and not is_sklearn_classifier(kwargs["classifier"]):
            raise TypeError('"classifier" arg must be an sklearn classifier')
        trafo_keys = self._get_params("_transformers", deep=True).keys()
        classif_keys = self.classifier.get_params(deep=True).keys()
        trafo_args = self._subset_dict_keys(dict_to_subset=kwargs, keys=trafo_keys)
        classif_args = self._subset_dict_keys(
            dict_to_subset=kwargs, keys=classif_keys, prefix="classifier"
        )
        if len(classif_args) > 0:
            self.classifier.set_params(**classif_args)
        if len(trafo_args) > 0:
            self._set_params("_transformers", **trafo_args)
        return self

    @classmethod
    def get_test_params(cls, parameter_set="default"):
        """Return testing parameter settings for the estimator.

        Parameters
        ----------
        parameter_set : str, default="default"
            Name of the set of test parameters to return, for use in tests. If no
            special parameters are defined for a value, will return `"default"` set.

        Returns
        -------
        params : dict or list of dict, default={}
            Parameters to create testing instances of the class.
        """
        from sklearn.neighbors import KNeighborsClassifier

        from aeon.transformations.collection.convolution_based import Rocket

<<<<<<< HEAD
        t1 = Rocket(num_kernels=200)
=======
        t1 = Rocket(num_kernels=200, random_state=49)
>>>>>>> b5e4f7b1
        c = KNeighborsClassifier()
        return {"transformers": [t1], "classifier": c}<|MERGE_RESOLUTION|>--- conflicted
+++ resolved
@@ -592,10 +592,6 @@
 
         from aeon.transformations.collection.convolution_based import Rocket
 
-<<<<<<< HEAD
-        t1 = Rocket(num_kernels=200)
-=======
         t1 = Rocket(num_kernels=200, random_state=49)
->>>>>>> b5e4f7b1
         c = KNeighborsClassifier()
         return {"transformers": [t1], "classifier": c}