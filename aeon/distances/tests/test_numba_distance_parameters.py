"""Test suite for numba distances with parameters."""

from typing import Callable, Dict, List

import numpy as np
import pytest

from aeon.distances import distance
from aeon.distances._distance import DISTANCES
<<<<<<< HEAD
from aeon.distances.tests.test_expected_results import _expected_distance_results_params
=======
from aeon.testing.expected_results.expected_distance_results import (
    _expected_distance_results_params,
)
>>>>>>> 6f50602d
from aeon.testing.utils.data_gen import make_series


def _test_distance_params(
    param_list: List[Dict], distance_func: Callable, distance_str: str
):
<<<<<<< HEAD

=======
    """
    Test function to check the parameters of distance functions.

    Parameters
    ----------
    param_list (List[Dict]): List of dictionaries,
    containing parameters for the distance function.
    distance_func (Callable): The distance function to be tested.
    distance_str (str): The name of the distance function.
    """
>>>>>>> 6f50602d
    x_univ = make_series(10, return_numpy=True, random_state=1)
    y_univ = make_series(10, return_numpy=True, random_state=2)

    x_multi = make_series(10, 10, return_numpy=True, random_state=1)
    y_multi = make_series(10, 10, return_numpy=True, random_state=2)

    test_ts = [[x_univ, y_univ], [x_multi, y_multi]]
    results_to_fill = []

    i = 0
    for param_dict in param_list:
        g_none = False
        if distance_str == "erp" and "g" in param_dict and param_dict["g"] is None:
            g_none = True

        j = 0
        curr_results = []
        for x, y in test_ts:
            if g_none:
                _x = x
                if x.ndim == 1:
                    _x = x.reshape(1, -1)
                _y = y
                if y.ndim == 1:
                    _y = y.reshape(1, -1)

                param_dict["g_arr"] = np.std([_x, _y], axis=0).sum(axis=1)
                if "g" in param_dict:
                    del param_dict["g"]
            results = []
            results.append(distance_func(x, y, **param_dict))
            results.append(distance(x, y, metric=distance_str, **param_dict))

            if distance_str in _expected_distance_results_params:
                if _expected_distance_results_params[distance_str][i][j] is not None:
                    for result in results:
                        assert result == pytest.approx(
                            _expected_distance_results_params[distance_str][i][j]
                        )

            curr_results.append(results[0])
            j += 1
        i += 1
        results_to_fill.append(curr_results)


BASIC_BOUNDING_PARAMS = [
    {"window": 0.2},
    {"itakura_max_slope": 0.2},
]

DIST_PARAMS = {
    "dtw": BASIC_BOUNDING_PARAMS,
    "erp": BASIC_BOUNDING_PARAMS + [{"g": 0.5}, {"g": None}],
    "edr": BASIC_BOUNDING_PARAMS + [{"epsilon": 0.5}],
    "lcss": BASIC_BOUNDING_PARAMS + [{"epsilon": 0.5}],
    "ddtw": BASIC_BOUNDING_PARAMS,
    "wdtw": BASIC_BOUNDING_PARAMS + [{"g": 1.0}],
    "wddtw": BASIC_BOUNDING_PARAMS + [{"g": 1.0}],
    "twe": BASIC_BOUNDING_PARAMS + [{"lmbda": 0.5}, {"nu": 0.9}],
    "msm": BASIC_BOUNDING_PARAMS + [{"independent": False}, {"c": 0.1}],
    "adtw": BASIC_BOUNDING_PARAMS + [{"warp_penalty": 5.0}],
    "minkowski": [{"p": 1.0}, {"p": 2.0}],
    "sbd": [{"standardize": False}],
}


@pytest.mark.parametrize("dist", DISTANCES)
def test_new_distance_params(dist):
    """Test function to check the parameters of distance functions."""
    if dist["name"] in DIST_PARAMS:
        _test_distance_params(
            DIST_PARAMS[dist["name"]],
            dist["distance"],
            dist["name"],
        )<|MERGE_RESOLUTION|>--- conflicted
+++ resolved
@@ -7,22 +7,15 @@
 
 from aeon.distances import distance
 from aeon.distances._distance import DISTANCES
-<<<<<<< HEAD
-from aeon.distances.tests.test_expected_results import _expected_distance_results_params
-=======
 from aeon.testing.expected_results.expected_distance_results import (
     _expected_distance_results_params,
 )
->>>>>>> 6f50602d
 from aeon.testing.utils.data_gen import make_series
 
 
 def _test_distance_params(
     param_list: List[Dict], distance_func: Callable, distance_str: str
 ):
-<<<<<<< HEAD
-
-=======
     """
     Test function to check the parameters of distance functions.
 
@@ -33,7 +26,6 @@
     distance_func (Callable): The distance function to be tested.
     distance_str (str): The name of the distance function.
     """
->>>>>>> 6f50602d
     x_univ = make_series(10, return_numpy=True, random_state=1)
     y_univ = make_series(10, return_numpy=True, random_state=2)
 
