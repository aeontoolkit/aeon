[project]
name = "aeon"
version = "0.1.0"
description = "A unified framework for machine learning with time series"
authors = [
    {name = "aeon developers", email = "contact@aeon-toolkit.org"},
]
maintainers = [
    {name = "aeon developers", email = "contact@aeon-toolkit.org"},
]
readme = "README.md"
keywords = [
    "data-science",
    "machine-learning",
    "data-mining",
    "time-series",
    "scikit-learn",
    "forecasting",
    "time-series-analysis",
    "time-series-classification",
    "time-series-clustering",
    "time-series-regression",
]
classifiers = [
    "Intended Audience :: Science/Research",
    "Intended Audience :: Developers",
    "License :: OSI Approved :: BSD License",
    "Programming Language :: Python",
    "Topic :: Software Development",
    "Topic :: Scientific/Engineering",
    "Operating System :: Microsoft :: Windows",
    "Operating System :: POSIX",
    "Operating System :: Unix",
    "Operating System :: MacOS",
    "Programming Language :: Python :: 3.8",
    "Programming Language :: Python :: 3.9",
    "Programming Language :: Python :: 3.10",
    "Programming Language :: Python :: 3.11",
]
requires-python = ">=3.8,<3.12"
dependencies = [
    "attrs>=19.2.0", # see #282
    "deprecated>=1.2.13",
    "numba>=0.55",
    "numpy>=1.21.0,<1.25",
    "pandas>=1.5.3,<2.1.0",
    "scikit-learn>=1.0.0,<1.3.0",
    "scipy<2.0.0,>=1.2.0",
    "packaging>=20.0",
]

[project.optional-dependencies]
all_extras = [
    "cloudpickle",
    "dask",
    "esig==0.9.7; python_version < '3.10'",
    "filterpy>=1.4.5",
    "h5py",
    "hmmlearn>=0.2.7",
    "gluonts>=0.12.4",
    "keras-self-attention",
    "matplotlib>=3.3.2",
    "mne",
    "pmdarima>=1.8.0,!=1.8.1,<3.0.0",
    "prophet>=1.1",
<<<<<<< HEAD
=======
    "pykalman>=0.9.5; python_version < '3.11'",
>>>>>>> a06c58c0
    "pyod>=0.8.0",
    "scikit_posthocs>=0.6.5",
    "seaborn>=0.11.0",
    # "statsforecast>=0.5.2",
    "statsmodels>=0.12.1",
    "stumpy>=1.5.1",
    "tbats>=1.1.0",
    "tensorflow-probability",
    "tensorflow",
    "tsfresh>=0.20.0",
    "tslearn>=0.5.2",
    "xarray",
    "mlflow",
]

dev = [
    "backoff",
    "httpx",
    "pre-commit",
    "pytest",
    "pytest-cov",
    "pytest-randomly",
    "pytest-timeout",
    "pytest-xdist",
    "dash<=2.8.1", #https://github.com/plotly/dash/issues/2463 remove when fixed
    "wheel",
    "boto3",  # mlflow related
    "botocore",  # mlflow related
    "moto",  # mlflow related
]

binder = [
    "notebook",
    "jupyterlab",
]

docs = [
    "jupyter",
    "myst-parser",
    "nbsphinx>=0.8.12",
    "numpydoc",
    "furo",
    "sphinx_issues>=3.0.1",
    "sphinx-design>=0.3.0",
    "sphinx-copybutton",
    "sphinx>=5.0.0,<6", # sphinx has <6 because of shinx-design
    "tabulate",
]

dl = [
    "tensorflow",
    "tensorflow-probability",
]

[project.urls]
Homepage = "https://www.aeon-toolkit.org"
Repository = "https://github.com/aeon-toolkit/aeon"
Documentation = "https://www.aeon-toolkit.org"
Download = "https://pypi.org/project/aeon/#files"
"API Reference" = "https://www.aeon-toolkit.org/en/stable/api_reference.html"
"Release Notes" = "https://www.aeon-toolkit.org/en/stable/changelog.html"

[project.license]
file = "LICENSE"

[build-system]
requires = ["setuptools>61", "wheel", "toml", "build"]
build-backend = "setuptools.build_meta"

[tool.nbqa.exclude]
black = "^docs/examples/"
flake8 = "^docs/examples/"
isort = "^docs/examples/"

[tool.setuptools]
zip-safe = true

[tool.setuptools.package-data]
aeon = [
    "*.csv",
    "*.csv.gz",
    "*.arff",
    "*.arff.gz",
    "*.txt",
    "*.ts",
    "*.tsv",
]

[tool.setuptools.packages.find]
exclude = ["tests", "tests.*"]<|MERGE_RESOLUTION|>--- conflicted
+++ resolved
@@ -63,10 +63,7 @@
     "mne",
     "pmdarima>=1.8.0,!=1.8.1,<3.0.0",
     "prophet>=1.1",
-<<<<<<< HEAD
-=======
     "pykalman>=0.9.5; python_version < '3.11'",
->>>>>>> a06c58c0
     "pyod>=0.8.0",
     "scikit_posthocs>=0.6.5",
     "seaborn>=0.11.0",
