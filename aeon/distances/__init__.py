# -*- coding: utf-8 -*-
"""Distance computation."""
__author__ = ["chrisholder", "TonyBagnall"]
__all__ = [
    "create_bounding_matrix",
    "squared_distance",
    "squared_pairwise_distance",
    "euclidean_distance",
    "euclidean_pairwise_distance",
    "dtw_distance",
    "dtw_pairwise_distance",
    "dtw_cost_matrix",
    "dtw_alignment_path",
    "ddtw_distance",
    "ddtw_pairwise_distance",
    "ddtw_alignment_path",
    "ddtw_cost_matrix",
    "wdtw_distance",
    "wdtw_pairwise_distance",
    "wdtw_cost_matrix",
    "wdtw_alignment_path",
    "wddtw_distance",
    "wddtw_pairwise_distance",
    "wddtw_from_single_to_multiple_distance",
    "wddtw_from_multiple_to_multiple_distance",
    "wddtw_alignment_path",
    "wddtw_cost_matrix",
    "distance",
    "distance_factory",
    "pairwise_distance",
    "euclidean_distance",
    "squared_distance",
    "edr_distance",
    "erp_distance",
    "msm_distance",
    "lcss_distance",
    "twe_distance",
    "lcss_alignment_path",
    "msm_alignment_path",
    "erp_alignment_path",
    "edr_alignment_path",
    "distance_alignment_path_factory",
    "distance_alignment_path",
    "twe_alignment_path",
]

from aeon.distances._bounding_matrix import create_bounding_matrix
from aeon.distances._ddtw import (
    ddtw_alignment_path,
    ddtw_cost_matrix,
    ddtw_distance,
    ddtw_pairwise_distance,
)
from aeon.distances._distance import (
    distance,
    distance_alignment_path,
    distance_alignment_path_factory,
    distance_factory,
    edr_alignment_path,
    edr_distance,
    erp_alignment_path,
    erp_distance,
    lcss_alignment_path,
    lcss_distance,
    msm_alignment_path,
    msm_distance,
    pairwise_distance,
    twe_alignment_path,
    twe_distance,
)
from aeon.distances._dtw import (
    dtw_alignment_path,
    dtw_cost_matrix,
    dtw_distance,
    dtw_pairwise_distance,
)
<<<<<<< HEAD
from aeon.distances._euclidean import (
    euclidean_distance,
    euclidean_from_multiple_to_multiple_distance,
    euclidean_from_single_to_multiple_distance,
    euclidean_pairwise_distance,
)
from aeon.distances._squared import (
    squared_distance,
    squared_from_multiple_to_multiple_distance,
    squared_from_single_to_multiple_distance,
    squared_pairwise_distance,
)
from aeon.distances._wddtw import (
    wddtw_alignment_path,
    wddtw_cost_matrix,
    wddtw_distance,
    wddtw_from_multiple_to_multiple_distance,
    wddtw_from_single_to_multiple_distance,
    wddtw_pairwise_distance,
)
=======
from aeon.distances._euclidean import euclidean_distance, euclidean_pairwise_distance
from aeon.distances._squared import squared_distance, squared_pairwise_distance
>>>>>>> f60c086e
from aeon.distances._wdtw import (
    wdtw_alignment_path,
    wdtw_cost_matrix,
    wdtw_distance,
    wdtw_pairwise_distance,
)<|MERGE_RESOLUTION|>--- conflicted
+++ resolved
@@ -21,8 +21,6 @@
     "wdtw_alignment_path",
     "wddtw_distance",
     "wddtw_pairwise_distance",
-    "wddtw_from_single_to_multiple_distance",
-    "wddtw_from_multiple_to_multiple_distance",
     "wddtw_alignment_path",
     "wddtw_cost_matrix",
     "distance",
@@ -74,31 +72,14 @@
     dtw_distance,
     dtw_pairwise_distance,
 )
-<<<<<<< HEAD
-from aeon.distances._euclidean import (
-    euclidean_distance,
-    euclidean_from_multiple_to_multiple_distance,
-    euclidean_from_single_to_multiple_distance,
-    euclidean_pairwise_distance,
-)
-from aeon.distances._squared import (
-    squared_distance,
-    squared_from_multiple_to_multiple_distance,
-    squared_from_single_to_multiple_distance,
-    squared_pairwise_distance,
-)
+from aeon.distances._euclidean import euclidean_distance, euclidean_pairwise_distance
+from aeon.distances._squared import squared_distance, squared_pairwise_distance
 from aeon.distances._wddtw import (
     wddtw_alignment_path,
     wddtw_cost_matrix,
     wddtw_distance,
-    wddtw_from_multiple_to_multiple_distance,
-    wddtw_from_single_to_multiple_distance,
     wddtw_pairwise_distance,
 )
-=======
-from aeon.distances._euclidean import euclidean_distance, euclidean_pairwise_distance
-from aeon.distances._squared import squared_distance, squared_pairwise_distance
->>>>>>> f60c086e
 from aeon.distances._wdtw import (
     wdtw_alignment_path,
     wdtw_cost_matrix,
