"""Common timeseries plotting functionality."""

<<<<<<< HEAD
__all__ = ["plot_series", "plot_lags", "plot_correlations", "plot_spectrogram"]
__author__ = ["mloning", "RNKuhns", "Drishti Bhasin", "chillerobscuro", "aadya940"]
=======
__all__ = ["plot_series", "plot_lags", "plot_correlations"]
__maintainer__ = []
>>>>>>> 2d749bf0

import math
from warnings import warn

import numpy as np
import pandas as pd
from scipy.fft import fftshift

from aeon.utils.validation._dependencies import _check_soft_dependencies
from aeon.utils.validation.forecasting import check_interval_df, check_y
from aeon.utils.validation.series import check_consistent_index_type


def plot_series(
    *series,
    labels=None,
    markers=None,
    colors=None,
    title=None,
    x_label=None,
    y_label=None,
    ax=None,
    pred_interval=None,
):
    """Plot one or more time series.

    Parameters
    ----------
    series : pd.Series or iterable of pd.Series
        One or more time series.
    labels : list, default = None
        Names of series, will be displayed in figure legend.
    markers : list, default = None
        Markers of data points, if None the marker "o" is used by default.
        The length of the list has to match with the number of series.
    colors : list, default = None
        The colors to use for plotting each series. Must contain one color per series
    title : str, default = None
        The text to use as the figure's suptitle.
    pred_interval : pd.DataFrame, default = None
        Output of `forecaster.predict_interval()`. Contains columns for lower
        and upper boundaries of confidence interval.

    Returns
    -------
    fig : plt.Figure
    ax : plt.Axis

    Examples
    --------
    >>> from aeon.visualisation import plot_series
    >>> from aeon.datasets import load_airline
    >>> y = load_airline()
    >>> fig, ax = plot_series(y)  # doctest: +SKIP
    """
    _check_soft_dependencies("matplotlib", "seaborn")
    import matplotlib.pyplot as plt
    import seaborn as sns
    from matplotlib.cbook import flatten
    from matplotlib.ticker import FuncFormatter, MaxNLocator

    for y in series:
        check_y(y, allow_index_names=True)

    series = list(series)

    n_series = len(series)
    _ax_kwarg_is_none = True if ax is None else False
    # labels
    if labels is not None:
        if n_series != len(labels):
            raise ValueError(
                """There must be one label for each time series,
                but found inconsistent numbers of series and
                labels."""
            )
        legend = True
    else:
        labels = ["" for _ in range(n_series)]
        legend = False

    # markers
    if markers is not None:
        if n_series != len(markers):
            raise ValueError(
                """There must be one marker for each time series,
                but found inconsistent numbers of series and
                markers."""
            )
    else:
        markers = ["o" for _ in range(n_series)]

    # create combined index
    index = series[0].index
    for y in series[1:]:
        # check index types
        check_consistent_index_type(index, y.index)
        index = index.union(y.index)

    # generate integer x-values
    xs = [np.argwhere(index.isin(y.index)).ravel() for y in series]

    # create figure if no Axe provided for plotting
    if _ax_kwarg_is_none:
        fig, ax = plt.subplots(1, figsize=plt.figaspect(0.25))

    # colors
    if colors is None or not _check_colors(colors, n_series):
        colors = sns.color_palette("colorblind", n_colors=n_series)

    # plot series
    for x, y, color, label, marker in zip(xs, series, colors, labels, markers):
        # scatter if little data is available or index is not complete
        if len(x) <= 3 or not np.array_equal(np.arange(x[0], x[-1] + 1), x):
            plot_func = sns.scatterplot
        else:
            plot_func = sns.lineplot

        plot_func(x=x, y=y, ax=ax, marker=marker, label=label, color=color)

    # combine data points for all series
    xs_flat = list(flatten(xs))

    # set x label of data point to the matching index
    def format_fn(tick_val, tick_pos):
        if int(tick_val) in xs_flat:
            return index[int(tick_val)]
        else:
            return ""

    # dynamically set x label ticks and spacing from index labels
    ax.xaxis.set_major_formatter(FuncFormatter(format_fn))
    ax.xaxis.set_major_locator(MaxNLocator(integer=True))

    # Set the figure's title
    if title is not None:
        fig.suptitle(title, size="xx-large")

    # Label the x and y axes
    if x_label is not None:
        ax.set_xlabel(x_label)

    _y_label = y_label if y_label is not None else series[0].name
    ax.set_ylabel(_y_label)

    if legend:
        ax.legend()
    if pred_interval is not None:
        check_interval_df(pred_interval, series[-1].index)
        ax = _plot_interval(ax, pred_interval)

    if _ax_kwarg_is_none:
        return fig, ax
    else:
        return ax


def _plot_interval(ax, interval_df):
    cov = interval_df.columns.levels[1][0]
    ax.fill_between(
        ax.get_lines()[-1].get_xdata(),
        interval_df["Coverage"][cov]["lower"].astype("float64"),
        interval_df["Coverage"][cov]["upper"].astype("float64"),
        alpha=0.2,
        color=ax.get_lines()[-1].get_c(),
        label=f"{int(cov * 100)}% prediction interval",
    )
    ax.legend()
    return ax


def _check_colors(colors, n_series):
    """Verify color list is correct length and contains only colors."""
    from matplotlib.colors import is_color_like

    if n_series == len(colors) and all([is_color_like(c) for c in colors]):
        return True
    warn(
        "Color list must be same length as `series` and contain only matplotlib colors"
    )
    return False


def plot_lags(series, lags=1, suptitle=None):
    """Plot one or more lagged versions of a time series.

    A lag plot is a scatter plot of a time series against a lag of itself.
    It is normally used to check for autocorrelation.

    Parameters
    ----------
    series : pd.Series
        Time series for plotting lags.
    lags : int or array-like, default=1
        The lag or lags to plot.

        - int plots the specified lag
        - array-like  plots specified lags in the array/list
    suptitle : str, default=None
        The text to use as the Figure's suptitle. If None, then the title
        will be "Plot of series against lags {lags}"

    Returns
    -------
    fig : matplotlib.figure.Figure
    axes : np.ndarray
        Array of the figure's Axe objects

    Examples
    --------
    >>> from aeon.visualisation import plot_lags
    >>> from aeon.datasets import load_airline
    >>> y = load_airline()
    >>> fig, ax = plot_lags(y, lags=2) # plot of y(t) with y(t-2)  # doctest: +SKIP
    >>> fig, ax = plot_lags(y, lags=[1,2,3]) # y(t) & y(t-1), y(t-2).. # doctest: +SKIP
    """
    _check_soft_dependencies("matplotlib")
    import matplotlib.pyplot as plt

    check_y(series)

    if isinstance(lags, int):
        single_lag = True
        lags = [lags]
    elif isinstance(lags, (tuple, list, np.ndarray)):
        single_lag = False
    else:
        raise ValueError("`lags should be an integer, tuple, list, or np.ndarray.")

    length = len(lags)
    n_cols = min(3, length)
    n_rows = math.ceil(length / n_cols)
    fig, ax = plt.subplots(
        nrows=n_rows,
        ncols=n_cols,
        figsize=(8, 6 * n_rows),
        sharex=True,
        sharey=True,
    )
    if single_lag:
        axes = ax
        pd.plotting.lag_plot(series, lag=lags[0], ax=axes)
    else:
        axes = ax.ravel()
        for i, val in enumerate(lags):
            pd.plotting.lag_plot(series, lag=val, ax=axes[i])

    if suptitle is None:
        fig.suptitle(
            f"Plot of series against lags {', '.join([str(lag) for lag in lags])}",
            size="xx-large",
        )
    else:
        fig.suptitle(suptitle, size="xx-large")

    return fig, np.array(fig.get_axes())


def plot_correlations(
    series,
    lags=24,
    alpha=0.05,
    zero_lag=True,
    acf_fft=False,
    acf_adjusted=True,
    pacf_method="ywadjusted",
    suptitle=None,
    series_title=None,
    acf_title="Autocorrelation",
    pacf_title="Partial Autocorrelation",
):
    """Plot series and its ACF and PACF values.

    Parameters
    ----------
    series : pd.Series
        A time series.
    lags : int, default = 24
        Number of lags to include in ACF and PACF plots
    alpha : int, default = 0.05
        Alpha value used to set confidence intervals. Alpha = 0.05 results in
        95% confidence interval with standard deviation calculated via
        Bartlett's formula.
    zero_lag : bool, default = True
        If True, start ACF and PACF plots at 0th lag
    acf_fft : bool,  = False
        Whether to compute ACF via FFT.
    acf_adjusted : bool, default = True
        If True, denonimator of ACF calculations uses n-k instead of n, where
        n is number of observations and k is the lag.
    pacf_method : str, default = 'ywadjusted'
        Method to use in calculation of PACF.
    suptitle : str, default = None
        The text to use as the Figure's suptitle.
    series_title : str, default = None
        Used to set the title of the series plot if provided. Otherwise, series
        plot has no title.
    acf_title : str, default = 'Autocorrelation'
        Used to set title of ACF plot.
    pacf_title : str, default = 'Partial Autocorrelation'
        Used to set title of PACF plot.

    Returns
    -------
    fig : matplotlib.figure.Figure
    axes : np.ndarray
        Array of the figure's Axe objects

    Examples
    --------
    >>> from aeon.visualisation import plot_correlations
    >>> from aeon.datasets import load_airline
    >>> y = load_airline()
    >>> fig, ax = plot_correlations(y)  # doctest: +SKIP
    """
    _check_soft_dependencies("matplotlib", "statsmodels")
    import matplotlib.pyplot as plt
    from statsmodels.graphics.tsaplots import plot_acf, plot_pacf

    series = check_y(series)

    # Setup figure for plotting
    fig = plt.figure(constrained_layout=True, figsize=(12, 8))
    gs = fig.add_gridspec(2, 2)
    f_ax1 = fig.add_subplot(gs[0, :])
    if series_title is not None:
        f_ax1.set_title(series_title)
    f_ax2 = fig.add_subplot(gs[1, 0])
    f_ax3 = fig.add_subplot(gs[1, 1])

    # Create expected plots on their respective Axes
    plot_series(series, ax=f_ax1)
    plot_acf(
        series,
        ax=f_ax2,
        lags=lags,
        zero=zero_lag,
        alpha=alpha,
        title=acf_title,
        adjusted=acf_adjusted,
        fft=acf_fft,
    )
    plot_pacf(
        series,
        ax=f_ax3,
        lags=lags,
        zero=zero_lag,
        alpha=alpha,
        title=pacf_title,
        method=pacf_method,
    )
    if suptitle is not None:
        fig.suptitle(suptitle, size="xx-large")

    return fig, np.array(fig.get_axes())


def plot_spectrogram(
    sample_freq: np.ndarray,
    segment_time: np.ndarray,
    spectrogram: np.ndarray,
    return_both=False,
):
    """
    Plot the spectrogram with a given sample frequency, segment time and spectrogram.

    Parameters
    ----------
    sample_frequencies : ndarray
                    Array of sample frequencies.
    segment_time :   ndarray
                Array of segment times.
    spectrogram :     ndarray
                Spectrogram of x. By default, the last axis of
                spectrogram corresponds to the segment times.
    return_both : boolean, default = False
                Condition to allow negative frequency spectrum.

    Returns
    -------
    fig : matplotlib.figure.Figure
        The figure object.
    ax : matplotlib.axes.Axes
        The axes object.

    Examples
    --------
    >>> from aeon.transformations.series import SpectrogramTransformer
    >>> from aeon.visualisation import plot_spectrogram
    >>> import numpy as np
    >>> rng = np.random.default_rng()
    >>> fs = 10e3
    >>> N = 1e5
    >>> amp = 2 * np.sqrt(2)
    >>> noise_power = 0.01 * fs / 2
    >>> time = np.arange(N) / float(fs)
    >>> mod = 500*np.cos(2*np.pi*0.25*time)
    >>> carrier = amp * np.sin(2*np.pi*3e3*time + mod)
    >>> noise = rng.normal(scale=np.sqrt(noise_power), size=time.shape)
    >>> noise *= np.exp(-time/5)
    >>> x = carrier + noise
    >>> transformer=SpectrogramTransformer(fs=fs)  # doctest: +SKIP
    >>> f1, t1, Sxx1 = transformer.fit_transform(x)  # doctest: +SKIP
    >>> fig, ax = plot_spectrogram(f1, t1, Sxx1, return_both=False)  # doctest: +SKIP
    >>> transformer=SpectrogramTransformer(return_onesided=False)  # doctest: +SKIP
    >>> f2, t2, Sxx2 = transformer.fit_transform(x)  # doctest: +SKIP
    >>> fig, ax = plot_spectrogram(f2, t2, Sxx2, return_both=True)  # doctest: +SKIP
    """
    _check_soft_dependencies("matplotlib")
    import matplotlib.pyplot as plt

    if return_both:
        sample_freq = fftshift(sample_freq)
        spectrogram = fftshift(spectrogram, axes=0)
    fig, ax = plt.subplots()
    pcm = ax.pcolormesh(segment_time, sample_freq, spectrogram, shading="gouraud")
    ax.set_ylabel("Frequency [Hz]")
    ax.set_xlabel("Time [sec]")
    plt.colorbar(pcm, ax=ax)
    plt.show()
    return fig, ax<|MERGE_RESOLUTION|>--- conflicted
+++ resolved
@@ -1,12 +1,8 @@
 """Common timeseries plotting functionality."""
 
-<<<<<<< HEAD
 __all__ = ["plot_series", "plot_lags", "plot_correlations", "plot_spectrogram"]
 __author__ = ["mloning", "RNKuhns", "Drishti Bhasin", "chillerobscuro", "aadya940"]
-=======
-__all__ = ["plot_series", "plot_lags", "plot_correlations"]
 __maintainer__ = []
->>>>>>> 2d749bf0
 
 import math
 from warnings import warn
