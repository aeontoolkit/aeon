"""Unit tests for (dunder) composition functionality attached to the base class."""

__author__ = ["fkiraly", "TonyBagnall"]

import numpy as np
import pytest
from sklearn.ensemble import RandomForestClassifier
from sklearn.preprocessing import StandardScaler

from aeon.classification import DummyClassifier
from aeon.classification.compose import ClassifierPipeline
from aeon.classification.convolution_based import RocketClassifier
<<<<<<< HEAD
from aeon.testing.utils.data_gen import make_example_nested_dataframe
=======
from aeon.classification.dictionary_based import ContractableBOSS
from aeon.testing.utils.data_gen import make_3d_test_data
>>>>>>> 56cc6cc0
from aeon.testing.utils.estimator_checks import _assert_array_almost_equal
from aeon.transformations.adapt import TabularToSeriesAdaptor
from aeon.transformations.collection import PaddingTransformer, Tabularizer
from aeon.transformations.collection.feature_based import SevenNumberSummaryTransformer
from aeon.transformations.impute import Imputer


<<<<<<< HEAD
def test_dunder_mul():
    """Test the mul dunder method."""
    RAND_SEED = 42
    X, y = make_example_nested_dataframe(
        n_cases=10, n_timepoints=20, random_state=RAND_SEED
    )

    X_test, _ = make_example_nested_dataframe(
        n_cases=10, n_timepoints=20, random_state=RAND_SEED
    )

    t1 = ExponentTransformer(power=4)
    t2 = ExponentTransformer(power=0.25)
=======
@pytest.mark.parametrize(
    "transformers",
    [
        PaddingTransformer(pad_length=15),
        SevenNumberSummaryTransformer(),
        TabularToSeriesAdaptor(StandardScaler()),
        [PaddingTransformer(pad_length=15), Tabularizer(), StandardScaler()],
        [PaddingTransformer(pad_length=15), SevenNumberSummaryTransformer()],
        [Tabularizer(), StandardScaler(), SevenNumberSummaryTransformer()],
        [
            TabularToSeriesAdaptor(StandardScaler()),
            PaddingTransformer(pad_length=15),
            SevenNumberSummaryTransformer(),
        ],
    ],
)
def test_classifier_pipeline(transformers):
    """Test the classifier pipeline."""
    X_train, y_train = make_3d_test_data(n_cases=10, n_timepoints=12)
    X_test, _ = make_3d_test_data(n_cases=10, n_timepoints=12)
>>>>>>> 56cc6cc0

    c = DummyClassifier()
    pipeline = ClassifierPipeline(transformers=transformers, classifier=c)
    pipeline.fit(X_train, y_train)
    c.fit(X_train, y_train)

    y_pred = pipeline.predict(X_test)
    assert isinstance(y_pred, np.ndarray)

    if not isinstance(transformers, list):
        transformers = [transformers]

    for t in transformers:
        X_train = t.fit_transform(X_train)
        X_test = t.transform(X_test)

    c.fit(X_train, y_train)
    _assert_array_almost_equal(y_pred, c.predict(X_test))


@pytest.mark.parametrize(
    "transformers",
    [
        [PaddingTransformer(pad_length=15), Tabularizer()],
        SevenNumberSummaryTransformer(),
        [Tabularizer(), StandardScaler()],
        [PaddingTransformer(pad_length=15), Tabularizer(), StandardScaler()],
        [PaddingTransformer(pad_length=15), SevenNumberSummaryTransformer()],
        [Tabularizer(), StandardScaler(), SevenNumberSummaryTransformer()],
        [
            TabularToSeriesAdaptor(StandardScaler()),
            PaddingTransformer(pad_length=15),
            SevenNumberSummaryTransformer(),
        ],
    ],
)
def test_sklearn_classifier_pipeline(transformers):
    """Test classifier pipeline with sklearn estimator."""
    X_train, y_train = make_3d_test_data(n_cases=10, n_timepoints=12)
    X_test, _ = make_3d_test_data(n_cases=10, n_timepoints=12)

    c = RandomForestClassifier(n_estimators=2, random_state=0)
    pipeline = ClassifierPipeline(transformers=transformers, classifier=c)
    pipeline.fit(X_train, y_train)

    y_pred = pipeline.predict(X_test)
    assert isinstance(y_pred, np.ndarray)

    if not isinstance(transformers, list):
        transformers = [transformers]

    for t in transformers:
        X_train = t.fit_transform(X_train)
        X_test = t.transform(X_test)

    c.fit(X_train, y_train)
    _assert_array_almost_equal(y_pred, c.predict(X_test))


def test_tag_inference():
    """Test that ClassifierPipeline infers tags correctly."""
    t1 = SevenNumberSummaryTransformer()
    t2 = PaddingTransformer()
    t3 = Imputer()
    c1 = DummyClassifier()
    c2 = RocketClassifier(num_kernels=5)
    c3 = ContractableBOSS(n_parameter_samples=5, max_ensemble_size=3)

    assert c1.get_tag("capability:unequal_length")
    assert c1.get_tag("capability:missing_values")
    assert c1.get_tag("capability:multivariate")
    assert not c2.get_tag("capability:unequal_length")
    assert not c2.get_tag("capability:missing_values")
    assert not c3.get_tag("capability:multivariate")

<<<<<<< HEAD
def test_mul_sklearn_autoadapt():
    """Test auto-adapter for sklearn in mul."""
    RAND_SEED = 42
    X, y = make_example_nested_dataframe(
        n_cases=10, n_timepoints=20, random_state=RAND_SEED
    )

    X_test, _ = make_example_nested_dataframe(
        n_cases=10, n_timepoints=20, random_state=RAND_SEED
=======
    assert ClassifierPipeline(transformers=t1, classifier=c1).get_tag(
        "capability:unequal_length"
    )
    assert ClassifierPipeline(transformers=[t1, t2], classifier=c2).get_tag(
        "capability:unequal_length"
    )
    assert not ClassifierPipeline(transformers=t1, classifier=c2).get_tag(
        "capability:unequal_length"
>>>>>>> 56cc6cc0
    )

    assert ClassifierPipeline(transformers=[t1, t3], classifier=c1).get_tag(
        "capability:missing_values"
    )
    assert ClassifierPipeline(transformers=[t1, t3], classifier=c2).get_tag(
        "capability:missing_values"
    )
    assert not ClassifierPipeline(transformers=t1, classifier=c1).get_tag(
        "capability:missing_values"
    )

    assert ClassifierPipeline(transformers=t1, classifier=c1).get_tag(
        "capability:multivariate"
    )
    assert not ClassifierPipeline(transformers=t1, classifier=c3).get_tag(
        "capability:multivariate"
    )<|MERGE_RESOLUTION|>--- conflicted
+++ resolved
@@ -10,12 +10,8 @@
 from aeon.classification import DummyClassifier
 from aeon.classification.compose import ClassifierPipeline
 from aeon.classification.convolution_based import RocketClassifier
-<<<<<<< HEAD
-from aeon.testing.utils.data_gen import make_example_nested_dataframe
-=======
 from aeon.classification.dictionary_based import ContractableBOSS
-from aeon.testing.utils.data_gen import make_3d_test_data
->>>>>>> 56cc6cc0
+from aeon.testing.utils.data_gen import make_example_3d_numpy
 from aeon.testing.utils.estimator_checks import _assert_array_almost_equal
 from aeon.transformations.adapt import TabularToSeriesAdaptor
 from aeon.transformations.collection import PaddingTransformer, Tabularizer
@@ -23,21 +19,6 @@
 from aeon.transformations.impute import Imputer
 
 
-<<<<<<< HEAD
-def test_dunder_mul():
-    """Test the mul dunder method."""
-    RAND_SEED = 42
-    X, y = make_example_nested_dataframe(
-        n_cases=10, n_timepoints=20, random_state=RAND_SEED
-    )
-
-    X_test, _ = make_example_nested_dataframe(
-        n_cases=10, n_timepoints=20, random_state=RAND_SEED
-    )
-
-    t1 = ExponentTransformer(power=4)
-    t2 = ExponentTransformer(power=0.25)
-=======
 @pytest.mark.parametrize(
     "transformers",
     [
@@ -56,9 +37,8 @@
 )
 def test_classifier_pipeline(transformers):
     """Test the classifier pipeline."""
-    X_train, y_train = make_3d_test_data(n_cases=10, n_timepoints=12)
-    X_test, _ = make_3d_test_data(n_cases=10, n_timepoints=12)
->>>>>>> 56cc6cc0
+    X_train, y_train = make_example_3d_numpy(n_cases=10, n_timepoints=12)
+    X_test, _ = make_example_3d_numpy(n_cases=10, n_timepoints=12)
 
     c = DummyClassifier()
     pipeline = ClassifierPipeline(transformers=transformers, classifier=c)
@@ -97,8 +77,8 @@
 )
 def test_sklearn_classifier_pipeline(transformers):
     """Test classifier pipeline with sklearn estimator."""
-    X_train, y_train = make_3d_test_data(n_cases=10, n_timepoints=12)
-    X_test, _ = make_3d_test_data(n_cases=10, n_timepoints=12)
+    X_train, y_train = make_example_3d_numpy(n_cases=10, n_timepoints=12)
+    X_test, _ = make_example_3d_numpy(n_cases=10, n_timepoints=12)
 
     c = RandomForestClassifier(n_estimators=2, random_state=0)
     pipeline = ClassifierPipeline(transformers=transformers, classifier=c)
@@ -134,17 +114,6 @@
     assert not c2.get_tag("capability:missing_values")
     assert not c3.get_tag("capability:multivariate")
 
-<<<<<<< HEAD
-def test_mul_sklearn_autoadapt():
-    """Test auto-adapter for sklearn in mul."""
-    RAND_SEED = 42
-    X, y = make_example_nested_dataframe(
-        n_cases=10, n_timepoints=20, random_state=RAND_SEED
-    )
-
-    X_test, _ = make_example_nested_dataframe(
-        n_cases=10, n_timepoints=20, random_state=RAND_SEED
-=======
     assert ClassifierPipeline(transformers=t1, classifier=c1).get_tag(
         "capability:unequal_length"
     )
@@ -153,7 +122,6 @@
     )
     assert not ClassifierPipeline(transformers=t1, classifier=c2).get_tag(
         "capability:unequal_length"
->>>>>>> 56cc6cc0
     )
 
     assert ClassifierPipeline(transformers=[t1, t3], classifier=c1).get_tag(
