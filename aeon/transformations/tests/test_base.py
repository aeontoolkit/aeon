"""Unit tests for base class conversion and vectorization functionality.

Each test covers a "decision path" in the base class boilerplate,
    with a focus on frequently breaking paths in base class refactor and bugfixing.
The path taken depends on tags of a given transformer, and input data type.
Concrete transformer classes from aeon are imported to cover
    different combinations of transformer tags.
Transformer scenarios cover different combinations of input data types.
"""

__author__ = ["fkiraly"]
__all__ = []

from inspect import isclass

import numpy as np
import pandas as pd
from numpy.testing import assert_array_equal

from aeon.datatypes import check_is_scitype, get_examples, mtype_to_scitype
from aeon.testing.utils.data_gen import make_series
from aeon.testing.utils.scenarios_transformers import (
    TransformerFitTransformHierarchicalMultivariate,
    TransformerFitTransformHierarchicalUnivariate,
    TransformerFitTransformPanelUnivariate,
    TransformerFitTransformPanelUnivariateWithClassYOnlyFit,
    TransformerFitTransformSeriesMultivariate,
    TransformerFitTransformSeriesUnivariate,
)
from aeon.transformations.base import BaseTransformer
from aeon.transformations.boxcox import BoxCoxTransformer
from aeon.transformations.compose import FitInTransform


def inner_X_scitypes(est):
    """Return list of scitypes supported by class est, as list of str."""
    if isclass(est):
        X_inner_type = est.get_class_tag("X_inner_type")
    else:
        X_inner_type = est.get_tag("X_inner_type")
    X_inner_scitypes = mtype_to_scitype(
        X_inner_type, return_unique=True, coerce_to_list=True
    )
    return X_inner_scitypes


class _DummyOne(BaseTransformer):
    _tags = {
        "input_data_type": "Series",
        "output_data_type": "Series",
        "X_inner_type": "numpy3D",
        "fit_is_empty": False,
    }

    def __init__(self):
        super().__init__()

    def _transform(self, X, y=None):
        return X


def test_series_in_series_out_not_supported_but_panel():
    """Test that fit/transform runs and returns the correct output type.

    Setting: transformer has tags
        "input_data_type" = "Series"
        "output_data_type" = "Series"
        "fit_is_empty" = False
        "X_inner_type" does not support "Series" but does support "Panel"
            i.e., none of the mtypes in the list is "Series" but some are "Panel"

    X input to fit/transform has Series scitype
    X output from fit/transform should be Series
    """
    cls = _DummyOne
    est = cls.create_test_instance()
    assert "Panel" in inner_X_scitypes(est)
    assert "Series" not in inner_X_scitypes(est)
    assert not est.get_tag("fit_is_empty")
    assert est.get_tag("input_data_type") == "Series"
    assert est.get_tag("output_data_type") == "Series"
    scenario = TransformerFitTransformSeriesUnivariate()
    Xt = scenario.run(est, method_sequence=["fit", "transform"])

    valid, _, _ = check_is_scitype(Xt, scitype="Series", return_metadata=True)
    assert valid, "fit.transform does not return a Series when given a Series"


def test_panel_in_panel_out_supported():
    """Test that fit/transform runs and returns the correct output type.

    Setting: transformer has tags
        "input_data_type" = "Series"
        "output_data_type" = "Series"
        "fit_is_empty" = False
        "X_inner_type" supports "Panel"

    X input to fit/transform has Panel scitype
    X output from fit/transform should be Panel
    """
    cls = _DummyOne
    est = cls.create_test_instance()
    assert "Panel" in inner_X_scitypes(est)
    assert not est.get_tag("fit_is_empty")
    assert est.get_tag("input_data_type") == "Series"
    assert est.get_tag("output_data_type") == "Series"
    scenario = TransformerFitTransformPanelUnivariate()
    Xt = scenario.run(est, method_sequence=["fit", "transform"])
    valid, _, _ = check_is_scitype(Xt, scitype="Panel", return_metadata=True)
    assert valid, "fit.transform does not return a Panel when given a Panel"


class _DummyTwo(BaseTransformer):
    _tags = {
        "input_data_type": "Series",
        "output_data_type": "Series",
        "X_inner_type": "np.ndarray",
        "univariate-only": True,
        "fit_is_empty": False,
    }

    def _transform(self, X, y=None):
        return X


def test_series_in_series_out_supported():
    """Test that fit/transform runs and returns the correct output type.

    Setting: transformer has tags
        "input_data_type" = "Series"
        "output_data_type" = "Series"
        "fit_is_empty" = False
        "X_inner_type" supports "Series

    X input to fit/transform has Series scitype
    X ouput from fit/transform should be Series
    """
    cls = _DummyTwo
    est = cls.create_test_instance()
    assert "Series" in inner_X_scitypes(est)
    assert not est.get_tag("fit_is_empty")
    assert est.get_tag("input_data_type") == "Series"
    assert est.get_tag("output_data_type") == "Series"
    scenario = TransformerFitTransformSeriesUnivariate()
    Xt = scenario.run(est, method_sequence=["fit", "transform"])
    valid, _, _ = check_is_scitype(Xt, scitype="Series", return_metadata=True)
    assert valid, "fit.transform does not return a Series when given a Series"


def test_panel_in_panel_out_not_supported_but_series():
    """Test that fit/transform runs and returns the correct output type.

    Setting: transformer has tags
        "input_data_type" = "Series"
        "output_data_type" = "Series"
        "fit_is_empty" = False
        "X_inner_type" supports "Series" but not "Panel" and not "Hierarchical"

    X input to fit/transform has Panel scitype
    X output from fit/transform should be Panel
    """
    cls = _DummyTwo
    est = cls.create_test_instance()
    assert "Series" in inner_X_scitypes(est)
    assert "Panel" not in inner_X_scitypes(est)
    assert "Hierarchical" not in inner_X_scitypes(est)
    assert not est.get_tag("fit_is_empty")
    assert est.get_tag("input_data_type") == "Series"
    assert est.get_tag("output_data_type") == "Series"
    scenario = TransformerFitTransformPanelUnivariate()
    Xt = scenario.run(est, method_sequence=["fit", "transform"])
    valid, _, _ = check_is_scitype(Xt, scitype="Panel", return_metadata=True)
    assert valid, "fit.transform does not return a Panel when given a Panel"


def test_vectorization_multivariate_no_row_vectorization_empty_fit():
    """Test that multivariate vectorization of univariate transformers works.

    This test should trigger column (variable) vectorization, but not row vectorization.

    Setting: transformer has tags
        "univariate-only" = True
        "input_data_type" = "Series"
        "output_data_type" = "Series"
        "fit_is_empty" = True
        "X_inner_type" supports "Series"

    X input to fit/transform has Series scitype, is multivariate
    X output from fit/transform should be Series and multivariate
    """
    # one example for a transformer which supports Series internally
    cls = _DummyTwo
    est = FitInTransform(cls.create_test_instance())
    assert "Series" in inner_X_scitypes(est)
    assert est.get_tag("fit_is_empty")
    assert est.get_tag("input_data_type") == "Series"
    assert est.get_tag("output_data_type") == "Series"
    assert est.get_tag("univariate-only")
    scenario = TransformerFitTransformSeriesMultivariate()
    Xt = scenario.run(est, method_sequence=["fit", "transform"])
    valid, _, _ = check_is_scitype(Xt, scitype="Series", return_metadata=True)
    assert valid, "fit.transform does not return a Series when given a Series"
    # length of Xt should be number of hierarchy levels times number of time points
    assert len(Xt) == len(scenario.args["fit"]["X"])
    assert len(Xt.columns) == len(scenario.args["fit"]["X"].columns)


def test_hierarchical_in_hierarchical_out_not_supported_but_series():
    """Test that fit/transform runs and returns the correct output type.

    Setting: transformer has tags
        "input_data_type" = "Series"
        "output_data_type" = "Series"
        "fit_is_empty" = False
        "X_inner_type" supports "Series" but not "Panel" and not "Hierarchical"

    X input to fit/transform has Hierarchical scitype
    X output from fit/transform should be Hierarchical
    """
    cls = _DummyTwo
    est = cls.create_test_instance()
    assert "Series" in inner_X_scitypes(est)
    assert "Panel" not in inner_X_scitypes(est)
    assert "Hierarchical" not in inner_X_scitypes(est)
    assert not est.get_tag("fit_is_empty")
    assert est.get_tag("input_data_type") == "Series"
    assert est.get_tag("output_data_type") == "Series"
    scenario = TransformerFitTransformHierarchicalUnivariate()
    Xt = scenario.run(est, method_sequence=["fit", "transform"])
    valid, _, _ = check_is_scitype(Xt, scitype="Hierarchical", return_metadata=True)
    assert valid, "fit.transform does not return a Hierarchical when given Hierarchical"
    # length of Xt should be number of hierarchy levels times number of time points
    assert len(Xt) == 2 * 4 * 12


def test_vectorization_multivariate_and_hierarchical():
    """Test that fit/transform runs and returns the correct output type.

    This test should trigger both column (variable) and row (hierarchy) vectorization.

    Setting: transformer has tags
        "univariate-only" = True
        "input_data_type" = "Series"
        "output_data_type" = "Series"
        "fit_is_empty" = False
        "X_inner_type" supports "Series" but not "Panel" and not "Hierarchical

    X input to fit/transform has Hierarchical scitype
    X output from fit/transform should be Hierarchical
    """
    cls = _DummyTwo
    est = cls.create_test_instance()
    assert "Series" in inner_X_scitypes(est)
    assert "Panel" not in inner_X_scitypes(est)
    assert "Hierarchical" not in inner_X_scitypes(est)
    assert not est.get_tag("fit_is_empty")
    assert est.get_tag("input_data_type") == "Series"
    assert est.get_tag("output_data_type") == "Series"
    assert est.get_tag("univariate-only")
    scenario = TransformerFitTransformHierarchicalMultivariate()
    Xt = scenario.run(est, method_sequence=["fit", "transform"])
    valid, _, _ = check_is_scitype(Xt, scitype="Hierarchical", return_metadata=True)
    assert valid, "fit.transform does not return a Hierarchical when given Hierarchical"
    # length of Xt should be number of hierarchy levels times number of time points
    assert len(Xt) == len(scenario.args["fit"]["X"])
    assert len(Xt.columns) == len(scenario.args["fit"]["X"].columns)


def test_vectorization_multivariate_and_hierarchical_empty_fit():
    """Test that fit/transform runs and returns the correct output type.

    This test should trigger both column (variable) and row (hierarchy) vectorization.

    Setting: transformer has tags
        "univariate-only" = True
        "input_data_type" = "Series"
        "output_data_type" = "Series"
        "fit_is_empty" = True
        "X_inner_type" supports "Series" but not "Panel" and not "Hierarchical

    X input to fit/transform has Hierarchical scitype
    X output from fit/transform should be Hierarchical
    """
    cls = _DummyTwo
    est = FitInTransform(cls.create_test_instance())
    assert "Series" in inner_X_scitypes(est)
    assert "Panel" not in inner_X_scitypes(est)
    assert "Hierarchical" not in inner_X_scitypes(est)
    assert est.get_tag("fit_is_empty")
    assert est.get_tag("input_data_type") == "Series"
    assert est.get_tag("output_data_type") == "Series"
    assert est.get_tag("univariate-only")
    scenario = TransformerFitTransformHierarchicalMultivariate()
    Xt = scenario.run(est, method_sequence=["fit", "transform"])
    valid, _, _ = check_is_scitype(Xt, scitype="Hierarchical", return_metadata=True)
    assert valid, "fit.transform does not return a Hierarchical when given Hierarchical"
    # length of Xt should be number of hierarchy levels times number of time points
    assert len(Xt) == len(scenario.args["fit"]["X"])
    assert len(Xt.columns) == len(scenario.args["fit"]["X"].columns)


class _DummyThree(BaseTransformer):
    _tags = {
        "input_data_type": "Series",
        "output_data_type": "Series",
        "X_inner_type": "np.ndarray",
        "fit_is_empty": True,
    }

    def _transform(self, X, y=None):
        return X


def test_series_in_series_out_supported_fit_in_transform():
    """Test that fit/transform runs and returns the correct output type.

    Setting: transformer has tags
        "input_data_type" = "Series"
        "output_data_type" = "Series"
        "fit_is_empty" = True
        "X_inner_type" supports "Series"

    X input to fit/transform has Series scitype
    X output from fit/transform should be Series
    """
    cls = _DummyThree
    est = cls.create_test_instance()
    assert "Series" in inner_X_scitypes(est)
    assert est.get_class_tag("fit_is_empty")
    assert est.get_class_tag("input_data_type") == "Series"
    assert est.get_class_tag("output_data_type") == "Series"
    scenario = TransformerFitTransformSeriesUnivariate()
    Xt = scenario.run(est, method_sequence=["fit", "transform"])
    valid, _, _ = check_is_scitype(Xt, scitype="Series", return_metadata=True)
    assert valid, "fit.transform does not return a Series when given a Series"


def test_hierarchical_in_hierarchical_out_not_supported_but_series_fit_in_transform():
    """Test that fit/transform runs and returns the correct output type.

    Setting: transformer has tags
        "input_data_type" = "Series"
        "output_data_type" = "Series"
        "fit_is_empty" = True
        "X_inner_type" supports "Series" but not "Panel" and not "Hierarchical"

    X input to fit/transform has Hierarchical scitype
    X output from fit/transform should be Hierarchical
    """
    cls = _DummyThree
    est = cls.create_test_instance()
    assert "Series" in inner_X_scitypes(est)
    assert "Panel" not in inner_X_scitypes(est)
    assert "Hierarchical" not in inner_X_scitypes(est)
    assert est.get_tag("fit_is_empty")
    assert est.get_tag("input_data_type") == "Series"
    assert est.get_tag("output_data_type") == "Series"
    scenario = TransformerFitTransformHierarchicalUnivariate()
    Xt = scenario.run(est, method_sequence=["fit", "transform"])
    valid, _, _ = check_is_scitype(Xt, scitype="Hierarchical", return_metadata=True)
    assert valid, "fit.transform does not return a Hierarchical when given Hierarchical"
    # length of Xt should be number of hierarchy levels times number of time points
    assert len(Xt) == 2 * 4 * 12


class _DummyFour(BaseTransformer):
    _tags = {
        "input_data_type": "Series",
        "output_data_type": "Primitives",
        "X_inner_type": ["pd.DataFrame"],
        "y_inner_type": "None",
        "fit_is_empty": True,
    }

    def _transform(self, X, y=None):
        return np.array([0])


def test_series_in_primitives_out_supported_fit_in_transform():
    """Test that fit/transform runs and returns the correct output type.

    Setting: transformer has tags
        "input_data_type" = "Series"
        "output_data_type" = "Primitives"
        "fit_is_empty" = True
        "X_inner_type" supports "Series"

    X input to fit/transform has Series scitype
    X output from fit/transform should be Table
    """
    cls = _DummyFour
    est = cls.create_test_instance()
    assert "Series" in inner_X_scitypes(est)
    assert est.get_tag("fit_is_empty")
    assert est.get_tag("input_data_type") == "Series"
    assert est.get_tag("output_data_type") == "Primitives"
    scenario = TransformerFitTransformSeriesUnivariate()
    Xt = scenario.run(est, method_sequence=["fit", "transform"])
    valid, _, _ = check_is_scitype(Xt, scitype="Table", return_metadata=True)
    assert valid, "fit.transform does not return a Table when given a Series"
    # length of Xt should be one, for a single series passed
    assert len(Xt) == 1


def test_panel_in_primitives_out_not_supported_fit_in_transform():
    """Test that fit/transform runs and returns the correct output type.

    Setting: transformer has tags
        "input_data_type" = "Series"
        "output_data_type" = "Primitives"
        "fit_is_empty" = True
        "X_inner_type" does not support "Panel", but does supports "Series"

    X input to fit/transform has Panel scitype
    X output from fit/transform should be Table
    """
    cls = _DummyFour
    est = cls.create_test_instance()
    assert "Series" in inner_X_scitypes(est)
    assert "Panel" not in inner_X_scitypes(est)
    assert "Hierarchical" not in inner_X_scitypes(est)
    assert est.get_tag("fit_is_empty")
    assert est.get_tag("input_data_type") == "Series"
    assert est.get_tag("output_data_type") == "Primitives"
    scenario = TransformerFitTransformPanelUnivariate()
    Xt = scenario.run(est, method_sequence=["fit", "transform"])
    valid, _, _ = check_is_scitype(Xt, scitype="Table", return_metadata=True)
    assert valid, "fit.transform does not return a Table when given a Panel"
    # length of Xt should be seven = number of samples in the scenario
    assert len(Xt) == 7


def test_vectorize_reconstruct_correct_hierarchy():
    """Tests correct transform return index in hierarchical case for primitives output.

    Tests that the row index is as expected if rows are vectorized over,
    by a transform that returns Primitives.
    The row index of transform return should be identical to the input,
    with temporal index level removed

    Raises
    ------
    AssertionError if output index is not as expected.
    """
    from aeon.testing.utils.data_gen import _make_hierarchical

    # hierarchical data with 2 variables and 2 levels
    X = _make_hierarchical(n_columns=2)

    trafo = _DummyFour()

    # this produces a pandas DataFrame with more rows and columns
    # rows should correspond to different instances in X
    Xt = trafo.fit_transform(X)

    # check that Xt.index is the same as X.index with time level dropped and made unique
    assert (X.index.droplevel(-1).unique() == Xt.index).all()


class _DummyFive(BaseTransformer):
    _tags = {
        "input_data_type": "Series",
        "output_data_type": "Primitives",
        "X_inner_type": ["numpy3D"],
        "fit_is_empty": True,
    }

    def _transform(self, X, y=None):
        return np.array([0])


def test_series_in_primitives_out_not_supported_fit_in_transform():
    """Test that fit/transform runs and returns the correct output type.

    Setting: transformer has tags
        "input_data_type" = "Series"
        "output_data_type" = "Primitives"
        "fit_is_empty" = True
        "X_inner_type" supports "Panel" but does not support "Series"

    X input to fit/transform has Series scitype
    X output from fit/transform should be Table
    """
    cls = _DummyFive
    est = cls.create_test_instance()
    assert "Panel" in inner_X_scitypes(est)
    assert "Series" not in inner_X_scitypes(est)
    assert est.get_tag("fit_is_empty")
    assert est.get_tag("input_data_type") == "Series"
    assert est.get_tag("output_data_type") == "Primitives"
    scenario = TransformerFitTransformSeriesUnivariate()
    Xt = scenario.run(est, method_sequence=["fit", "transform"])
    valid, _, _ = check_is_scitype(Xt, scitype="Table", return_metadata=True)
    assert valid, "fit.transform does not return a Table when given a Series"
    # length of Xt should be one, for a single series passed
    assert len(Xt) == 1


class _DummySix(BaseTransformer):
    _tags = {
        "input_data_type": "Series",
        "output_data_type": "Primitives",
        "X_inner_type": ["numpy3D"],
        "fit_is_empty": False,
        "requires_y": True,
    }

    def _transform(self, X, y=None):
        return np.zeros(len(X))


def test_panel_in_primitives_out_supported_with_y_in_fit_but_not_transform():
    """Test that fit/transform runs and returns the correct output type.

    Setting: transformer has tags
        "input_data_type" = "Series"
        "output_data_type" = "Primitives"
        "fit_is_empty" = False
        "requires_y" = True
        "X_inner_type" supports "Panel"

    X input to fit/transform has Panel scitype
    X output from fit/transform should be Table
    """
    cls = _DummySix
    est = cls.create_test_instance()
    assert "Panel" in inner_X_scitypes(est)
    assert not est.get_tag("fit_is_empty")
    assert est.get_tag("requires_y")
    assert est.get_tag("input_data_type") == "Series"
    assert est.get_tag("output_data_type") == "Primitives"
    scenario = TransformerFitTransformPanelUnivariateWithClassYOnlyFit()
    Xt = scenario.run(est, method_sequence=["fit", "transform"])
    valid, _, _ = check_is_scitype(Xt, scitype="Table", return_metadata=True)
    assert valid, "fit.transform does not return a Table when given a Panel"
    # length of Xt should be seven = number of samples in the scenario
    assert len(Xt) == 7


def test_vectorization_multivariate_no_row_vectorization():
    """Test that multivariate vectorization of univariate transformers works.

    This test should trigger column (variable) vectorization, but not row vectorization.

    Setting: transformer has tags
        "univariate-only" = True
        "input_data_type" = "Series"
        "output_data_type" = "Series"
        "fit_is_empty" = False
        "X_inner_type" supports "Series"

    X input to fit/transform has Series scitype, is multivariate
    X output from fit/transform should be Series and multivariate
    """
    cls = _DummyTwo
    est = cls.create_test_instance()
    assert "Series" in inner_X_scitypes(est)
    assert not est.get_tag("fit_is_empty")
    assert est.get_tag("input_data_type") == "Series"
    assert est.get_tag("output_data_type") == "Series"
    assert est.get_tag("univariate-only")
    scenario = TransformerFitTransformSeriesMultivariate()
    Xt = scenario.run(est, method_sequence=["fit", "transform"])
    valid, _, _ = check_is_scitype(Xt, scitype="Series", return_metadata=True)
    assert valid, "fit.transform does not return a Series when given a Series"
    # length of Xt should be number of hierarchy levels times number of time points
    assert len(Xt) == len(scenario.args["fit"]["X"])
    assert len(Xt.columns) == len(scenario.args["fit"]["X"].columns)


def test_vectorize_reconstruct_unique_columns():
    """Tests that vectorization on multivariate output yields unique columns.

    Also test that the column names are as expected:
    <variable>__<transformed> if multiple transformed variables per variable are present
    <variable> if one variable is transformed to one output

    Raises
    ------
    AssertionError if output columns are not as expected.
    """
    from aeon.transformations.detrend import Detrender
    from aeon.transformations.theta import ThetaLinesTransformer

    X = pd.DataFrame({"a": [1, 2], "b": [3, 4], "c": [5, 6]})
    X_mi = get_examples("pd_multiindex_hier")[0]
    t = ThetaLinesTransformer()
    X_t_cols = t.fit_transform(X).columns
    assert set(X_t_cols) == {"a__0", "a__2", "b__0", "b__2", "c__0", "c__2"}
    X_mi_cols = t.fit_transform(X_mi)
<<<<<<< HEAD
    assert set(X_mi_cols) == {"var_0__0", "var_0__2", "var_1__0", "var_1__2"}
    X = _make_series(n_columns=2, n_timepoints=15)
=======
    assert set(X_mi_cols) == set(["var_0__0", "var_0__2", "var_1__0", "var_1__2"])
    X = make_series(n_columns=2, n_timepoints=15)
>>>>>>> 555ee2d8
    t = Detrender.create_test_instance()
    Xt = t.fit_transform(X)
    assert set(Xt.columns) == {0, 1}


def test_numpy_format_outputs():
    """Test that all numpy formats return the same output when converted."""
    X = np.random.random(size=(2, 1, 8))
    bc = BoxCoxTransformer()

    u1d = bc.fit_transform(X[0][0])
    # 2d numpy arrays are (length, channels) while 3d numpy arrays are
    # (cases, channels, length)
    u2d = bc.fit_transform(X[0].transpose()).transpose()
    u3d = bc.fit_transform(X)

    assert_array_equal(u1d, u2d[0])
    assert_array_equal(u1d, u3d[0][0])

    X = np.random.random(size=(2, 2, 8))

    m2d = bc.fit_transform(X[0].transpose()).transpose()
    m3d = bc.fit_transform(X)

    assert_array_equal(m2d, m3d[0])<|MERGE_RESOLUTION|>--- conflicted
+++ resolved
@@ -588,13 +588,8 @@
     X_t_cols = t.fit_transform(X).columns
     assert set(X_t_cols) == {"a__0", "a__2", "b__0", "b__2", "c__0", "c__2"}
     X_mi_cols = t.fit_transform(X_mi)
-<<<<<<< HEAD
     assert set(X_mi_cols) == {"var_0__0", "var_0__2", "var_1__0", "var_1__2"}
-    X = _make_series(n_columns=2, n_timepoints=15)
-=======
-    assert set(X_mi_cols) == set(["var_0__0", "var_0__2", "var_1__0", "var_1__2"])
     X = make_series(n_columns=2, n_timepoints=15)
->>>>>>> 555ee2d8
     t = Detrender.create_test_instance()
     Xt = t.fit_transform(X)
     assert set(Xt.columns) == {0, 1}
