"""Functions to load and collate results from timeseriesclassification.com."""

__maintainer__ = ["TonyBagnall", "MatthewMiddlehurst"]
__all__ = [
    "estimator_alias",
    "get_available_estimators",
    "get_estimator_results",
    "get_estimator_results_as_array",
]


from http.client import IncompleteRead, RemoteDisconnected
<<<<<<< HEAD
from typing import Optional, Union
=======
from typing import Union
>>>>>>> 62941270
from urllib.error import HTTPError, URLError

import numpy as np
import pandas as pd

VALID_TASK_TYPES = ["classification", "clustering", "regression"]

VALID_RESULT_MEASURES = {
    "classification": ["accuracy", "auroc", "balacc", "f1", "logloss"],
    "clustering": ["clacc", "ami", "ari", "mi"],
    "regression": ["mse", "mae", "r2", "mape", "rmse"],
}

NAME_ALIASES = {
    # convolution based
    "Arsenal": ["TheArsenal", "AFC", "ArsenalClassifier"],
    "ROCKET": ["ROCKETClassifier", "ROCKETRegressor"],
    "MiniROCKET": ["MiniROCKETClassifier"],
    "MR": ["MultiROCKET", "MultiROCKETClassifier", "MultiROCKETRegressor"],
    "Hydra": ["hydraclassifier"],
    "MR-Hydra": [
        "Hydra-MultiROCKET",
        "Hydra-MR",
        "MultiROCKET-Hydra",
        "HydraMR",
        "MultiRocketHydraClassifier",
        "MultiRocketHydra",
    ],
    # deep learning
    "CNN": [
        "CNNClassifier",
        "CNNRegressor",
        "TimeCNNClassifier",
        "TimeCNNRegressor",
    ],
    "FCN": ["FCNRegressor"],
    "ResNet": ["ResNetClassifier", "ResNetRegressor"],
    "SingleInceptionTime": ["SIT", "SingleInceptionT", "SingleInceptionTimeRegressor"],
    "InceptionTime": [
        "IT",
        "InceptionT",
        "InceptionTimeClassifier",
        "InceptionTimeRegressor",
    ],
    "H-InceptionTime": ["H-IT", "H-InceptionT", "H-InceptionTimeClassifier"],
    "LiteTime": ["LITE", "LITETimeClassifier"],
    # dictionary based
    "BOSS": ["theboss", "bossclassifier", "bossensemble"],
    "cBOSS": ["CBOSSClassifier", "ContractableBOSS"],
    "TDE": ["TDEClassifier", "TemporalDictionaryEnsemble"],
    "WEASEL-1.0": ["WEASEL", "WEASEL1", "WEASEL 1.0"],
    "WEASEL-2.0": ["WEASEL-D", "WEASEL-Dilation", "WEASEL2", "WEASEL 2.0", "WEASEL_V2"],
    "MrSQM": ["MrSQMClassifier"],
    # distance based
    "1NN-DTW": [
        "1NNDTW",
        "KNeighborsTimeSeriesRegressor",
        "KNeighborsTimeSeriesClassifier",
        "KNeighborsTimeSeries",
    ],
    "5NN-DTW": ["5NNDTW"],
    "1NN-ED": ["1NNED"],
    "5NN-ED": ["5NNED"],
    "ShapeDTW": ["ShapeDTWClassifier"],  # bad results?
    "GRAIL": ["GRAILClassifier"],
    "EE": ["ElasticEnsemble", "EEClassifier", "ElasticEnsembleClassifier"],
    "PF": ["ProximityForest", "ProximityForestV1", "PFV1"],
    # feature based
    "Catch22": ["Catch22Classifier"],
    "FreshPRINCE": [
        "FP",
        "FreshPRINCEClassifier",
        "FreshPRINCERegressor",
    ],
    "Signatures": ["SignaturesClassifier", "SignatureClassifier", "Signature"],
    "TSFresh": ["TSFreshClassifier"],
    "FPCR": ["FPCRRegressor"],
    "FPCR-b-spline": ["FPCRBSplineRegressor"],
    # hybrid
    "HC1": ["hivecote1", "hivecotev1", "hive-cotev1"],
    "HC2": ["hivecote2", "hivecotev2", "hive-cote", "hive-cotev2"],
    "TS-CHIEF": ["TSCHIEF", "TS_CHIEF"],
    "RIST": ["RISTClassifier"],
    # interval based
    "TSF": ["TimeSeriesForest", "TimeSeriesForestClassifier"],
    "RISE": [
        "RISEClassifier",
        "RandomIntervalSpectralEnsembleClassifier",
        "RandomIntervalSpectralEnsemble",
    ],
    "CIF": [
        "CanonicalIntervalForest",
        "CIFClassifier",
        "CanonicalIntervalForestClassifier",
    ],
    "DrCIF": ["DrCIFClassifier", "DrCIFRegressor"],
    "STSF": ["STSFClassifier", "SupervisedTimeSeriesForest"],
    "R-STSF": ["R_RSTF", "RandomSTF", "RSTFClassifier", "RSTSF"],
    "QUANT": ["QuantileForestClassifier", "QUANTClassifier"],
    # shapelet based
    "STC": [
        "ShapeletTransform",
        "STCClassifier",
        "RandomShapeletTransformClassifier",
        "ShapeletTransformClassifier",
    ],
    "RSF": ["RSFClassifier"],
    "RDST": ["RandomDilationShapeletTransform", "RDSTClassifier"],
    # distance clustering
    "dtw-dba": [],
    "kmeans-ed": ["ed-kmeans", "kmeans-euclidean", "k-means-ed"],
    "kmeans-dtw": ["dtw-kmeans", "k-means-dtw"],
    "kmeans-msm": ["msm-kmeans", "k-means-msm"],
    "kmeans-twe": ["twe-kmeans", "k-means-twe"],
    "kmeans-ddtw": ["ddtw-kmeans"],
    "kmeans-edr": ["edr-kmeans"],
    "kmeans-erp": ["erp-kmeans"],
    "kmeans-lcss": ["lcss-kmeans"],
    "kmeans-wdtw": ["wdtw-kmeans"],
    "kmeans-wddtw": ["msm-kmeans"],
    "kmedoids-ed": ["ed-kmedoids", "k-medoids-ed"],
    "kmedoids-dtw": ["dtw-kmedoids", "k-medoids-dtw"],
    "kmedoids-msm": ["msm-kmedoids", "k-medoids-msm"],
    "kmedoids-twe": ["twe-kmedoids", "k-medoids-twe"],
    "kmedoids-ddtw": ["ddtw-kmeans"],
    "kmedoids-edr": ["edr-kmedoids"],
    "kmedoids-erp": ["erp-kmedoids"],
    "kmedoids-lcss": ["lcss-kmedoids"],
    "kmedoids-wdtw": ["wdtw-kmedoids"],
    "kmedoids-wddtw": ["msm-kmedoids"],
    # vector classifiers
    "GridSVR": ["GridSVRRegressor"],
    "RandF": ["RandFRegressor"],
    "RotF": ["RotFRegressor"],
    "Ridge": ["RidgeRegressor"],
    "XGBoost": ["XGBoostRegressor"],
}

CONNECTION_ERRORS = [
    HTTPError,
    URLError,
    RemoteDisconnected,
    IncompleteRead,
    ConnectionResetError,
    TimeoutError,
]


def estimator_alias(name: str) -> str:
    """Return the standard name for possible aliased estimator.

    Parameters
    ----------
    name: str
        Name of an estimator. Not case-sensitive.

    Returns
    -------
    name: str
        Standardised name as defined by NAME_ALIASES.

    Examples
    --------
    >>> from aeon.benchmarking.results_loaders import estimator_alias
    >>> estimator_alias("HIVECOTEV2")
    'HC2'
    """
    nl = name.lower()
    for name_key in NAME_ALIASES.keys():
        if nl == name_key.lower():
            return name_key
        for alias in NAME_ALIASES[name_key]:
            if nl == alias.lower():
                return name_key
    raise ValueError(
        f"Unknown estimator name {name}. For a list of valid names and allowed "
        "aliases, see NAME_ALIASES in aeon/benchmarking/results_loaders.py."
    )


def get_available_estimators(
    task: str = "classification", as_list: bool = False
) -> Union[pd.DataFrame, list]:
    """Get a DataFrame of estimators avialable for a specific learning task.

    Parameters
    ----------
    task: str, default="classification"
        A learning task contained within VALID_TASK_TYPES i.e. "classification",
        "clustering", "regression". Not case-sensitive.
    as_list: boolean, default=False
        If True, returns a list instead of a dataframe.

    Returns
    -------
    data: pd.DataFrame or list
        Standardised name as defined by NAME_ALIASES.

    Examples
    --------
    >>> from aeon.benchmarking.results_loaders import get_available_estimators
    >>> cls = get_available_estimators("Classification")  # doctest: +SKIP
    """
    t = task.lower()
    if t not in VALID_TASK_TYPES:
        raise ValueError(
            f"Learning task {t} is not available on timeseriesclassification.com, must "
            f"be one of {VALID_TASK_TYPES}"
        )
    data = pd.read_csv(
        f"http://timeseriesclassification.com/results/ReferenceResults/"
        f"{t}/estimators.txt"
    )
    return data.iloc[:, 0].tolist() if as_list else data


def get_estimator_results(
    estimators: Union[str, list[str]],
    datasets: Optional[list[str]] = None,
    num_resamples: Optional[int] = 1,
    task: str = "classification",
    measure: str = "accuracy",
    path: str = "http://timeseriesclassification.com/results/ReferenceResults",
):
    """Look for results for given estimators for a list of datasets.

    This function loads or pulls down a CSV of results, scans it for datasets and
    returns any results found as a dictionary. If a dataset is not present, it is
    ignored.

    Parameters
    ----------
    estimators : str ot list of str
        Estimator name or list of estimator names to search for. See
        get_available_estimators, aeon.benchmarking.results_loading.NAME_ALIASES or
        the directory at path for valid options.
    datasets : list of str or None, default=None
        List of problem names to search for. If the dataset is not present in the
        results, it is ignored.
        If None, all datasets the estimator has results for is returned.
    num_resamples : int or None, default=1
        The number of data resamples to return scores for. The first resample
        is the default train/test split for the dataset.
        For 1, only the score for the default train/test split of the dataset is
        returned.
        For 2 or more, a np.ndarray of scores for all resamples up to num_resamples are
        returned.
        If None, the scores of all resamples are returned.
    task : str, default="classification"
        Should be one of aeon.benchmarking.results_loading.VALID_TASK_TYPES. i.e.
        "classification", "clustering", "regression".
    measure : str, default="accuracy"
        Should be one of aeon.benchmarking.results_loading.VALID_RESULT_MEASURES[task].
        Dependent on the task, i.e. for classification, "accuracy", "auroc", "balacc",
        and regression, "mse", "mae", "r2".
    path : str, default="https://timeseriesclassification.com/results/ReferenceResults/"
        Path where to read results from. Defaults to timeseriesclassification.com.

    Returns
    -------
    results: dict
        Dictionary with estimator name keys containing another dictionary.
        Sub-dictionary consists of dataset name keys and contains of scores for each
        dataset.

    Examples
    --------
    >>> from aeon.benchmarking.results_loaders import get_estimator_results
    >>> cls = ["HC2"]  # doctest: +SKIP
    >>> data = ["Chinatown", "Adiac"]  # doctest: +SKIP
    >>> get_estimator_results(estimators=cls, datasets=data) # doctest: +SKIP
    {'HC2': {'Chinatown': 0.9825072886297376, 'Adiac': 0.8107416879795396}}
    """
    task = task.lower()
    measure = measure.lower()
    if task not in VALID_TASK_TYPES:
        raise ValueError(f"Error in get_estimator_results, {task} is not a valid task")
    if measure not in VALID_RESULT_MEASURES[task]:
        raise ValueError(
            f"Error in get_estimator_results, {measure} is not a valid type of "
            f"results for task {task}"
        )
    if not isinstance(estimators, list):
        estimators = [estimators]

    probs_names = "Resamples:"
    path = f"{path}/{task}/{measure}/"
    results = {}

    for cls in estimators:
        url = path + estimator_alias(cls) + "_" + measure + ".csv"
        data = pd.read_csv(url)
        problems = list(data[probs_names].str.replace(r"_.*", "", regex=True))
        dsets = problems if datasets is None else datasets
        res_arr = data.iloc[:, 1:].to_numpy()

        cls_results = {}
        for data in dsets:
            if data in problems:
                pos = problems.index(data)
                if num_resamples == 1:
                    cls_results[data] = res_arr[pos][0]
                elif num_resamples is None:
                    cls_results[data] = res_arr[pos]
                else:
                    cls_results[data] = res_arr[pos][:num_resamples]

        results[cls] = cls_results

    return results


def get_estimator_results_as_array(
    estimators: Union[str, list[str]],
    datasets: Optional[list[str]] = None,
    num_resamples: Optional[int] = 1,
    task: str = "classification",
    measure: str = "accuracy",
    path: str = "http://timeseriesclassification.com/results/ReferenceResults",
    include_missing: bool = False,
):
    """Look for results for given estimators for a list of datasets.

    This function loads or pulls down a CSV of results, scans it for datasets and
    returns any results found as an array. If a dataset is not present, it is ignored.

    Parameters
    ----------
    estimators : list of str
        Estimator name or list of estimator names to search for. See
        get_available_estimators, aeon.benchmarking.results_loading.NAME_ALIASES or
        the directory at path for valid options.
    datasets : list of or None, default=1
        List of problem names to search for.
        If None, all datasets the estimator has results for is returned.
        If the dataset is not present in any of the results, it is ignored unless
        include_missing is true.
    num_resamples : int or None, default=None
        The number of data resamples to average over for all scores. The first resample
        is the default train/test split for the dataset.
        For 1, only the score for the default train/test split of the dataset is
        returned.
        For 2 or more, the scores of all resamples up to num_resamples are averaged and
        returned.
        If None, the scores of all resamples are averaged and returned.
    task : str, default="classification"
        Should be one of aeon.benchmarking.results_loading.VALID_TASK_TYPES. i.e.
        "classification", "clustering", "regression".
    measure : str, default="accuracy"
        Should be one of aeon.benchmarking.results_loading.VALID_RESULT_MEASURES[task].
        Dependent on the task, i.e. for classification, "accuracy", "auroc", "balacc",
        and regression, "mse", "mae", "r2".
    path : str, default="https://timeseriesclassification.com/results/ReferenceResults/"
        Path where to read results from. Defaults to timeseriesclassification.com.
    include_missing : bool, default=False
        Whether to include datasets with missing results in the output.
        If False, the whole problem is ignored if any estimator is missing results it.
        If True, NaN is returned instead of a score in missing cases.

    Returns
    -------
    results: 2D numpy array
        Array of scores. Each column is a results for a classifier, each row a dataset.
    names: list of str
        List of dataset names that were retained.

    Examples
    --------
    >>> from aeon.benchmarking.results_loaders import get_estimator_results
    >>> cls = ["HC2", "FreshPRINCE"] # doctest: +SKIP
    >>> data = ["Chinatown", "Adiac"] # doctest: +SKIP
    >>> get_estimator_results_as_array(estimators=cls, datasets=data) # doctest: +SKIP
    (array([[0.98250729, 0.98250729],
           [0.81074169, 0.84143223]]), ['Chinatown', 'Adiac'])
    """
    if not isinstance(estimators, list):
        estimators = [estimators]

    res_dict = get_estimator_results(
        estimators=estimators,
        datasets=datasets,
        num_resamples=num_resamples,
        task=task,
        measure=measure,
        path=path,
    )

    if datasets is None:
        datasets = []
        for cls in res_dict:
            datasets.extend(res_dict[cls].keys())
        datasets = set(datasets)

    results = []
    names = []
    for data in datasets:
        r = np.zeros(len(estimators))
        include = True
        for i in range(len(estimators)):
            if data in res_dict[estimators[i]]:
                r[i] = np.average(res_dict[estimators[i]][data])
            elif not include_missing:  # Skip the whole problem
                include = False
                break
            else:
                r[i] = np.NaN
        if include:
            results.append(r)
            names.append(data)

    return np.array(results), names<|MERGE_RESOLUTION|>--- conflicted
+++ resolved
@@ -10,11 +10,7 @@
 
 
 from http.client import IncompleteRead, RemoteDisconnected
-<<<<<<< HEAD
 from typing import Optional, Union
-=======
-from typing import Union
->>>>>>> 62941270
 from urllib.error import HTTPError, URLError
 
 import numpy as np
