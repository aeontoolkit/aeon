"""Tests for all estimators."""

import math
import numbers
import pickle
from copy import deepcopy
from functools import partial
from inspect import getfullargspec, isclass, signature

import joblib
import numpy as np
import pytest
from numpy.testing import assert_array_almost_equal
from sklearn.exceptions import NotFittedError

from aeon.anomaly_detection.base import BaseAnomalyDetector
from aeon.base import BaseAeonEstimator
from aeon.base._base import _clone_estimator
from aeon.classification import BaseClassifier
from aeon.classification.deep_learning.base import BaseDeepClassifier
from aeon.classification.early_classification import BaseEarlyClassifier
from aeon.clustering import BaseClusterer
from aeon.clustering.deep_learning.base import BaseDeepClusterer
from aeon.regression import BaseRegressor
from aeon.regression.deep_learning.base import BaseDeepRegressor
from aeon.segmentation import BaseSegmenter
from aeon.testing.estimator_checking._yield_anomaly_detection_checks import (
    _yield_anomaly_detection_checks,
)
from aeon.testing.estimator_checking._yield_classification_checks import (
    _yield_classification_checks,
)
from aeon.testing.estimator_checking._yield_clustering_checks import (
    _yield_clustering_checks,
)
from aeon.testing.estimator_checking._yield_early_classification_checks import (
    _yield_early_classification_checks,
)
from aeon.testing.estimator_checking._yield_multithreading_checks import (
    _yield_multithreading_checks,
)
from aeon.testing.estimator_checking._yield_regression_checks import (
    _yield_regression_checks,
)
from aeon.testing.estimator_checking._yield_segmentation_checks import (
    _yield_segmentation_checks,
)
from aeon.testing.estimator_checking._yield_soft_dependency_checks import (
    _yield_soft_dependency_checks,
)
from aeon.testing.estimator_checking._yield_transformation_checks import (
    _yield_transformation_checks,
)
from aeon.testing.testing_config import (
    NON_STATE_CHANGING_METHODS,
    NON_STATE_CHANGING_METHODS_ARRAYLIKE,
)
from aeon.testing.testing_data import FULL_TEST_DATA_DICT, _get_datatypes_for_estimator
from aeon.testing.utils.deep_equals import deep_equals
from aeon.testing.utils.estimator_checks import _get_tag, _run_estimator_method
from aeon.transformations.base import BaseTransformer
from aeon.utils.base import VALID_ESTIMATOR_BASES
from aeon.utils.tags import check_valid_tags
from aeon.utils.validation._dependencies import _check_estimator_deps


def _yield_all_aeon_checks(
    estimator, use_first_parameter_set=False, has_dependencies=None
):
    """Yield all checks for an aeon estimator."""
    # functions which use this will generally skip if dependencies are not met
    # UNLESS the check name has "softdep" in it
    if has_dependencies is None:
        has_dependencies = _check_estimator_deps(estimator, severity="none")

    if has_dependencies:
        if isclass(estimator) and issubclass(estimator, BaseAeonEstimator):
            estimator_class = estimator
            estimator_instances = estimator._create_test_instance(
                return_first=use_first_parameter_set
            )
        elif isinstance(estimator, BaseAeonEstimator):
            estimator_class = type(estimator)
            estimator_instances = estimator
        else:
            raise TypeError(
                "Passed estimator is not an instance or subclass of BaseAeonEstimator."
            )

        if not isinstance(estimator_instances, list):
            estimator_instances = [estimator_instances]

        datatypes = [_get_datatypes_for_estimator(est) for est in estimator_instances]
    else:
        # if input does not have all dependencies installed, all tests are going to be
        # skipped as we cannot instantiate the class
        # we still need inputs for the checks to return them and show that they
        # have been skipped
        estimator_class = estimator if isclass(estimator) else type(estimator)
        estimator_instances = [None]
        datatypes = [[None]]

    # start yielding checks
    yield from _yield_estimator_checks(estimator_class, estimator_instances, datatypes)

    yield from _yield_soft_dependency_checks(
        estimator_class, estimator_instances, datatypes
    )

    yield from _yield_multithreading_checks(
        estimator_class, estimator_instances, datatypes
    )

    if issubclass(estimator_class, BaseClassifier):
        yield from _yield_classification_checks(
            estimator_class, estimator_instances, datatypes
        )

    if issubclass(estimator_class, BaseEarlyClassifier):
        yield from _yield_early_classification_checks(
            estimator_class, estimator_instances, datatypes
        )

    if issubclass(estimator_class, BaseRegressor):
        yield from _yield_regression_checks(
            estimator_class, estimator_instances, datatypes
        )

    if issubclass(estimator_class, BaseClusterer):
        yield from _yield_clustering_checks(
            estimator_class, estimator_instances, datatypes
        )

    if issubclass(estimator_class, BaseSegmenter):
        yield from _yield_segmentation_checks(
            estimator_class, estimator_instances, datatypes
        )

    if issubclass(estimator_class, BaseAnomalyDetector):
        yield from _yield_anomaly_detection_checks(
            estimator_class, estimator_instances, datatypes
        )

    if issubclass(estimator_class, BaseTransformer):
        yield from _yield_transformation_checks(
            estimator_class, estimator_instances, datatypes
        )


def _yield_estimator_checks(estimator_class, estimator_instances, datatypes):
    """Yield all general checks for an aeon estimator."""
    # only class required
    yield partial(check_create_test_instance, estimator_class=estimator_class)
    yield partial(check_inheritance, estimator_class=estimator_class)
    yield partial(check_has_common_interface, estimator_class=estimator_class)
    yield partial(check_set_params, estimator_class=estimator_class)
    yield partial(check_constructor, estimator_class=estimator_class)
    yield partial(check_estimator_class_tags, estimator_class=estimator_class)

    # test class instances
    for i, estimator in enumerate(estimator_instances):
        # no data needed
        yield partial(check_get_params, estimator=estimator)
        yield partial(check_repr, estimator=estimator)
        yield partial(check_estimator_tags, estimator=estimator)

        if (
            isinstance(estimator, BaseDeepClassifier)
            or isinstance(estimator, BaseDeepRegressor)
            or isinstance(estimator, BaseDeepClusterer)
        ):
            yield partial(check_dl_constructor_initializes_deeply, estimator=estimator)

        # data type irrelevant
        yield partial(
            check_non_state_changing_method,
            estimator=estimator,
            datatype=datatypes[i][0],
        )
        yield partial(
            check_fit_updates_state_and_cloning,
            estimator=estimator,
            datatype=datatypes[i][0],
        )

        if not _get_tag(estimator, "fit_is_empty", default=False):
            yield partial(
                check_raises_not_fitted_error,
                estimator=estimator,
                datatype=datatypes[i][0],
            )

        if not _get_tag(estimator, "cant_pickle", default=False):
            yield partial(
                check_persistence_via_pickle,
                estimator=estimator,
                datatype=datatypes[i][0],
            )

        if not _get_tag(estimator, "non_deterministic", default=False):
            yield partial(
                check_fit_deterministic, estimator=estimator, datatype=datatypes[i][0]
            )


def check_create_test_instance(estimator_class):
    """Check _create_test_instance logic and basic constructor functionality.

    _create_test_instance is the key method used to create test instances in testing.
    If this test does not pass, the validity of the other tests cannot be guaranteed.
    """
    estimator = estimator_class._create_test_instance()

    # Check that method does not construct object of other class than itself
    assert isinstance(estimator, estimator_class), (
        "object returned by _create_test_instance must be an instance of the class, "
        f"found {type(estimator)}"
    )


def check_inheritance(estimator_class):
    """Check that estimator inherits from BaseAeonEstimator."""
    assert issubclass(
        estimator_class, BaseAeonEstimator
    ), f"object {estimator_class} is not a sub-class of BaseAeonEstimator."

    # Usually estimators inherit only from one BaseAeonEstimator type, but in some cases
    # they may inherit both as part of a series/collection split
    n_base_types = sum(
        issubclass(estimator_class, cls) for cls in VALID_ESTIMATOR_BASES.values()
    )
    assert 2 >= n_base_types >= 1, "Estimator should inherit from 1 or 2 base types."

    # Only transformers can inherit from multiple base types currently
    if n_base_types > 1:
        assert issubclass(
            estimator_class, BaseTransformer
        ), "Only transformers can inherit from multiple base types."


def check_has_common_interface(estimator_class):
    """Check estimator implements the common interface."""
    assert issubclass(estimator_class, BaseAeonEstimator)
    assert hasattr(estimator_class, "fit") and callable(estimator_class.fit)
    assert hasattr(estimator_class, "reset") and callable(estimator_class.reset)
    assert hasattr(estimator_class, "clone") and callable(estimator_class.clone)
    assert hasattr(estimator_class, "get_class_tags") and callable(
        estimator_class.get_class_tags
    )
    assert hasattr(estimator_class, "get_class_tag") and callable(
        estimator_class.get_class_tag
    )
    assert hasattr(estimator_class, "get_tags") and callable(estimator_class.get_tags)
    assert hasattr(estimator_class, "get_tag") and callable(estimator_class.get_tag)
    assert hasattr(estimator_class, "set_tags") and callable(estimator_class.set_tags)
    assert hasattr(estimator_class, "get_fitted_params") and callable(
        estimator_class.get_fitted_params
    )

    # axis class parameter is for internal use only
<<<<<<< HEAD
    assert "axis" not in estimator_class.__dict__

    # Must have at least one set to True
    multi = estimator_class.get_class_tag(tag_name="capability:multivariate")
    uni = estimator_class.get_class_tag(tag_name="capability:univariate")
    assert multi or uni

=======
    assert (
        "axis" not in estimator_class.__dict__
    ), "axis should not be a class parameter"
>>>>>>> 23f3f0bb


def check_set_params(estimator_class):
    """Check that set_params works correctly."""
    # some parameters do not have default values, we need to set them
    estimator = estimator_class._create_test_instance()
    required_params_names = [
        p.name
        for p in signature(estimator_class.__init__).parameters.values()
        # dont include self and *args, **kwargs
        if p.name != "self" and p.kind not in [p.VAR_KEYWORD, p.VAR_POSITIONAL]
        # has no default
        and p.default == p.empty
    ]
    params = estimator.get_params()
    init_params = {p: params[p] for p in params if p in required_params_names}

    # default constructed instance except for required parameters
    estimator = estimator_class(**init_params)

    test_params = estimator_class._get_test_params()
    if not isinstance(test_params, list):
        test_params = [test_params]

    for params in test_params:
        # parameter sets may only have parameters that are deviating from defaults
        params_full = estimator.get_params(deep=False)
        params_full.update(params)

        est_after_set = estimator.set_params(**params_full)
        assert (
            est_after_set is estimator
        ), f"set_params of {estimator_class.__name__} does not return self"

        is_equal, equals_msg = deep_equals(
            estimator.get_params(deep=False), params_full, return_msg=True
        )
        msg = (
            f"get_params result of {estimator_class.__name__} (x) does not match "
            f"what was passed to set_params (y). "
            f"Reason for discrepancy: {equals_msg}"
        )
        assert is_equal, msg


def check_constructor(estimator_class):
    """Check that the constructor has sklearn compatible signature and behaviour.

    Tests that:
    * constructor has no varargs
    * tests that constructor constructs an instance of the class
    * tests that all parameters are set in init to an attribute of the same name
    * tests that parameter values are always copied to the attribute and not changed
    * tests that default parameters are a valid type or callable
    """
    assert (
        getfullargspec(estimator_class.__init__).varkw is None
    ), "constructor __init__ should have no varargs"

    estimator = estimator_class._create_test_instance()

    # ensure base class super is called in constructor
    assert hasattr(estimator, "is_fitted"), (
        "Estimator should have an is_fitted attribute after init, if not make sure "
        "you call super().__init__ in the constructor"
    )
    assert (
        estimator.is_fitted is False
    ), "Estimator is_fitted attribute should be set to False after init"
    assert hasattr(estimator, "_tags_dynamic"), (
        "Estimator should have a _tags_dynamic attribute after init, if not make sure "
        "you call super().__init__ in the constructor"
    )
    assert isinstance(
        estimator._tags_dynamic, dict
    ), "Estimator _tags_dynamic attribute should be a dict after init"

    # ensure that each parameter is set in init
    init_params = signature(estimator_class.__init__).parameters
    invalid_attr = set(init_params) - set(vars(estimator)) - {"self"}
    assert not invalid_attr, (
        "Estimator %s should store all parameters"
        " as an attribute during init. Did not find "
        "attributes `%s`." % (estimator.__class__.__name__, sorted(invalid_attr))
    )

    param_values = [
        p
        for p in init_params.values()
        # dont include self and *args, **kwargs
        if p.name != "self" and p.kind not in [p.VAR_KEYWORD, p.VAR_POSITIONAL]
    ]
    required_params_names = [p.name for p in param_values if p.default == p.empty]
    default_value_params = [p for p in param_values if p.default != p.empty]

    params = estimator.get_params()
    init_params = {p: params[p] for p in params if p in required_params_names}

    # default constructed instance except for required parameters
    estimator = estimator_class(**init_params)
    params = estimator.get_params()

    for param in default_value_params:
        allowed_types = {
            str,
            int,
            float,
            bool,
            tuple,
            type(None),
            type,
            np.float64,
            np.int64,
            np.nan,
        }

        assert type(param.default) in allowed_types or callable(param.default), (
            f"Default value of parameter {param.name} is not callable or one of "
            f"the allowed types: {allowed_types}"
        )

        param_value = params[param.name]
        msg = (
            f"Parameter {param.name} was mutated on init. All parameters must be "
            f"stored unchanged."
        )
        if isinstance(param_value, np.ndarray):
            np.testing.assert_array_equal(param_value, param.default, err_msg=msg)
        else:
            if (
                not isinstance(param_value, numbers.Integral)
                and isinstance(param_value, numbers.Real)
                and math.isnan(param_value)
            ):
                # Allows setting default parameters to np.nan
                assert param_value is param.default, msg
            else:
                assert param_value == param.default, msg


def check_estimator_class_tags(estimator_class):
    """Check conventions on estimator tags for class."""
    all_tags = estimator_class.get_class_tags()
    assert isinstance(all_tags, dict)
    assert all(isinstance(key, str) for key in all_tags.keys())

    # check _tags attribute for class
    if hasattr(estimator_class, "_tags"):
        tags = estimator_class._tags
        assert isinstance(tags, dict), (
            f"_tags attribute of {estimator_class} must be dict, "
            f"but found {type(tags)}"
        )
        assert len(tags) > 0, f"_tags dict of class {estimator_class} is empty"
        assert all(isinstance(key, str) for key in tags.keys())

    # validate tags
    check_valid_tags(estimator_class, all_tags)

    # Avoid ambiguous class attributes
    ambiguous_attrs = ("tags", "tags_")
    for attr in ambiguous_attrs:
        assert not hasattr(estimator_class, attr), (
            f"The '{attr}' attribute name is disallowed to avoid confusion with "
            f"estimator tags."
        )

    # Must have at least one set to True
    multi = estimator_class.get_class_tag(tag_name="capability:multivariate")
    uni = estimator_class.get_class_tag(tag_name="capability:univariate")
    assert multi or uni, (
        "Estimator must have at least one of capability:multivariate or "
        "capability:univariate set to True"
    )


def check_get_params(estimator):
    """Check that get_params works correctly."""
    estimator = _clone_estimator(estimator)

    params = estimator.get_params()
    assert isinstance(params, dict)

    shallow_params = estimator.get_params(deep=False)
    deep_params = estimator.get_params(deep=True)

    assert all(item in deep_params.items() for item in shallow_params.items())


def check_repr(estimator):
    """Check that __repr__ call to instance does not raise exceptions."""
    estimator = _clone_estimator(estimator)
    assert isinstance(repr(estimator), str)


def check_estimator_tags(estimator):
    """Check conventions on estimator tags for test objects."""
    estimator = _clone_estimator(estimator)

    all_tags = estimator.get_tags()
    assert isinstance(all_tags, dict)
    assert all(isinstance(key, str) for key in all_tags.keys())

    # check _tags attribute
    if hasattr(estimator, "_tags"):
        assert estimator._tags == estimator.__class__._tags

    # check _tags_dynamic attribute still exists from base
    assert hasattr(estimator, "_tags_dynamic")
    assert isinstance(estimator._tags_dynamic, dict)

    # validate tags
    check_valid_tags(estimator, all_tags)


def check_dl_constructor_initializes_deeply(estimator):
    """Test deep learning estimators pass custom parameters to underlying Network."""
    estimator = _clone_estimator(estimator)

    for key, value in estimator.__dict__.items():
        assert vars(estimator)[key] == value
        # some keys are only relevant to the final model (eg: n_epochs)
        # skip them for the underlying network
        if vars(estimator._network).get(key) is not None:
            assert vars(estimator._network)[key] == value


def check_non_state_changing_method(estimator, datatype):
    """Check that non-state-changing methods behave correctly.

    Non-state-changing methods should not alter the estimator attributes or the
    input arguments. We also check fit does not alter the input arguments here.
    """
    estimator = _clone_estimator(estimator)

    X = deepcopy(FULL_TEST_DATA_DICT[datatype]["train"][0])
    y = deepcopy(FULL_TEST_DATA_DICT[datatype]["train"][1])
    _run_estimator_method(estimator, "fit", datatype, "train")

    assert deep_equals(X, FULL_TEST_DATA_DICT[datatype]["train"][0]) and deep_equals(
        y, FULL_TEST_DATA_DICT[datatype]["train"][1]
    ), f"Estimator: {type(estimator)} has side effects on arguments of fit"

    # dict_before = copy of dictionary of estimator before predict, post fit
    dict_before = estimator.__dict__.copy()
    X = deepcopy(FULL_TEST_DATA_DICT[datatype]["test"][0])
    y = deepcopy(FULL_TEST_DATA_DICT[datatype]["test"][1])

    for method in NON_STATE_CHANGING_METHODS:
        if hasattr(estimator, method) and callable(getattr(estimator, method)):
            _run_estimator_method(estimator, method, datatype, "test")

        assert deep_equals(X, FULL_TEST_DATA_DICT[datatype]["test"][0]) and deep_equals(
            y, FULL_TEST_DATA_DICT[datatype]["test"][1]
        ), f"Estimator: {type(estimator)} has side effects on arguments of {method}"

        # dict_after = dictionary of estimator after predict and fit
        is_equal, msg = deep_equals(estimator.__dict__, dict_before, return_msg=True)
        assert is_equal, (
            f"Estimator: {type(estimator).__name__} changes __dict__ "
            f"during {method}, "
            f"reason/location of discrepancy (x=after, y=before): {msg}"
        )


def check_fit_updates_state_and_cloning(estimator, datatype):
    """Check fit/update state change.

    We test clone here to avoid fitting again in a separate cloning test.

    Tests that:
    * clone returns a new unfitted instance of the estimator
    * fit returns self
    * is_fitted attribute is updated correctly to True after calling fit
    * estimator hyper parameters are not changed in fit
    """
    # do some basic checks for cloning
    estimator_clone = estimator.clone()
    assert isinstance(
        estimator_clone, type(estimator)
    ), "Estimator clone should be of the same type as the original estimator"
    assert (
        estimator_clone is not estimator
    ), "Estimator clone should not be the same object as the original estimator"
    assert (
        estimator_clone.is_fitted is False
    ), "Estimator is_fitted attribute should be set to False after cloning and init"

    # Make a physical copy of the original estimator parameters before fitting.
    estimator = estimator_clone
    original_params = deepcopy(estimator.get_params())

    fitted_estimator = _run_estimator_method(estimator, "fit", datatype, "train")

    # Check fit returns self
    assert (
        fitted_estimator is estimator
    ), f"Estimator: {estimator} does not return self when calling fit"

    # Check is_fitted attribute is updated correctly to True after calling fit
    assert (
        fitted_estimator.is_fitted is True
    ), f"Estimator: {estimator} does not update attribute: is_fitted during fit"

    # Compare the state of the model parameters with the original parameters
    new_params = fitted_estimator.get_params()
    for param_name, original_value in original_params.items():
        new_value = new_params[param_name]

        # We should never change or mutate the internal state of input
        # parameters by default. To check this we use the joblib.hash function
        # that introspects recursively any subobjects to compute a checksum.
        # The only exception to this rule of immutable constructor parameters
        # is possible RandomState instance but in this check we explicitly
        # fixed the random_state params recursively to be integer seeds via clone.
        assert joblib.hash(new_value) == joblib.hash(original_value), (
            "Estimator %s should not change or mutate "
            " the parameter %s from %s to %s during fit."
            % (estimator.__class__.__name__, param_name, original_value, new_value)
        )

    # check that estimator cloned from fitted estimator is not fitted
    estimator_clone = estimator.clone()
    assert (
        estimator_clone.is_fitted is False
    ), "Estimator is_fitted attribute should be set to False after cloning"


def check_raises_not_fitted_error(estimator, datatype):
    """Check exception raised for non-fit method calls to unfitted estimators."""
    estimator = _clone_estimator(estimator)

    for method in NON_STATE_CHANGING_METHODS:
        if hasattr(estimator, method):
            with pytest.raises(NotFittedError, match=r"has not been fitted"):
                _run_estimator_method(estimator, method, datatype, "test")


def check_persistence_via_pickle(estimator, datatype):
    """Check that we can pickle all estimators."""
    estimator = _clone_estimator(estimator, random_state=0)

    _run_estimator_method(estimator, "fit", datatype, "train")

    results = []
    for method in NON_STATE_CHANGING_METHODS_ARRAYLIKE:
        if hasattr(estimator, method) and callable(getattr(estimator, method)):
            output = _run_estimator_method(estimator, method, datatype, "test")
            results.append(output)

    # Serialize and deserialize
    serialized_estimator = pickle.dumps(estimator)
    estimator = pickle.loads(serialized_estimator)

    i = 0
    for method in NON_STATE_CHANGING_METHODS_ARRAYLIKE:
        if hasattr(estimator, method) and callable(getattr(estimator, method)):
            output = _run_estimator_method(estimator, method, datatype, "test")
            assert_array_almost_equal(
                output,
                results[i],
                err_msg=f"Running {method} after fit twice with test "
                f"parameters gives different results.",
            )
            i += 1


def check_fit_deterministic(estimator, datatype):
    """Test that fit is deterministic.

    Check that calling fit twice is equivalent to calling it once.
    """
    estimator = _clone_estimator(estimator, random_state=0)
    _run_estimator_method(estimator, "fit", datatype, "train")

    results = []
    for method in NON_STATE_CHANGING_METHODS_ARRAYLIKE:
        if hasattr(estimator, method) and callable(getattr(estimator, method)):
            output = _run_estimator_method(estimator, method, datatype, "test")
            results.append(output)

    # run fit and other methods a second time
    _run_estimator_method(estimator, "fit", datatype, "train")

    i = 0
    for method in NON_STATE_CHANGING_METHODS_ARRAYLIKE:
        if hasattr(estimator, method) and callable(getattr(estimator, method)):
            output = _run_estimator_method(estimator, method, datatype, "test")
            assert_array_almost_equal(
                output,
                results[i],
                err_msg=f"Running {method} after fit twice with test "
                f"parameters gives different results.",
            )
            i += 1<|MERGE_RESOLUTION|>--- conflicted
+++ resolved
@@ -258,19 +258,14 @@
     )
 
     # axis class parameter is for internal use only
-<<<<<<< HEAD
-    assert "axis" not in estimator_class.__dict__
+    assert (
+        "axis" not in estimator_class.__dict__
+    ), "axis should not be a class parameter"
 
     # Must have at least one set to True
     multi = estimator_class.get_class_tag(tag_name="capability:multivariate")
     uni = estimator_class.get_class_tag(tag_name="capability:univariate")
     assert multi or uni
-
-=======
-    assert (
-        "axis" not in estimator_class.__dict__
-    ), "axis should not be a class parameter"
->>>>>>> 23f3f0bb
 
 
 def check_set_params(estimator_class):
