"""A Rotation Forest (RotF) vector regressor.

A Rotation Forest aeon implementation for continuous values only. Fits sklearn
conventions.
"""

__maintainer__ = ["MatthewMiddlehurst"]
__all__ = ["RotationForestRegressor"]

import time
from typing import Optional, Type, Union

import numpy as np
import pandas as pd
from joblib import Parallel, delayed
from scipy.sparse import issparse
from sklearn.base import BaseEstimator, RegressorMixin
from sklearn.decomposition import PCA
from sklearn.exceptions import NotFittedError
from sklearn.tree import DecisionTreeRegressor
from sklearn.utils import check_random_state

from aeon.base._base import _clone_estimator
from aeon.utils.validation import check_n_jobs


class RotationForestRegressor(RegressorMixin, BaseEstimator):
    """
    A Rotation Forest (RotF) vector regressor.

    Implementation of the Rotation Forest regressor described in Rodriguez et al
    (2013) [1]. Builds a forest of trees build on random portions of the data
    transformed using PCA.

    Intended as a benchmark for time series data and a base regressor for
    transformation based appraoches such as FreshPRINCERegressor, this aeon
    implementation only works with continuous attributes.

    Parameters
    ----------
    n_estimators : int, default=200
        Number of estimators to build for the ensemble.
    min_group : int, default=3
        The minimum size of an attribute subsample group.
    max_group : int, default=3
        The maximum size of an attribute subsample group.
    remove_proportion : float, default=0.5
        The proportion of cases to be removed per group.
    base_estimator : BaseEstimator or None, default="None"
        Base estimator for the ensemble. By default, uses the sklearn
        `DecisionTreeRegressor` using MSE as a splitting measure.
    pca_solver : str, default="auto"
        Solver to use for the PCA ``svd_solver`` parameter. See the scikit-learn PCA
        implementation for options.
    time_limit_in_minutes : int, default=0
        Time contract to limit build time in minutes, overriding ``n_estimators``.
        Default of `0` means ``n_estimators`` is used.
    contract_max_n_estimators : int, default=500
        Max number of estimators to build when ``time_limit_in_minutes`` is set.
    n_jobs : int, default=1
        The number of jobs to run in parallel for both ``fit`` and ``predict``.
        `-1` means using all processors.
    random_state : int, RandomState instance or None, default=None
        If `int`, random_state is the seed used by the random number generator;
        If `RandomState` instance, random_state is the random number generator;
        If `None`, the random number generator is the `RandomState` instance used
        by `np.random`.

    Attributes
    ----------
    n_cases_ : int
        The number of train cases in the training set.
    n_atts_ : int
        The number of attributes in the training set.
    estimators_ : list of shape (n_estimators) of BaseEstimator
        The collections of estimators trained in fit.

    References
    ----------
    .. [1] Rodriguez, Juan José, Ludmila I. Kuncheva, and Carlos J. Alonso. "Rotation
       forest: A new classifier ensemble method." IEEE transactions on pattern analysis
       and machine intelligence 28.10 (2006).

    .. [2] Bagnall, A., et al. "Is rotation forest the best classifier for problems
       with continuous features?." arXiv preprint arXiv:1809.06705 (2018).

    Examples
    --------
    >>> from aeon.regression.sklearn import RotationForestRegressor
    >>> from aeon.testing.data_generation import make_example_2d_numpy_collection
    >>> X, y = make_example_2d_numpy_collection(n_cases=10, n_timepoints=12,
    ...                              regression_target=True, random_state=0)
    >>> reg = RotationForestRegressor(n_estimators=10)
    >>> reg.fit(X, y)
    RotationForestRegressor(n_estimators=10)
    >>> reg.predict(X)
    array([0.7252543 , 1.50132442, 0.95608366, 1.64399016, 0.42385504,
           0.60639322, 1.01919317, 1.30157483, 1.66017354, 0.2900776 ])
    """

    def __init__(
        self,
<<<<<<< HEAD
        n_estimators=200,
        min_group=3,
        max_group=3,
        remove_proportion=0.5,
        base_estimator=None,
        pca_solver="auto",
        time_limit_in_minutes=0.0,
        contract_max_n_estimators=500,
        n_jobs=1,
        random_state=None,
=======
        n_estimators: int = 200,
        min_group: int = 3,
        max_group: int = 3,
        remove_proportion: float = 0.5,
        base_estimator: Optional[Type[BaseEstimator]] = None,
        time_limit_in_minutes: float = 0.0,
        contract_max_n_estimators: int = 500,
        n_jobs: int = 1,
        random_state: Union[int, Type[np.random.RandomState], None] = None,
>>>>>>> bfae860b
    ):
        self.n_estimators = n_estimators
        self.min_group = min_group
        self.max_group = max_group
        self.remove_proportion = remove_proportion
        self.base_estimator = base_estimator
        self.pca_solver = pca_solver
        self.time_limit_in_minutes = time_limit_in_minutes
        self.contract_max_n_estimators = contract_max_n_estimators
        self.n_jobs = n_jobs
        self.random_state = random_state

        super().__init__()

    def fit(self, X, y):
        """Fit a forest of trees on cases (X,y), where y is the target variable.

        Parameters
        ----------
        X : 2d ndarray or DataFrame of shape = [n_cases, n_attributes]
            The training data.
        y : array-like, shape = [n_cases]
            The output values.

        Returns
        -------
        self :
            Reference to self.

        Notes
        -----
        Changes state by creating a fitted model that updates attributes
        ending in "_".
        """
        self._fit_rotf(X, y)
        return self

    def predict(self, X) -> np.ndarray:
        """Predict for all cases in X.

        Parameters
        ----------
        X : 2d ndarray or DataFrame of shape = [n_cases, n_attributes]
            The data to make predictions for.

        Returns
        -------
        y : array-like, shape = [n_cases]
            Predicted output values.
        """
        if not hasattr(self, "_is_fitted") or not self._is_fitted:
            raise NotFittedError(
                f"This instance of {self.__class__.__name__} has not "
                f"been fitted yet; please call `fit` first."
            )

        # data processing
        X = self._check_X(X)
        X = self._validate_data(X=X, reset=False, accept_sparse=False)

        # replace missing values with 0 and remove useless attributes
        X = X[:, self._useful_atts]

        # normalise the data.
        X = (X - self._min) / self._ptp

        y_preds = Parallel(n_jobs=self._n_jobs, prefer="threads")(
            delayed(self._predict_for_estimator)(
                X,
                self.estimators_[i],
                self._pcas[i],
                self._groups[i],
            )
            for i in range(self._n_estimators)
        )

        output = np.sum(y_preds, axis=0) / self._n_estimators

        return output

    def fit_predict(self, X, y) -> np.ndarray:
        X_t = self._fit_rotf(X, y, save_transformed_data=True)

        rng = check_random_state(self.random_state)

        p = Parallel(n_jobs=self._n_jobs, prefer="threads")(
            delayed(self._train_preds_for_estimator)(
                X_t,
                y,
                i,
                check_random_state(rng.randint(np.iinfo(np.int32).max)),
            )
            for i in range(self._n_estimators)
        )
        y_preds, oobs = zip(*p)

        results = np.sum(y_preds, axis=0)
        divisors = np.zeros(self.n_cases_)
        for oob in oobs:
            for inst in oob:
                divisors[inst] += 1

        for i in range(self.n_cases_):
            results[i] = (
                self._label_average if divisors[i] == 0 else results[i] / divisors[i]
            )

        return results

    def _fit_rotf(self, X, y, save_transformed_data: bool = False):
        # data processing
        X = self._check_X(X)
        X, y = self._validate_data(X=X, y=y, ensure_min_samples=2, accept_sparse=False)

        self._label_average = np.mean(y)

        self._n_jobs = check_n_jobs(self.n_jobs)

        self.n_cases_, self.n_atts_ = X.shape

        time_limit = self.time_limit_in_minutes * 60
        start_time = time.time()
        train_time = 0

        self._base_estimator = self.base_estimator
        if self.base_estimator is None:
            self._base_estimator = DecisionTreeRegressor(criterion="squared_error")

        # remove useless attributes
        self._useful_atts = ~np.all(X[1:] == X[:-1], axis=0)
        X = X[:, self._useful_atts]

        self._n_atts = X.shape[1]

        # normalise attributes
        self._min = X.min(axis=0)
        self._ptp = X.max(axis=0) - self._min
        X = (X - self._min) / self._ptp

        rng = check_random_state(self.random_state)

        if time_limit > 0:
            self._n_estimators = 0
            self.estimators_ = []
            self._pcas = []
            self._groups = []
            X_t = []

            while (
                train_time < time_limit
                and self._n_estimators < self.contract_max_n_estimators
            ):
                fit = Parallel(n_jobs=self._n_jobs, prefer="threads")(
                    delayed(self._fit_estimator)(
                        X,
                        y,
                        check_random_state(rng.randint(np.iinfo(np.int32).max)),
                        save_transformed_data,
                    )
                    for _ in range(self._n_jobs)
                )

                estimators, pcas, groups, transformed_data = zip(*fit)

                self.estimators_ += estimators
                self._pcas += pcas
                self._groups += groups
                X_t += transformed_data

                self._n_estimators += self._n_jobs
                train_time = time.time() - start_time
        else:
            self._n_estimators = self.n_estimators

            fit = Parallel(n_jobs=self._n_jobs, prefer="threads")(
                delayed(self._fit_estimator)(
                    X,
                    y,
                    check_random_state(rng.randint(np.iinfo(np.int32).max)),
                    save_transformed_data,
                )
                for _ in range(self._n_estimators)
            )

            self.estimators_, self._pcas, self._groups, X_t = zip(*fit)

        self._is_fitted = True
        return X_t

    def _fit_estimator(
        self,
        X,
        y,
        rng: Type[np.random.RandomState],
        save_transformed_data: bool,
    ):
        groups = self._generate_groups(rng)
        pcas = []

        # construct the slices to fit the PCAs too.
        for group in groups:
            sample_ind = rng.choice(
                X.shape[0],
                max(1, int(X.shape[0] * self.remove_proportion)),
                replace=False,
            )

            X_t = X[sample_ind, :]
            X_t = X_t[:, group]

            # try to fit the PCA if it fails, remake it, and add 10 random data
            # instances.
            while True:
                # ignore err state on PCA because we account if it fails.
                with np.errstate(divide="ignore", invalid="ignore"):
                    # differences between os occasionally. seems to happen when there
                    # are low amounts of cases in the fit
                    pca = PCA(random_state=rng, svd_solver=self.pca_solver).fit(X_t)

                if not np.isnan(pca.explained_variance_ratio_).all():
                    break
                X_t = np.concatenate(
                    (X_t, rng.random_sample((10, X_t.shape[1]))), axis=0
                )

            pcas.append(pca)

        # merge all the pca_transformed data into one instance and build a regressor
        # on it.
        X_t = np.concatenate(
            [pcas[i].transform(X[:, group]) for i, group in enumerate(groups)], axis=1
        )
        X_t = X_t.astype(np.float32)
        X_t = np.nan_to_num(
            X_t, False, 0, np.finfo(np.float32).max, np.finfo(np.float32).min
        )

        tree = _clone_estimator(self._base_estimator, random_state=rng)
        tree.fit(X_t, y)

        return tree, pcas, groups, X_t if save_transformed_data else None

    def _predict_for_estimator(self, X, clf: int, pcas: Type[PCA], groups):
        X_t = np.concatenate(
            [pcas[i].transform(X[:, group]) for i, group in enumerate(groups)], axis=1
        )
        X_t = X_t.astype(np.float32)
        X_t = np.nan_to_num(
            X_t, False, 0, np.finfo(np.float32).max, np.finfo(np.float32).min
        )

        return clf.predict(X_t)

    def _train_preds_for_estimator(self, X_t, y, idx, rng):
        indices = range(self.n_cases_)
        subsample = rng.choice(self.n_cases_, size=self.n_cases_)
        oob = [n for n in indices if n not in subsample]

        results = np.zeros(self.n_cases_)
        if len(oob) == 0:
            return [results, oob]

        clf = _clone_estimator(self._base_estimator, rng)
        clf.fit(X_t[idx][subsample], y[subsample])
        preds = clf.predict(X_t[idx][oob])

        for n, pred in enumerate(preds):
            results[oob[n]] += pred

        return [results, oob]

    def _generate_groups(self, rng: Type[np.random.RandomState]):
        permutation = rng.permutation(np.arange(0, self._n_atts))

        # select the size of each group.
        group_size_count = np.zeros(self.max_group - self.min_group + 1)
        n_attributes = 0
        n_groups = 0
        while n_attributes < self._n_atts:
            n = rng.randint(group_size_count.shape[0])
            group_size_count[n] += 1
            n_attributes += self.min_group + n
            n_groups += 1

        groups = []
        current_attribute = 0
        current_size = 0
        for i in range(0, n_groups):
            while group_size_count[current_size] == 0:
                current_size += 1
            group_size_count[current_size] -= 1

            n = self.min_group + current_size
            groups.append(np.zeros(n, dtype=int))
            for k in range(0, n):
                if current_attribute < permutation.shape[0]:
                    groups[i][k] = permutation[current_attribute]
                else:
                    groups[i][k] = permutation[rng.randint(permutation.shape[0])]
                current_attribute += 1

        return groups

    def _check_X(self, X):
        if issparse(X):
            return X

        msg = (
            "RotationForestRegressor is not a time series regressor. "
            "A valid sklearn input such as a 2d numpy array is required."
            "Sparse input formats are currently not supported."
        )
        if isinstance(X, pd.DataFrame):
            X = X.to_numpy()
        else:
            try:
                X = np.array(X)
            except Exception:
                raise ValueError(msg)

        if isinstance(X, np.ndarray) and len(X.shape) == 3 and X.shape[1] == 1:
            X = np.reshape(X, (X.shape[0], -1))
        elif not isinstance(X, np.ndarray) or len(X.shape) > 2:
            raise ValueError(msg)

        return X<|MERGE_RESOLUTION|>--- conflicted
+++ resolved
@@ -100,28 +100,16 @@
 
     def __init__(
         self,
-<<<<<<< HEAD
-        n_estimators=200,
-        min_group=3,
-        max_group=3,
-        remove_proportion=0.5,
-        base_estimator=None,
-        pca_solver="auto",
-        time_limit_in_minutes=0.0,
-        contract_max_n_estimators=500,
-        n_jobs=1,
-        random_state=None,
-=======
         n_estimators: int = 200,
         min_group: int = 3,
         max_group: int = 3,
         remove_proportion: float = 0.5,
         base_estimator: Optional[Type[BaseEstimator]] = None,
+        pca_solver: str = "auto",
         time_limit_in_minutes: float = 0.0,
         contract_max_n_estimators: int = 500,
         n_jobs: int = 1,
         random_state: Union[int, Type[np.random.RandomState], None] = None,
->>>>>>> bfae860b
     ):
         self.n_estimators = n_estimators
         self.min_group = min_group
