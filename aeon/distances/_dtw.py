# -*- coding: utf-8 -*-
r"""Dynamic time warping (dtw) between two time series.

DTW is the most widely researched and used elastic distance measure. It mitigates
distortions in the time axis by realligning (warping) the series to best match
each other. A good background into DTW can be found in [1]. For two series
:math:'\mathbf{a}=\{a_1,a_2,\ldots,a_m\}' and :math:'\mathbf{b}=\{b_1,b_2,\ldots,
b_m\}',  (assumed equal length for simplicity), DTW first calculates  :math:'M(
\mathbf{a},\mathbf{b})', the :math:'m \times m'
pointwise distance matrix between series :math:'\mathbf{a}' and :math:'\mathbf{b}',
where :math:'M_{i,j}=   (a_i-b_j)^2'. A warping path
.. math::  P=<(e_1,f_1),(e_2,f_2),\ldots, (e_s,f_s)>
is a set of pairs of indices that  define a traversal of matrix :math:'M'. A
valid warping path must start at location :math:'(1,1)' and end at point :math:'(
m,m)' and not backtrack, i.e. :math:'0 \leq e_{i+1}-e_{i} \leq 1' and :math:'0
\leq f_{i+1}- f_i \leq 1' for all :math:'1< i < m'. The DTW distance between
series is the path through :math:'M' that minimizes the total distance. The
distance for any path :math:'P' of length :math:'s' is
.. math::  D_P(\mathbf{a},\mathbf{b}, M) =\sum_{i=1}^s M_{e_i,f_i}.
If :math:'\mathcal{P}' is the space of all possible paths, the DTW path :math:'P^*'
is the path that has the minimum distance, hence the DTW distance between series is
.. math::  d_{dtw}(\mathbf{a}, \mathbf{b}) =D_{P*}(\mathbf{a},\mathbf{b}, M).
The optimal warping path $P^*$ can be found exactly through a dynamic programming
formulation. This can be a time consuming operation, and it is common to put a
restriction on the amount of warping allowed. This is implemented through
the bounding_matrix structure, that supplies a mask for allowable warpings.
The most common bounding strategies include the Sakoe-Chiba band [2].

References
----------
.. [1] Ratanamahatana C and Keogh E.: Three myths about dynamic time warping data
mining Proceedings of 5th SIAM International Conference on Data Mining, 2005
.. [2] Sakoe H. and Chiba S.: Dynamic programming algorithm optimization for
spoken word recognition. IEEE Transactions on Acoustics, Speech, and Signal
Processing 26(1):43–49, 1978
"""
__author__ = ["chrisholder", "TonyBagnall"]
# -*- coding: utf-8 -*-
__author__ = ["chrisholder"]

from typing import List, Tuple

import numpy as np
from numba import njit

from aeon.distances._alignment_paths import compute_min_return_path
from aeon.distances._bounding_matrix import create_bounding_matrix
<<<<<<< HEAD
from aeon.distances._squared import univariate_squared_distance


@njit(cache=True)
def dtw_distance(x: np.ndarray, y: np.ndarray, window: float = None) -> float:
    r"""Compute the dtw distance between two time series.

    Originally proposed in [1]_ DTW computes the distance between two time series by
    considering their alignments during the calculation. This is done by measuring
    the pointwise distance (normally using Euclidean) between all elements of the two
    time series and then using dynamic programming to find the warping path
    that minimises the total pointwise distance between realigned series.

    Mathematically dtw can be defined as:

    .. math::
        dtw(x, y) = \sqrt{\sum_{(i, j) \in \pi} \|x_{i} - y_{j}\|^2}

    Parameters
    ----------
    x: np.ndarray (n_channels, n_timepoints)
        First time series.
    y: np.ndarray (n_channels, n_timepoints)
        Second time series.
    window: float, default=None
        The window to use for the bounding matrix. If None, no bounding matrix
        is used.

    Returns
    -------
    float
        dtw distance between x and y.

    Examples
    --------
    >>> import numpy as np
    >>> from aeon.distances import dtw_distance
    >>> x = np.array([[1, 2, 3, 4, 5, 6, 7, 8, 9, 10]])
    >>> y = np.array([[1, 2, 3, 4, 5, 6, 7, 8, 9, 10]])
    >>> dtw_distance(x, y)
    0.0
=======
from aeon.distances.base import DistanceCallable, NumbaDistance
from aeon.distances.base._types import DistanceAlignmentPathCallable

# Warning occurs when using large time series (i.e. 1000x1000)
warnings.simplefilter("ignore", category=NumbaWarning)


class _DtwDistance(NumbaDistance):
    r"""Dynamic time warping (dtw) between two time series.

    DTW is the most widely researched and used elastic distance measure. It mitigates
    distortions in the time axis by realligning (warping) the series to best match
    each other. A good background into DTW can be found in [1]. For two series
    :math:'\mathbf{a}=\{a_1,a_2,\ldots,a_m\}' and :math:'\mathbf{b}=\{b_1,b_2,\ldots,
    b_m\}',  (assumed equal length for simplicity), DTW first calculates  :math:'M(
    \mathbf{a},\mathbf{b})', the :math:'m \times m'
    pointwise distance matrix between series :math:'\mathbf{a}' and :math:'\mathbf{b}',
    where :math:'M_{i,j}=   (a_i-b_j)^2'. A warping path
    .. math::  P=<(e_1,f_1),(e_2,f_2),\ldots, (e_s,f_s)>
    is a set of pairs of indices that  define a traversal of matrix :math:'M'. A
    valid warping path must start at location :math:'(1,1)' and end at point :math:'(
    m,m)' and not backtrack, i.e. :math:'0 \leq e_{i+1}-e_{i} \leq 1' and :math:'0
    \leq f_{i+1}- f_i \leq 1' for all :math:'1< i < m'. The DTW distance between
    series is the path through :math:'M' that minimizes the total distance. The
    distance for any path :math:'P' of length :math:'s' is
    .. math::  D_P(\mathbf{a},\mathbf{b}, M) =\sum_{i=1}^s M_{e_i,f_i}.
    If :math:'\mathcal{P}' is the space of all possible paths, the DTW path :math:'P^*'
    is the path that has the minimum distance, hence the DTW distance between series is
    .. math::  d_{dtw}(\mathbf{a}, \mathbf{b}) =D_{P*}(\mathbf{a},\mathbf{b}, M).
    The optimal warping path $P^*$ can be found exactly through a dynamic programming
    formulation. This can be a time consuming operation, and it is common to put a
    restriction on the amount of warping allowed. This is implemented through
    the bounding_matrix structure, that supplies a mask for allowable warpings.
    The most common bounding strategies include the Sakoe-Chiba band [2].
>>>>>>> 9d167e2b

    References
    ----------
    .. [1] H. Sakoe, S. Chiba, "Dynamic programming algorithm optimization for
           spoken word recognition," IEEE Transactions on Acoustics, Speech and
           Signal Processing, vol. 26(1), pp. 43--49, 1978.
    """
<<<<<<< HEAD
    bounding_matrix = create_bounding_matrix(x.shape[1], y.shape[1], window)
    return _dtw_distance(x, y, bounding_matrix)
=======

    def _distance_alignment_path_factory(
        self,
        x: np.ndarray,
        y: np.ndarray,
        return_cost_matrix: bool = False,
        window: float = None,
        **kwargs: Any,
    ) -> DistanceAlignmentPathCallable:
        """Create a no_python compiled dtw path distance callable.

        Series should be shape (d, m), where d is the number of dimensions, m the series
        length. Series can be different lengths.

        Parameters
        ----------
        x: np.ndarray (2d array of shape (d,m1)).
            First time series.
        y: np.ndarray (2d array of shape (d,m2)).
            Second time series.
        return_cost_matrix: bool, defaults = False
            Boolean that when true will also return the cost matrix.
        window: Float, defaults = None
            Float that is the radius of the sakoe chiba window (if using Sakoe-Chiba
            lower bounding). Must be between 0 and 1.
        kwargs: any
            extra kwargs.

        Returns
        -------
        Callable[[np.ndarray, np.ndarray], tuple[np.ndarray, float]]
            No_python compiled Dtw distance path callable.

        Raises
        ------
        ValueError
            If the input time series are not numpy array.
            If the input time series do not have exactly 2 dimensions.
            If the sakoe_chiba_window_radius is not an integer.
        """
        _bounding_matrix = create_bounding_matrix(x.shape[1], y.shape[1], window)

        if return_cost_matrix is True:

            @njit(cache=True)
            def numba_dtw_distance_alignment_path(
                _x: np.ndarray,
                _y: np.ndarray,
            ) -> Tuple[List, float, np.ndarray]:
                cost_matrix = _cost_matrix(_x, _y, _bounding_matrix)
                path = compute_min_return_path(cost_matrix)
                return path, cost_matrix[-1, -1], cost_matrix

        else:

            @njit(cache=True)
            def numba_dtw_distance_alignment_path(
                _x: np.ndarray,
                _y: np.ndarray,
            ) -> Tuple[List, float]:
                cost_matrix = _cost_matrix(_x, _y, _bounding_matrix)
                path = compute_min_return_path(cost_matrix)
                return path, cost_matrix[-1, -1]

        return numba_dtw_distance_alignment_path

    def _distance_factory(
        self,
        x: np.ndarray,
        y: np.ndarray,
        window: float = None,
        **kwargs: Any,
    ) -> DistanceCallable:
        """Create a no_python compiled dtw distance callable.

        Series should be shape (d, m), where d is the number of dimensions, m the series
        length. Series can be different lengths.

        Parameters
        ----------
        x: np.ndarray (2d array of shape (d,m1)).
            First time series.
        y: np.ndarray (2d array of shape (d,m2)).
            Second time series.
        window: Float, defaults = None
            Float that is the radius of the sakoe chiba window (if using Sakoe-Chiba
            lower bounding). Must be between 0 and 1.
        kwargs: any
            extra kwargs.

        Returns
        -------
        Callable[[np.ndarray, np.ndarray], float]
            No_python compiled Dtw distance callable.

        Raises
        ------
        ValueError
            If the input time series are not numpy array.
            If the input time series do not have exactly 2 dimensions.
            If the sakoe_chiba_window_radius is not an integer.
        """
        _bounding_matrix = create_bounding_matrix(x.shape[1], y.shape[1], window)

        @njit(cache=True)
        def numba_dtw_distance(
            _x: np.ndarray,
            _y: np.ndarray,
        ) -> float:
            cost_matrix = _cost_matrix(_x, _y, _bounding_matrix)
            return cost_matrix[-1, -1]

        return numba_dtw_distance
>>>>>>> 9d167e2b


@njit(cache=True)
def dtw_cost_matrix(x: np.ndarray, y: np.ndarray, window: float = None) -> np.ndarray:
    """Compute the dtw cost matrix between two time series.

    Parameters
    ----------
    x: np.ndarray (n_channels, n_timepoints)
        First time series.
    y: np.ndarray (n_channels, n_timepoints)
        Second time series.
    window: float, default=None
        The window to use for the bounding matrix. If None, no bounding matrix
        is used.

    Returns
    -------
    np.ndarray (n_timepoints_x, n_timepoints_y)
        dtw cost matrix between x and y.

    Examples
    --------
    >>> import numpy as np
    >>> from aeon.distances import dtw_cost_matrix
    >>> x = np.array([[1, 2, 3, 4, 5, 6, 7, 8, 9, 10]])
    >>> y = np.array([[1, 2, 3, 4, 5, 6, 7, 8, 9, 10]])
    >>> dtw_cost_matrix(x, y)
    array([[  0.,   1.,   5.,  14.,  30.,  55.,  91., 140., 204., 285.],
           [  1.,   0.,   1.,   5.,  14.,  30.,  55.,  91., 140., 204.],
           [  5.,   1.,   0.,   1.,   5.,  14.,  30.,  55.,  91., 140.],
           [ 14.,   5.,   1.,   0.,   1.,   5.,  14.,  30.,  55.,  91.],
           [ 30.,  14.,   5.,   1.,   0.,   1.,   5.,  14.,  30.,  55.],
           [ 55.,  30.,  14.,   5.,   1.,   0.,   1.,   5.,  14.,  30.],
           [ 91.,  55.,  30.,  14.,   5.,   1.,   0.,   1.,   5.,  14.],
           [140.,  91.,  55.,  30.,  14.,   5.,   1.,   0.,   1.,   5.],
           [204., 140.,  91.,  55.,  30.,  14.,   5.,   1.,   0.,   1.],
           [285., 204., 140.,  91.,  55.,  30.,  14.,   5.,   1.,   0.]])
    """
    bounding_matrix = create_bounding_matrix(x.shape[1], y.shape[1], window)
    return _dtw_cost_matrix(x, y, bounding_matrix)


@njit(cache=True)
def _dtw_distance(x: np.ndarray, y: np.ndarray, bounding_matrix: np.ndarray) -> float:
    return _dtw_cost_matrix(x, y, bounding_matrix)[x.shape[1] - 1, y.shape[1] - 1]


@njit(cache=True)
def _dtw_cost_matrix(
    x: np.ndarray, y: np.ndarray, bounding_matrix: np.ndarray
) -> np.ndarray:
    x_size = x.shape[1]
    y_size = y.shape[1]
    cost_matrix = np.full((x_size + 1, y_size + 1), np.inf)
    cost_matrix[0, 0] = 0.0

    for i in range(x_size):
        for j in range(y_size):
            if bounding_matrix[i, j]:
                cost_matrix[i + 1, j + 1] = univariate_squared_distance(
                    x[:, i], y[:, j]
                ) + min(
                    cost_matrix[i, j + 1],
                    cost_matrix[i + 1, j],
                    cost_matrix[i, j],
                )

    return cost_matrix[1:, 1:]


@njit(cache=True)
def dtw_pairwise_distance(X: np.ndarray, window: float = None) -> np.ndarray:
    """Compute the dtw pairwise distance between a set of time series.

    Parameters
    ----------
    X: np.ndarray (n_instances, n_channels, n_timepoints)
        Set of time series.
    window: float, default=None
        The window to use for the bounding matrix. If None, no bounding matrix
        is used.

    Returns
    -------
    np.ndarray (n_instances, n_instances)
        dtw pairwise matrix between the instances of X.

    Examples
    --------
    >>> import numpy as np
    >>> from aeon.distances import dtw_pairwise_distance
    >>> X = np.array([[[1, 2, 3]],[[4, 5, 6]], [[7, 8, 9]]])
    >>> dtw_pairwise_distance(X)
    array([[  0.,  26., 108.],
           [ 26.,   0.,  26.],
           [108.,  26.,   0.]])
    """
    n_instances = X.shape[0]
    distances = np.zeros((n_instances, n_instances))
    bounding_matrix = create_bounding_matrix(X.shape[2], X.shape[2], window)

    for i in range(n_instances):
        for j in range(i + 1, n_instances):
            distances[i, j] = _dtw_distance(X[i], X[j], bounding_matrix)
            distances[j, i] = distances[i, j]

    return distances


@njit(cache=True)
def dtw_from_single_to_multiple_distance(
    x: np.ndarray, y: np.ndarray, window: float = None
) -> np.ndarray:
    """Compute the dtw distance between a single time series and multiple.

    Parameters
    ----------
    x: np.ndarray (n_channels, n_timepoints)
        Single time series.
    y: np.ndarray (n_instances, n_channels, n_timepoints)
        A collection of time series instances.
    window: float, default=None
        The window to use for the bounding matrix. If None, no bounding matrix
        is used.

    Returns
    -------
    np.ndarray (n_instances)
        dtw distance between the collection of instances in y and the time series x.

    Examples
    --------
    >>> import numpy as np
    >>> from aeon.distances import dtw_from_single_to_multiple_distance
    >>> x = np.array([[1, 2, 3]])
    >>> y = np.array([[[4, 5, 6]], [[7, 8, 9]]])
    >>> dtw_from_single_to_multiple_distance(x, y)
    array([ 26., 108.])
    """
    n_instances = y.shape[0]
    distances = np.zeros(n_instances)
    bounding_matrix = create_bounding_matrix(x.shape[1], y.shape[2], window)

    for i in range(n_instances):
        distances[i] = _dtw_distance(x, y[i], bounding_matrix)

    return distances


@njit(cache=True)
def dtw_from_multiple_to_multiple_distance(
    x: np.ndarray, y: np.ndarray, window: float = None
) -> np.ndarray:
    """Compute the dtw distance between two sets of time series.

    If x and y are the same then you should use dtw_pairwise_distance.

    Parameters
    ----------
    x: np.ndarray (n_instances, n_channels, n_timepoints)
        A collection of time series instances.
    y: np.ndarray (m_instances, n_channels, n_timepoints)
        A collection of time series instances.
    window: float, default=None
        The window to use for the bounding matrix. If None, no bounding matrix
        is used.

    Returns
    -------
    np.ndarray (n_instances, m_instances)
        dtw distance between two collections of time series, x and y.

    Examples
    --------
    >>> import numpy as np
    >>> from aeon.distances import dtw_from_multiple_to_multiple_distance
    >>> x = np.array([[[1, 2, 3]],[[4, 5, 6]], [[7, 8, 9]]])
    >>> y = np.array([[[11, 12, 13]],[[14, 15, 16]], [[17, 18, 19]]])
    >>> dtw_from_multiple_to_multiple_distance(x, y)
    array([[300., 507., 768.],
           [147., 300., 507.],
           [ 48., 147., 300.]])
    """
    n_instances = x.shape[0]
    m_instances = y.shape[0]
    distances = np.zeros((n_instances, m_instances))
    bounding_matrix = create_bounding_matrix(x.shape[2], y.shape[2], window)

    for i in range(n_instances):
        for j in range(m_instances):
            distances[i, j] = _dtw_distance(x[i], y[j], bounding_matrix)
    return distances


@njit(cache=True)
def dtw_alignment_path(
    x: np.ndarray, y: np.ndarray, window: float = None
) -> Tuple[List[Tuple[int, int]], float]:
    """Compute the dtw alignment path between two time series.

    Parameters
    ----------
    x: np.ndarray (n_channels, n_timepoints)
        First time series.
    y: np.ndarray (n_channels, n_timepoints)
        Second time series.
    window: float, default=None
        The window to use for the bounding matrix. If None, no bounding matrix
        is used.

    Returns
    -------
    List[Tuple[int, int]]
        The alignment path between the two time series where each element is a tuple
        of the index in x and the index in y that have the best alignment according
        to the cost matrix.
    float
        The dtw distance betweeen the two time series.

    Examples
    --------
    >>> import numpy as np
    >>> from aeon.distances import dtw_alignment_path
    >>> x = np.array([[1, 2, 3, 6]])
    >>> y = np.array([[1, 2, 3, 4]])
    >>> dtw_alignment_path(x, y)
    ([(0, 0), (1, 1), (2, 2), (3, 3)], 4.0)
    """
    bounding_matrix = create_bounding_matrix(x.shape[1], y.shape[1], window)
    cost_matrix = _dtw_cost_matrix(x, y, bounding_matrix)
    return (
        compute_min_return_path(cost_matrix),
        cost_matrix[x.shape[1] - 1, y.shape[1] - 1],
    )<|MERGE_RESOLUTION|>--- conflicted
+++ resolved
@@ -45,8 +45,7 @@
 
 from aeon.distances._alignment_paths import compute_min_return_path
 from aeon.distances._bounding_matrix import create_bounding_matrix
-<<<<<<< HEAD
-from aeon.distances._squared import univariate_squared_distance
+from aeon.distances._squared import _univariate_squared_distance
 
 
 @njit(cache=True)
@@ -87,42 +86,6 @@
     >>> y = np.array([[1, 2, 3, 4, 5, 6, 7, 8, 9, 10]])
     >>> dtw_distance(x, y)
     0.0
-=======
-from aeon.distances.base import DistanceCallable, NumbaDistance
-from aeon.distances.base._types import DistanceAlignmentPathCallable
-
-# Warning occurs when using large time series (i.e. 1000x1000)
-warnings.simplefilter("ignore", category=NumbaWarning)
-
-
-class _DtwDistance(NumbaDistance):
-    r"""Dynamic time warping (dtw) between two time series.
-
-    DTW is the most widely researched and used elastic distance measure. It mitigates
-    distortions in the time axis by realligning (warping) the series to best match
-    each other. A good background into DTW can be found in [1]. For two series
-    :math:'\mathbf{a}=\{a_1,a_2,\ldots,a_m\}' and :math:'\mathbf{b}=\{b_1,b_2,\ldots,
-    b_m\}',  (assumed equal length for simplicity), DTW first calculates  :math:'M(
-    \mathbf{a},\mathbf{b})', the :math:'m \times m'
-    pointwise distance matrix between series :math:'\mathbf{a}' and :math:'\mathbf{b}',
-    where :math:'M_{i,j}=   (a_i-b_j)^2'. A warping path
-    .. math::  P=<(e_1,f_1),(e_2,f_2),\ldots, (e_s,f_s)>
-    is a set of pairs of indices that  define a traversal of matrix :math:'M'. A
-    valid warping path must start at location :math:'(1,1)' and end at point :math:'(
-    m,m)' and not backtrack, i.e. :math:'0 \leq e_{i+1}-e_{i} \leq 1' and :math:'0
-    \leq f_{i+1}- f_i \leq 1' for all :math:'1< i < m'. The DTW distance between
-    series is the path through :math:'M' that minimizes the total distance. The
-    distance for any path :math:'P' of length :math:'s' is
-    .. math::  D_P(\mathbf{a},\mathbf{b}, M) =\sum_{i=1}^s M_{e_i,f_i}.
-    If :math:'\mathcal{P}' is the space of all possible paths, the DTW path :math:'P^*'
-    is the path that has the minimum distance, hence the DTW distance between series is
-    .. math::  d_{dtw}(\mathbf{a}, \mathbf{b}) =D_{P*}(\mathbf{a},\mathbf{b}, M).
-    The optimal warping path $P^*$ can be found exactly through a dynamic programming
-    formulation. This can be a time consuming operation, and it is common to put a
-    restriction on the amount of warping allowed. This is implemented through
-    the bounding_matrix structure, that supplies a mask for allowable warpings.
-    The most common bounding strategies include the Sakoe-Chiba band [2].
->>>>>>> 9d167e2b
 
     References
     ----------
@@ -130,124 +93,8 @@
            spoken word recognition," IEEE Transactions on Acoustics, Speech and
            Signal Processing, vol. 26(1), pp. 43--49, 1978.
     """
-<<<<<<< HEAD
     bounding_matrix = create_bounding_matrix(x.shape[1], y.shape[1], window)
     return _dtw_distance(x, y, bounding_matrix)
-=======
-
-    def _distance_alignment_path_factory(
-        self,
-        x: np.ndarray,
-        y: np.ndarray,
-        return_cost_matrix: bool = False,
-        window: float = None,
-        **kwargs: Any,
-    ) -> DistanceAlignmentPathCallable:
-        """Create a no_python compiled dtw path distance callable.
-
-        Series should be shape (d, m), where d is the number of dimensions, m the series
-        length. Series can be different lengths.
-
-        Parameters
-        ----------
-        x: np.ndarray (2d array of shape (d,m1)).
-            First time series.
-        y: np.ndarray (2d array of shape (d,m2)).
-            Second time series.
-        return_cost_matrix: bool, defaults = False
-            Boolean that when true will also return the cost matrix.
-        window: Float, defaults = None
-            Float that is the radius of the sakoe chiba window (if using Sakoe-Chiba
-            lower bounding). Must be between 0 and 1.
-        kwargs: any
-            extra kwargs.
-
-        Returns
-        -------
-        Callable[[np.ndarray, np.ndarray], tuple[np.ndarray, float]]
-            No_python compiled Dtw distance path callable.
-
-        Raises
-        ------
-        ValueError
-            If the input time series are not numpy array.
-            If the input time series do not have exactly 2 dimensions.
-            If the sakoe_chiba_window_radius is not an integer.
-        """
-        _bounding_matrix = create_bounding_matrix(x.shape[1], y.shape[1], window)
-
-        if return_cost_matrix is True:
-
-            @njit(cache=True)
-            def numba_dtw_distance_alignment_path(
-                _x: np.ndarray,
-                _y: np.ndarray,
-            ) -> Tuple[List, float, np.ndarray]:
-                cost_matrix = _cost_matrix(_x, _y, _bounding_matrix)
-                path = compute_min_return_path(cost_matrix)
-                return path, cost_matrix[-1, -1], cost_matrix
-
-        else:
-
-            @njit(cache=True)
-            def numba_dtw_distance_alignment_path(
-                _x: np.ndarray,
-                _y: np.ndarray,
-            ) -> Tuple[List, float]:
-                cost_matrix = _cost_matrix(_x, _y, _bounding_matrix)
-                path = compute_min_return_path(cost_matrix)
-                return path, cost_matrix[-1, -1]
-
-        return numba_dtw_distance_alignment_path
-
-    def _distance_factory(
-        self,
-        x: np.ndarray,
-        y: np.ndarray,
-        window: float = None,
-        **kwargs: Any,
-    ) -> DistanceCallable:
-        """Create a no_python compiled dtw distance callable.
-
-        Series should be shape (d, m), where d is the number of dimensions, m the series
-        length. Series can be different lengths.
-
-        Parameters
-        ----------
-        x: np.ndarray (2d array of shape (d,m1)).
-            First time series.
-        y: np.ndarray (2d array of shape (d,m2)).
-            Second time series.
-        window: Float, defaults = None
-            Float that is the radius of the sakoe chiba window (if using Sakoe-Chiba
-            lower bounding). Must be between 0 and 1.
-        kwargs: any
-            extra kwargs.
-
-        Returns
-        -------
-        Callable[[np.ndarray, np.ndarray], float]
-            No_python compiled Dtw distance callable.
-
-        Raises
-        ------
-        ValueError
-            If the input time series are not numpy array.
-            If the input time series do not have exactly 2 dimensions.
-            If the sakoe_chiba_window_radius is not an integer.
-        """
-        _bounding_matrix = create_bounding_matrix(x.shape[1], y.shape[1], window)
-
-        @njit(cache=True)
-        def numba_dtw_distance(
-            _x: np.ndarray,
-            _y: np.ndarray,
-        ) -> float:
-            cost_matrix = _cost_matrix(_x, _y, _bounding_matrix)
-            return cost_matrix[-1, -1]
-
-        return numba_dtw_distance
->>>>>>> 9d167e2b
 
 
 @njit(cache=True)
