--- conflicted
+++ resolved
@@ -5,13 +5,11 @@
 import inspect
 from inspect import isclass
 
+import numpy as np
+
 from aeon.similarity_search.base import BaseSimilaritySearch
 from aeon.testing.testing_data import FULL_TEST_DATA_DICT
-<<<<<<< HEAD
-from aeon.transformations.base import BaseTransformer
 from aeon.utils.validation import get_n_cases
-=======
->>>>>>> 21cd32e5
 
 
 def _run_estimator_method(estimator, method_name, datatype, split):
@@ -62,7 +60,6 @@
     else:
         return estimator.get_tag(
             tag_name=tag_name, raise_error=raise_error, tag_value_default=default
-<<<<<<< HEAD
         )
 
 
@@ -94,72 +91,4 @@
     )
     assert np.all(y_proba >= 0)
     assert np.all(y_proba <= 1)
-    assert np.allclose(np.sum(y_proba, axis=1), 1)
-
-
-def _list_required_methods(estimator):
-    """Return list of required method names (beyond BaseAeonEstimator ones)."""
-    # all BaseAeonEstimator children must implement these
-    MUST_HAVE_FOR_OBJECTS = ["set_params", "get_params"]
-
-    # all BaseAeonEstimator children must implement these
-    MUST_HAVE_FOR_ESTIMATORS = [
-        "fit",
-        "check_is_fitted",
-        "is_fitted",  # read-only property
-    ]
-    # prediction/forecasting base classes that must have predict
-    BASE_CLASSES_THAT_MUST_HAVE_PREDICT = (
-        BaseClusterer,
-        BaseRegressor,
-    )
-    # transformation base classes that must have transform
-    BASE_CLASSES_THAT_MUST_HAVE_TRANSFORM = (BaseTransformer,)
-
-    required_methods = []
-
-    if isinstance(estimator, BaseAeonEstimator):
-        required_methods += MUST_HAVE_FOR_OBJECTS
-
-    if isinstance(estimator, BaseAeonEstimator):
-        required_methods += MUST_HAVE_FOR_ESTIMATORS
-
-    if isinstance(estimator, BASE_CLASSES_THAT_MUST_HAVE_PREDICT):
-        required_methods += ["predict"]
-
-    if isinstance(estimator, BASE_CLASSES_THAT_MUST_HAVE_TRANSFORM):
-        required_methods += ["transform"]
-
-    return required_methods
-
-
-def _assert_array_almost_equal(x, y, decimal=6, err_msg=""):
-    np.testing.assert_array_almost_equal(x, y, decimal=decimal, err_msg=err_msg)
-
-
-def _get_args(function, varargs=False):
-    """Get function arguments."""
-    try:
-        params = signature(function).parameters
-    except ValueError:
-        # Error on builtin C function
-        return []
-    args = [
-        key
-        for key, param in params.items()
-        if param.kind not in (param.VAR_POSITIONAL, param.VAR_KEYWORD)
-    ]
-    if varargs:
-        varargs = [
-            param.name
-            for param in params.values()
-            if param.kind == param.VAR_POSITIONAL
-        ]
-        if len(varargs) == 0:
-            varargs = None
-        return args, varargs
-    else:
-        return args
-=======
-        )
->>>>>>> 21cd32e5
+    assert np.allclose(np.sum(y_proba, axis=1), 1)