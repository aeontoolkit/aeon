--- conflicted
+++ resolved
@@ -2050,13 +2050,8 @@
 ):
     """Write an aeon multi-instance dataset to text file in .ts format.
 
-<<<<<<< HEAD
-    Write metadata and data stored in sktime compatible data set to file.
+    Write metadata and data stored in aeon compatible data set to file.
     A description of the ts format is in docs/api_reference/data_format.rst
-=======
-    Write metadata and data stored in aeon compatible data set to file.
-    A description of the ts format is in docs/source/api_reference/data_format.rst
->>>>>>> 2f50cdf0
 
     Parameters
     ----------
