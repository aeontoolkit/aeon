"""Test configuration."""

__maintainer__ = []
__all__ = ["EXCLUDE_ESTIMATORS", "EXCLUDED_TESTS"]

import os

from aeon.base import (
    BaseCollectionEstimator,
    BaseEstimator,
    BaseObject,
    BaseSeriesEstimator,
)
from aeon.registry import BASE_CLASS_LIST, BASE_CLASS_LOOKUP, ESTIMATOR_TAG_LIST

# whether to use smaller parameter matrices for test generation and subsample estimators
# per os/version default is False, can be set to True by pytest --prtesting True flag
PR_TESTING = False

if os.environ.get("CICD_RUNNING") == "1":
    import aeon.testing.utils._cicd_numba_caching  # noqa: F401

EXCLUDE_ESTIMATORS = [
    "_BoxCoxTransformer",
    "TimeBinAggregate",
    "PartialAutoCorrelationTransformer",
    "_LogTransformer",
    "ReverseAugmenter",
    "RandomSamplesAugmenter",
    "SqrtTransformer",
<<<<<<< HEAD
    "PinballLoss",
    "_ColumnSelect",
    "_IndexSubset",
=======
    "ColumnSelect",
    "IndexSubset",
>>>>>>> 2394acc0
    "TimeSince",
    "Differencer",
    "CosineTransformer",
    "ThetaLinesTransformer",
    "InvertAugmenter",
    "BKFilter",
    "AutoCorrelationTransformer",
    "PCATransformer",
    "EmpiricalCoverage",
    "WhiteNoiseAugmenter",
    "KalmanFilterTransformer",
    "BaseKalmanFilter",
    "ClearSky",
]  # Exclude deprecated estimators to reduce warnings

# the test currently fails when numba is disabled. See issue #622
if os.environ.get("NUMBA_DISABLE_JIT") == "1":
    EXCLUDE_ESTIMATORS.append("StatsForecastAutoARIMA")

EXCLUDED_TESTS = {
    # Early classifiers (EC) intentionally retain information from previous predict
    # calls for #1 (test_non_state_changing_method_contract).
    # #2 (test_fit_deterministic), #3 (test_persistence_via_pickle) and #4
    # (test_save_estimators_to_file) are due to predict/predict_proba returning two
    # items and that breaking assert_array_equal.
    "TEASER": [  # EC
        "test_non_state_changing_method_contract",
        "test_fit_deterministic",
        "test_persistence_via_pickle",
        "test_save_estimators_to_file",
    ],
    "ProbabilityThresholdEarlyClassifier": [  # EC
        "test_non_state_changing_method_contract",
        "test_fit_deterministic",
        "test_persistence_via_pickle",
        "test_save_estimators_to_file",
    ],
    # has a keras fail, unknown reason, see #1387
    "LearningShapeletClassifier": ["test_fit_deterministic"],
}

# We use estimator tags in addition to class hierarchies to further distinguish
# estimators into different categories. This is useful for defining and running
# common tests for estimators with the same tags.
VALID_ESTIMATOR_TAGS = tuple(ESTIMATOR_TAG_LIST)

# NON_STATE_CHANGING_METHODS =
# methods that should not change the state of the estimator, that is, they should
# not change fitted parameters or hyper-parameters. They are also the methods that
# "apply" the fitted estimator to data and useful for checking results.
# NON_STATE_CHANGING_METHODS_ARRAYLIK =
# non-state-changing methods that return an array-like output

NON_STATE_CHANGING_METHODS_ARRAYLIKE = (
    "predict",
    "predict_var",
    "predict_proba",
    "decision_function",
    "transform",
)

NON_STATE_CHANGING_METHODS = NON_STATE_CHANGING_METHODS_ARRAYLIKE + (
    "get_fitted_params",
)

# The following gives a list of valid estimator base classes.
CORE_BASE_TYPES = (
    BaseEstimator,
    BaseObject,
    BaseCollectionEstimator,
    BaseSeriesEstimator,
)
VALID_ESTIMATOR_BASE_TYPES = tuple(set(BASE_CLASS_LIST).difference(CORE_BASE_TYPES))

VALID_ESTIMATOR_TYPES = (
    BaseEstimator,
    *VALID_ESTIMATOR_BASE_TYPES,
)

VALID_ESTIMATOR_BASE_TYPE_LOOKUP = BASE_CLASS_LOOKUP<|MERGE_RESOLUTION|>--- conflicted
+++ resolved
@@ -28,14 +28,8 @@
     "ReverseAugmenter",
     "RandomSamplesAugmenter",
     "SqrtTransformer",
-<<<<<<< HEAD
-    "PinballLoss",
     "_ColumnSelect",
     "_IndexSubset",
-=======
-    "ColumnSelect",
-    "IndexSubset",
->>>>>>> 2394acc0
     "TimeSince",
     "Differencer",
     "CosineTransformer",
