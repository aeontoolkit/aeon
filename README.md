--- conflicted
+++ resolved
@@ -115,12 +115,9 @@
 clu.fit(X)  # fit the clusterer on train data
 >>> TimeSeriesKMeans(distance='dtw', n_clusters=2)
 
-<<<<<<< HEAD
-=======
 clu.labels_ # get training cluster labels
 >>> array([0, 0, 1])
 
->>>>>>> d5fa3942
 X_test = np.array(
     [[[2, 2, 2, 2, 2, 2]], [[5, 5, 5, 5, 5, 5]], [[6, 6, 6, 6, 6, 6]]]
 )
