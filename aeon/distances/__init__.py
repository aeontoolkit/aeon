--- conflicted
+++ resolved
@@ -25,8 +25,6 @@
     "wddtw_cost_matrix",
     "lcss_distance",
     "lcss_pairwise_distance",
-    "lcss_from_single_to_multiple_distance",
-    "lcss_from_multiple_to_multiple_distance",
     "lcss_alignment_path",
     "lcss_cost_matrix",
     "distance",
@@ -74,31 +72,14 @@
     dtw_distance,
     dtw_pairwise_distance,
 )
-<<<<<<< HEAD
-from aeon.distances._euclidean import (
-    euclidean_distance,
-    euclidean_from_multiple_to_multiple_distance,
-    euclidean_from_single_to_multiple_distance,
-    euclidean_pairwise_distance,
-)
+from aeon.distances._euclidean import euclidean_distance, euclidean_pairwise_distance
+from aeon.distances._squared import squared_distance, squared_pairwise_distance
 from aeon.distances._lcss import (
     lcss_alignment_path,
     lcss_cost_matrix,
     lcss_distance,
-    lcss_from_multiple_to_multiple_distance,
-    lcss_from_single_to_multiple_distance,
     lcss_pairwise_distance,
 )
-from aeon.distances._squared import (
-    squared_distance,
-    squared_from_multiple_to_multiple_distance,
-    squared_from_single_to_multiple_distance,
-    squared_pairwise_distance,
-)
-=======
-from aeon.distances._euclidean import euclidean_distance, euclidean_pairwise_distance
-from aeon.distances._squared import squared_distance, squared_pairwise_distance
->>>>>>> 6b5d5c3f
 from aeon.distances._wddtw import (
     wddtw_alignment_path,
     wddtw_cost_matrix,
