"""Tests for testing data dictionaries."""

import numpy as np
from sklearn.utils.multiclass import check_classification_targets

from aeon.testing.testing_data import (
    EQUAL_LENGTH_MULTIVARIATE_CLASSIFICATION,
    EQUAL_LENGTH_MULTIVARIATE_REGRESSION,
    EQUAL_LENGTH_UNIVARIATE_CLASSIFICATION,
    EQUAL_LENGTH_UNIVARIATE_REGRESSION,
    FULL_TEST_DATA_DICT,
    MISSING_VALUES_CLASSIFICATION,
    MISSING_VALUES_REGRESSION,
    UNEQUAL_LENGTH_MULTIVARIATE_CLASSIFICATION,
    UNEQUAL_LENGTH_MULTIVARIATE_REGRESSION,
    UNEQUAL_LENGTH_UNIVARIATE_CLASSIFICATION,
    UNEQUAL_LENGTH_UNIVARIATE_REGRESSION,
)
from aeon.utils import COLLECTIONS_DATA_TYPES
from aeon.utils.validation import (
    has_missing,
    is_collection,
    is_equal_length,
    is_single_series,
    is_univariate,
)


<<<<<<< HEAD
def test_datatype_exists():
    """Check that the basic testing data case has all data types."""
    for data in COLLECTIONS_DATA_TYPES:
        assert data in EQUAL_LENGTH_UNIVARIATE


def test_test_data_dict():
=======
def test_testing_data_dict():
>>>>>>> 7d9872ba
    """Test the contents of the test data dictionary."""
    for key in FULL_TEST_DATA_DICT:
        # format
        assert isinstance(FULL_TEST_DATA_DICT[key], dict)
        assert len(FULL_TEST_DATA_DICT[key]) == 2
        assert "train" in FULL_TEST_DATA_DICT[key]
        assert "test" in FULL_TEST_DATA_DICT[key]
        # data
        assert is_collection(FULL_TEST_DATA_DICT[key]["train"][0]) or is_single_series(
            FULL_TEST_DATA_DICT[key]["train"][0]
        )
        assert is_collection(FULL_TEST_DATA_DICT[key]["test"][0]) or is_single_series(
            FULL_TEST_DATA_DICT[key]["test"][0]
        )
        # label
        if FULL_TEST_DATA_DICT[key]["train"][1] is not None:
            assert isinstance(FULL_TEST_DATA_DICT[key]["train"][1], np.ndarray)
            assert isinstance(FULL_TEST_DATA_DICT[key]["test"][1], np.ndarray)
            assert FULL_TEST_DATA_DICT[key]["train"][1].ndim == 1
            assert FULL_TEST_DATA_DICT[key]["test"][1].ndim == 1


def test_equal_length_univariate_collection():
    """Test the contents of the equal length univariate data dictionaries."""
    for key in EQUAL_LENGTH_UNIVARIATE_CLASSIFICATION:
        assert is_collection(
            EQUAL_LENGTH_UNIVARIATE_CLASSIFICATION[key]["train"][0], include_2d=True
        )
        assert is_univariate(EQUAL_LENGTH_UNIVARIATE_CLASSIFICATION[key]["train"][0])
        assert is_equal_length(EQUAL_LENGTH_UNIVARIATE_CLASSIFICATION[key]["train"][0])
        assert not has_missing(EQUAL_LENGTH_UNIVARIATE_CLASSIFICATION[key]["train"][0])
        check_classification_targets(
            EQUAL_LENGTH_UNIVARIATE_CLASSIFICATION[key]["train"][1]
        )

        assert is_collection(
            EQUAL_LENGTH_UNIVARIATE_CLASSIFICATION[key]["test"][0], include_2d=True
        )
        assert is_univariate(EQUAL_LENGTH_UNIVARIATE_CLASSIFICATION[key]["test"][0])
        assert is_equal_length(EQUAL_LENGTH_UNIVARIATE_CLASSIFICATION[key]["test"][0])
        assert not has_missing(EQUAL_LENGTH_UNIVARIATE_CLASSIFICATION[key]["test"][0])
        check_classification_targets(
            EQUAL_LENGTH_UNIVARIATE_CLASSIFICATION[key]["test"][1]
        )

    for key in EQUAL_LENGTH_UNIVARIATE_REGRESSION:
        assert is_collection(
            EQUAL_LENGTH_UNIVARIATE_REGRESSION[key]["train"][0], include_2d=True
        )
        assert is_univariate(EQUAL_LENGTH_UNIVARIATE_REGRESSION[key]["train"][0])
        assert is_equal_length(EQUAL_LENGTH_UNIVARIATE_REGRESSION[key]["train"][0])
        assert not has_missing(EQUAL_LENGTH_UNIVARIATE_REGRESSION[key]["train"][0])
        assert np.issubdtype(
            EQUAL_LENGTH_UNIVARIATE_REGRESSION[key]["train"][1].dtype, np.integer
        ) or np.issubdtype(
            EQUAL_LENGTH_UNIVARIATE_REGRESSION[key]["train"][1].dtype, np.floating
        )

        assert is_collection(
            EQUAL_LENGTH_UNIVARIATE_REGRESSION[key]["test"][0], include_2d=True
        )
        assert is_univariate(EQUAL_LENGTH_UNIVARIATE_REGRESSION[key]["test"][0])
        assert is_equal_length(EQUAL_LENGTH_UNIVARIATE_REGRESSION[key]["test"][0])
        assert not has_missing(EQUAL_LENGTH_UNIVARIATE_REGRESSION[key]["test"][0])
        assert np.issubdtype(
            EQUAL_LENGTH_UNIVARIATE_REGRESSION[key]["test"][1].dtype, np.integer
        ) or np.issubdtype(
            EQUAL_LENGTH_UNIVARIATE_REGRESSION[key]["test"][1].dtype, np.floating
        )


def test_unequal_length_univariate_collection():
    """Test the contents of the unequal length univariate data dictionary."""
    for key in UNEQUAL_LENGTH_UNIVARIATE_CLASSIFICATION:
        assert is_collection(UNEQUAL_LENGTH_UNIVARIATE_CLASSIFICATION[key]["train"][0])
        assert is_univariate(UNEQUAL_LENGTH_UNIVARIATE_CLASSIFICATION[key]["train"][0])
        assert not is_equal_length(
            UNEQUAL_LENGTH_UNIVARIATE_CLASSIFICATION[key]["train"][0]
        )
        assert not has_missing(
            UNEQUAL_LENGTH_UNIVARIATE_CLASSIFICATION[key]["train"][0]
        )
        check_classification_targets(
            UNEQUAL_LENGTH_UNIVARIATE_CLASSIFICATION[key]["train"][1]
        )

        assert is_collection(UNEQUAL_LENGTH_UNIVARIATE_CLASSIFICATION[key]["test"][0])
        assert is_univariate(UNEQUAL_LENGTH_UNIVARIATE_CLASSIFICATION[key]["test"][0])
        assert not is_equal_length(
            UNEQUAL_LENGTH_UNIVARIATE_CLASSIFICATION[key]["test"][0]
        )
        assert not has_missing(UNEQUAL_LENGTH_UNIVARIATE_CLASSIFICATION[key]["test"][0])
        check_classification_targets(
            UNEQUAL_LENGTH_UNIVARIATE_CLASSIFICATION[key]["test"][1]
        )

    for key in UNEQUAL_LENGTH_UNIVARIATE_REGRESSION:
        assert is_collection(UNEQUAL_LENGTH_UNIVARIATE_REGRESSION[key]["train"][0])
        assert is_univariate(UNEQUAL_LENGTH_UNIVARIATE_REGRESSION[key]["train"][0])
        assert not is_equal_length(
            UNEQUAL_LENGTH_UNIVARIATE_REGRESSION[key]["train"][0]
        )
        assert not has_missing(UNEQUAL_LENGTH_UNIVARIATE_REGRESSION[key]["train"][0])
        assert np.issubdtype(
            UNEQUAL_LENGTH_UNIVARIATE_REGRESSION[key]["train"][1].dtype, np.integer
        ) or np.issubdtype(
            UNEQUAL_LENGTH_UNIVARIATE_REGRESSION[key]["train"][1].dtype, np.floating
        )

        assert is_collection(UNEQUAL_LENGTH_UNIVARIATE_REGRESSION[key]["test"][0])
        assert is_univariate(UNEQUAL_LENGTH_UNIVARIATE_REGRESSION[key]["test"][0])
        assert not is_equal_length(UNEQUAL_LENGTH_UNIVARIATE_REGRESSION[key]["test"][0])
        assert not has_missing(UNEQUAL_LENGTH_UNIVARIATE_REGRESSION[key]["test"][0])
        assert np.issubdtype(
            UNEQUAL_LENGTH_UNIVARIATE_REGRESSION[key]["test"][1].dtype, np.integer
        ) or np.issubdtype(
            UNEQUAL_LENGTH_UNIVARIATE_REGRESSION[key]["test"][1].dtype, np.floating
        )


def test_equal_length_multivariate_collection():
    """Test the contents of the equal length multivariate data dictionary."""
    for key in EQUAL_LENGTH_MULTIVARIATE_CLASSIFICATION:
        assert is_collection(EQUAL_LENGTH_MULTIVARIATE_CLASSIFICATION[key]["train"][0])
        assert not is_univariate(
            EQUAL_LENGTH_MULTIVARIATE_CLASSIFICATION[key]["train"][0]
        )
        assert is_equal_length(
            EQUAL_LENGTH_MULTIVARIATE_CLASSIFICATION[key]["train"][0]
        )
        assert not has_missing(
            EQUAL_LENGTH_MULTIVARIATE_CLASSIFICATION[key]["train"][0]
        )
        check_classification_targets(
            EQUAL_LENGTH_MULTIVARIATE_CLASSIFICATION[key]["train"][1]
        )

        assert is_collection(EQUAL_LENGTH_MULTIVARIATE_CLASSIFICATION[key]["test"][0])
        assert not is_univariate(
            EQUAL_LENGTH_MULTIVARIATE_CLASSIFICATION[key]["test"][0]
        )
        assert is_equal_length(EQUAL_LENGTH_MULTIVARIATE_CLASSIFICATION[key]["test"][0])
        assert not has_missing(EQUAL_LENGTH_MULTIVARIATE_CLASSIFICATION[key]["test"][0])
        check_classification_targets(
            EQUAL_LENGTH_MULTIVARIATE_CLASSIFICATION[key]["test"][1]
        )

    for key in EQUAL_LENGTH_MULTIVARIATE_REGRESSION:
        assert is_collection(EQUAL_LENGTH_MULTIVARIATE_REGRESSION[key]["train"][0])
        assert not is_univariate(EQUAL_LENGTH_MULTIVARIATE_REGRESSION[key]["train"][0])
        assert is_equal_length(EQUAL_LENGTH_MULTIVARIATE_REGRESSION[key]["train"][0])
        assert not has_missing(EQUAL_LENGTH_MULTIVARIATE_REGRESSION[key]["train"][0])
        assert np.issubdtype(
            EQUAL_LENGTH_MULTIVARIATE_REGRESSION[key]["train"][1].dtype, np.integer
        ) or np.issubdtype(
            EQUAL_LENGTH_MULTIVARIATE_REGRESSION[key]["train"][1].dtype, np.floating
        )

        assert is_collection(EQUAL_LENGTH_MULTIVARIATE_REGRESSION[key]["test"][0])
        assert not is_univariate(EQUAL_LENGTH_MULTIVARIATE_REGRESSION[key]["test"][0])
        assert is_equal_length(EQUAL_LENGTH_MULTIVARIATE_REGRESSION[key]["test"][0])
        assert not has_missing(EQUAL_LENGTH_MULTIVARIATE_REGRESSION[key]["test"][0])
        assert np.issubdtype(
            EQUAL_LENGTH_MULTIVARIATE_REGRESSION[key]["test"][1].dtype, np.integer
        ) or np.issubdtype(
            EQUAL_LENGTH_MULTIVARIATE_REGRESSION[key]["test"][1].dtype, np.floating
        )


def test_unequal_length_multivariate_collection():
    """Test the contents of the unequal length multivariate data dictionary."""
    for key in UNEQUAL_LENGTH_MULTIVARIATE_CLASSIFICATION:
        assert is_collection(
            UNEQUAL_LENGTH_MULTIVARIATE_CLASSIFICATION[key]["train"][0]
        )
        assert not is_univariate(
            UNEQUAL_LENGTH_MULTIVARIATE_CLASSIFICATION[key]["train"][0]
        )
        assert not is_equal_length(
            UNEQUAL_LENGTH_MULTIVARIATE_CLASSIFICATION[key]["train"][0]
        )
        assert not has_missing(
            UNEQUAL_LENGTH_MULTIVARIATE_CLASSIFICATION[key]["train"][0]
        )
        check_classification_targets(
            UNEQUAL_LENGTH_MULTIVARIATE_CLASSIFICATION[key]["train"][1]
        )

        assert is_collection(UNEQUAL_LENGTH_MULTIVARIATE_CLASSIFICATION[key]["test"][0])
        assert not is_univariate(
            UNEQUAL_LENGTH_MULTIVARIATE_CLASSIFICATION[key]["test"][0]
        )
        assert not is_equal_length(
            UNEQUAL_LENGTH_MULTIVARIATE_CLASSIFICATION[key]["test"][0]
        )
        assert not has_missing(
            UNEQUAL_LENGTH_MULTIVARIATE_CLASSIFICATION[key]["test"][0]
        )
        check_classification_targets(
            UNEQUAL_LENGTH_MULTIVARIATE_CLASSIFICATION[key]["test"][1]
        )

    for key in UNEQUAL_LENGTH_MULTIVARIATE_REGRESSION:
        assert is_collection(UNEQUAL_LENGTH_MULTIVARIATE_REGRESSION[key]["train"][0])
        assert not is_univariate(
            UNEQUAL_LENGTH_MULTIVARIATE_REGRESSION[key]["train"][0]
        )
        assert not is_equal_length(
            UNEQUAL_LENGTH_MULTIVARIATE_REGRESSION[key]["train"][0]
        )
        assert not has_missing(UNEQUAL_LENGTH_MULTIVARIATE_REGRESSION[key]["train"][0])
        assert np.issubdtype(
            UNEQUAL_LENGTH_MULTIVARIATE_REGRESSION[key]["train"][1].dtype, np.integer
        ) or np.issubdtype(
            UNEQUAL_LENGTH_MULTIVARIATE_REGRESSION[key]["train"][1].dtype, np.floating
        )

        assert is_collection(UNEQUAL_LENGTH_MULTIVARIATE_REGRESSION[key]["test"][0])
        assert not is_univariate(UNEQUAL_LENGTH_MULTIVARIATE_REGRESSION[key]["test"][0])
        assert not is_equal_length(
            UNEQUAL_LENGTH_MULTIVARIATE_REGRESSION[key]["test"][0]
        )
        assert not has_missing(UNEQUAL_LENGTH_MULTIVARIATE_REGRESSION[key]["test"][0])
        assert np.issubdtype(
            UNEQUAL_LENGTH_MULTIVARIATE_REGRESSION[key]["test"][1].dtype, np.integer
        ) or np.issubdtype(
            UNEQUAL_LENGTH_MULTIVARIATE_REGRESSION[key]["test"][1].dtype, np.floating
        )


def test_missing_values_collection():
    """Test the contents of the missing value data dictionary."""
    for key in MISSING_VALUES_CLASSIFICATION:
        assert is_collection(MISSING_VALUES_CLASSIFICATION[key]["train"][0])
        assert is_univariate(MISSING_VALUES_CLASSIFICATION[key]["train"][0])
        assert is_equal_length(MISSING_VALUES_CLASSIFICATION[key]["train"][0])
        assert has_missing(MISSING_VALUES_CLASSIFICATION[key]["train"][0])

        check_classification_targets(MISSING_VALUES_CLASSIFICATION[key]["train"][1])

        assert is_collection(MISSING_VALUES_CLASSIFICATION[key]["test"][0])
        assert is_univariate(MISSING_VALUES_CLASSIFICATION[key]["test"][0])
        assert is_equal_length(MISSING_VALUES_CLASSIFICATION[key]["test"][0])
        assert has_missing(MISSING_VALUES_CLASSIFICATION[key]["test"][0])
        check_classification_targets(MISSING_VALUES_CLASSIFICATION[key]["test"][1])

    for key in MISSING_VALUES_REGRESSION:
        assert is_collection(MISSING_VALUES_REGRESSION[key]["train"][0])
        assert is_univariate(MISSING_VALUES_REGRESSION[key]["train"][0])
        assert is_equal_length(MISSING_VALUES_REGRESSION[key]["train"][0])
        assert has_missing(MISSING_VALUES_REGRESSION[key]["train"][0])
        assert np.issubdtype(
            MISSING_VALUES_REGRESSION[key]["train"][1].dtype, np.integer
        ) or np.issubdtype(
            MISSING_VALUES_REGRESSION[key]["train"][1].dtype, np.floating
        )

        assert is_collection(MISSING_VALUES_REGRESSION[key]["test"][0])
        assert is_univariate(MISSING_VALUES_REGRESSION[key]["test"][0])
        assert is_equal_length(MISSING_VALUES_REGRESSION[key]["test"][0])
        assert has_missing(MISSING_VALUES_REGRESSION[key]["test"][0])
        assert np.issubdtype(
            MISSING_VALUES_REGRESSION[key]["test"][1].dtype, np.integer
        ) or np.issubdtype(MISSING_VALUES_REGRESSION[key]["test"][1].dtype, np.floating)<|MERGE_RESOLUTION|>--- conflicted
+++ resolved
@@ -26,17 +26,14 @@
 )
 
 
-<<<<<<< HEAD
 def test_datatype_exists():
     """Check that the basic testing data case has all data types."""
     for data in COLLECTIONS_DATA_TYPES:
-        assert data in EQUAL_LENGTH_UNIVARIATE
-
-
-def test_test_data_dict():
-=======
+        assert data in EQUAL_LENGTH_UNIVARIATE_CLASSIFICATION
+        assert data in EQUAL_LENGTH_UNIVARIATE_REGRESSION
+
+
 def test_testing_data_dict():
->>>>>>> 7d9872ba
     """Test the contents of the test data dictionary."""
     for key in FULL_TEST_DATA_DICT:
         # format
