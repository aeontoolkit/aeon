import math
<<<<<<< HEAD
from typing import Callable
from typing import Dict as TypingDict
from typing import List as TypingList
from typing import Union
=======
from typing import Optional
>>>>>>> fee4fd10

import numpy as np
from sklearn.metrics import accuracy_score, mean_squared_error

from aeon.base import BaseEstimator
from aeon.classification.base import BaseClassifier
from aeon.regression.base import BaseRegressor
from aeon.transformations.collection.channel_selection.base import BaseChannelSelector

__maintainer__ = ["TonyBagnall"]
__all__ = ["ChannelScorer"]


class ChannelScorer(BaseChannelSelector):
    """Performs channel selection using a single channel classifier or regressor.

    ChannelScorer uses a time series classifier or a regressor to score each channel
    using an estimate of accuracy on the training data fro classifier or mean
    squared error for regressor, then selects a proportion of the top
    channels to keep. Can be configured through the constructor to use any time
    series estimator and could easily be adapted to use forward selection or elbow
    class methods. Approximately as described in [1]_.

    Parameters
    ----------
    estimator : BaseEstimator
        The time series estimator used to score each channel.

    scoring_function : Callable, optional (default=None)
        Scoring function used to evaluate the performance of each channel.
        Defaults to:
        - `accuracy_score` if using a classifier.
        - `mean_squared_error` if using a regressor.

    score_sign : float, optional (default=None)
        The sign used to determine whether higher or lower scores are better.
        Defaults to:
        - 1.0 for accuracy_score (higher scores are better).
        - -1.0 for mean_squared_error (lower scores are better).

    proportion : float, default = 0.4
        Proportion of channels to keep, rounded up to nearest integer.

    References
    ----------
    ..[1]: Alejandro Pasos Ruiz and Anthony Bagnall. "Dimension selection strategies
    for multivariate time series classification with HIVE-COTEv2.0." AALTD,
    ECML-PKDD, 2022
    """

    _tags = {
        "requires_y": True,
        "capability:multivariate": True,
    }

    def __init__(
        self,
<<<<<<< HEAD
        estimator: BaseEstimator,
        scoring_function: Callable = None,
        score_sign: float = None,
=======
        classifier: Optional[BaseClassifier] = None,
>>>>>>> fee4fd10
        proportion: float = 0.4,
    ):
        self.proportion = proportion
        self.estimator = estimator
        self.scoring_function = scoring_function
        self.score_sign = score_sign
        super().__init__()

    def _fit(self, X: np.ndarray, y: Union[np.ndarray, TypingList]):
        """
        Fit to a specified X and y.

        Parameters
        ----------
        X: np.ndarray
            The training input samples.
        y: array-like or list
            The class values for X.

        Returns
        -------
        self : reference to self.
        """
        if self.proportion <= 0 or self.proportion > 1:
            raise ValueError("proportion must be in the range 0-1")

        if isinstance(self.estimator, BaseClassifier):
            self.estimator_ = self.estimator.clone()
            scoring_function = (
                accuracy_score
                if self.scoring_function is None
                else self.scoring_function
            )
            score_sign = 1.0 if self.score_sign is None else self.score_sign
        elif isinstance(self.estimator, BaseRegressor):
            self.estimator_ = self.estimator.clone()
            scoring_function = (
                mean_squared_error
                if self.scoring_function is None
                else self.scoring_function
            )
            score_sign = -1.0 if self.score_sign is None else self.score_sign
        else:
            raise ValueError(
                "parameter estimator must be an instance of BaseClassifier, "
                "BaseRegressor."
            )

        n_channels = X.shape[1]
        scores = np.zeros(n_channels)
        # Evaluate each channel with the classifier
        for i in range(n_channels):
            preds = self.estimator_.fit_predict(X[:, i, :], y)
            scores[i] = score_sign * scoring_function(
                y, preds
            )  # Applying the proper scoring function

        # Select the top n_keep channels
        sorted_indices = np.argsort(-scores)
        n_keep = math.ceil(n_channels * self.proportion)
        self.channels_selected_ = sorted_indices[:n_keep]
        return self

    @classmethod
    def get_test_params(cls, parameter_set: str = "default") -> TypingDict[str, any]:
        """Return testing parameter settings for the estimator.

        Parameters
        ----------
        parameter_set : str, default="default"
            Name of the set of test parameters to return, for use in tests. If no
        set with that name is available, the default set is returned.

        Returns
        -------
        dict
            Dictionary of testing parameters.
        """
        from aeon.classification import DummyClassifier

        return {"estimator": DummyClassifier(), "proportion": 0.4}<|MERGE_RESOLUTION|>--- conflicted
+++ resolved
@@ -1,12 +1,14 @@
+"""Selects channels based on an estimate of performance."""
+
+__maintainer__ = ["TonyBagnall"]
+__all__ = ["ChannelScorer"]
+
 import math
-<<<<<<< HEAD
 from typing import Callable
 from typing import Dict as TypingDict
 from typing import List as TypingList
 from typing import Union
-=======
 from typing import Optional
->>>>>>> fee4fd10
 
 import numpy as np
 from sklearn.metrics import accuracy_score, mean_squared_error
@@ -15,9 +17,6 @@
 from aeon.classification.base import BaseClassifier
 from aeon.regression.base import BaseRegressor
 from aeon.transformations.collection.channel_selection.base import BaseChannelSelector
-
-__maintainer__ = ["TonyBagnall"]
-__all__ = ["ChannelScorer"]
 
 
 class ChannelScorer(BaseChannelSelector):
@@ -64,13 +63,9 @@
 
     def __init__(
         self,
-<<<<<<< HEAD
-        estimator: BaseEstimator,
+        estimator: Optional[BaseEstimator],
         scoring_function: Callable = None,
         score_sign: float = None,
-=======
-        classifier: Optional[BaseClassifier] = None,
->>>>>>> fee4fd10
         proportion: float = 0.4,
     ):
         self.proportion = proportion
