--- conflicted
+++ resolved
@@ -2320,8 +2320,6 @@
       "contributions": [
         "code"
       ]
-<<<<<<< HEAD
-
     },
     {
       "login": "AnonymousCodes911",
@@ -2330,7 +2328,7 @@
       "profile": "https://github.com/AnonymousCodes911",
       "contributions": [
         "code"
-=======
+      ]
     },
     {
       "login": "aadya940",
@@ -2340,7 +2338,6 @@
       "contributions": [
         "code",
         "doc"
->>>>>>> b12d903d
       ]
     }
   ],
