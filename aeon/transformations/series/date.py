--- conflicted
+++ resolved
@@ -145,18 +145,7 @@
         self.manual_selection = manual_selection
         self.dummies = _prep_dummies(_RAW_DUMMIES)
         self.keep_original_columns = keep_original_columns
-<<<<<<< HEAD
-        warnings.warn(
-            "Currently the default value of `keep_original_columns\n"
-            " is `True`. In future releases this will be changed \n"
-            " to `False`. To keep the current behaviour explicitly \n"
-            " set `keep_original_columns=True`.",
-            FutureWarning,
-            stacklevel=2,
-        )
-=======
-
->>>>>>> ab21fe93
+
         super(DateTimeFeatures, self).__init__()
 
     def _transform(self, X, y=None):
