"""Local Outlier Factor (LOF) algorithm for anomaly detection."""

__maintainer__ = []
__all__ = ["LOF"]

from typing import Optional, Union

import numpy as np
from sklearn.exceptions import NotFittedError

from aeon.anomaly_detection._pyodadapter import PyODAdapter
from aeon.utils.validation._dependencies import _check_soft_dependencies


class LOF(PyODAdapter):
    """Local Outlier Factor (LOF) algorithm anomaly detection.

    This class implement metrics-based outlier detection algorithms using the
    Local Outlier Factor (LOF) algorithm from PyOD.

    Parameters
    ----------
    n_neighbors : int, optional (default=20)
        Number of neighbors to use by default for `kneighbors` queries.
        If n_neighbors is larger than the number of samples provided,
        all samples will be used.
    algorithm : {'auto', 'ball_tree', 'kd_tree', 'brute'}, optional
        Algorithm used to compute the nearest neighbors:
        - 'ball_tree' will use BallTree
        - 'kd_tree' will use KDTree
        - 'brute' will use a brute-force search.
        - 'auto' will attempt to decide the most appropriate algorithm
          based on the values passed to :meth:`fit` method.
        Note: fitting on sparse input will override the setting of
        this parameter, using brute force.
    leaf_size : int, optional (default=30)
        Leaf size passed to `BallTree` or `KDTree`. This can
        affect the speed of the construction and query, as well as the memory
        required to store the tree. The optimal value depends on the
        nature of the problem.
    metric : string or callable, default 'minkowski'
        metric used for the distance computation. Any metric from scikit-learn
        or scipy.spatial.distance can be used.
        If 'precomputed', the training input X is expected to be a distance
        matrix.
        If metric is a callable function, it is called on each
        pair of instances (rows) and the resulting value recorded. The callable
        should take two arrays as input and return one value indicating the
        distance between them. This works for Scipy's metrics, but is less
        efficient than passing the metric name as a string.
    p : integer, optional (default = 2)
        Parameter for the Minkowski metric
    metric_params : dict, optional (default = None)
        Additional keyword arguments for the metric function.
    contamination : float in (0., 0.5), optional (default=0.1)
        The amount of contamination of the data set, i.e. the proportion
        of outliers in the data set. When fitting this is used to define the
        threshold on the decision function.
    n_jobs : int, optional (default = 1)
        The number of parallel jobs to run for neighbors search.
        If ``-1``, then the number of jobs is set to the number of CPU cores.
        Affects only kneighbors and kneighbors_graph methods.
    novelty : bool (default=False)
        By default, LocalOutlierFactor is only meant to be used for outlier
        detection (novelty=False). Set novelty to True if you want to use
        LocalOutlierFactor for novelty detection. In this case be aware that
        that you should only use predict, decision_function and score_samples
        on new unseen data and not on the training set.
    """

    _tags = {
        "capability:multivariate": True,
        "capability:univariate": True,
        "capability:missing_values": False,
        "fit_is_empty": False,
        "python_dependencies": ["pyod"],
    }

    def __init__(
        self,
        n_neighbors: int = 20,
        algorithm: Optional[str] = "auto",
        leaf_size: int = 30,
        metric: str = "minkowski",
        p: int = 2,
        metric_params: Optional[dict] = None,
        contamination: float = 0.1,
        n_jobs: int = 1,
        novelty: bool = True,
        window_size: int = 10,
        stride: int = 1,
    ):
        _check_soft_dependencies(*self._tags["python_dependencies"])
        from pyod.models.lof import LOF

        # Validate that stride is not greater than winow_size
        if stride > window_size:
            raise ValueError(
                f"Stride ({stride}) cannot be greater than window size ({window_size})."
            )

        model = LOF(
            n_neighbors=n_neighbors,
            algorithm=algorithm,
            leaf_size=leaf_size,
            metric=metric,
            p=p,
            metric_params=metric_params,
            contamination=contamination,
            n_jobs=n_jobs,
            novelty=novelty,
        )
        self.n_neighbors = n_neighbors
        self.algorithm = algorithm
        self.leaf_size = leaf_size
        self.metric = metric
        self.p = p
        self.metric_params = metric_params
        self.contamination = contamination
        self.n_jobs = n_jobs
        self.novelty = novelty
        super().__init__(model, window_size, stride)

    def fit(self, X: np.ndarray, y: Union[np.ndarray, None] = None) -> None:
        super()._fit(X, y)
<<<<<<< HEAD
        return self    
        
    def predict(self, X: np.ndarray) -> np.ndarray:
        if not hasattr(self, 'fitted_pyod_model_'):
            raise NotFittedError("This instance of LOF has not been fitted yet; please call `fit` first.")
=======

    def predict(self, X: np.ndarray) -> np.ndarray:
        if not hasattr(self, "fitted_pyod_model_"):
            raise NotFittedError("This LOF instance is not fitted yet.")
>>>>>>> 63f3203e
        return super()._predict(X)

    def fit_predict(
        self, X: np.ndarray, y: Union[np.ndarray, None] = None
    ) -> np.ndarray:
        return super()._fit_predict(X, y)

    @classmethod
    def get_test_params(cls, parameter_set="default"):
        """Return testing parameter settings for the estimator.

        Parameters
        ----------
        parameter_set : str, default="default"
            Name of the set of test parameters to return, for use in tests.

        Returns
        -------
        params : dict
            Parameters to create testing instances of the class.
            Each dict corresponds to parameters that will create an "interesting"
            test instance.
        """
        # Define a test parameter set with different combinations of parameters
        return {
            "n_neighbors": 5,
            "leaf_size": 10,
            "p": 2,
            "contamination": 0.05,
            "window_size": 10,
            "stride": 2,
        }<|MERGE_RESOLUTION|>--- conflicted
+++ resolved
@@ -123,18 +123,11 @@
 
     def fit(self, X: np.ndarray, y: Union[np.ndarray, None] = None) -> None:
         super()._fit(X, y)
-<<<<<<< HEAD
         return self    
         
     def predict(self, X: np.ndarray) -> np.ndarray:
         if not hasattr(self, 'fitted_pyod_model_'):
             raise NotFittedError("This instance of LOF has not been fitted yet; please call `fit` first.")
-=======
-
-    def predict(self, X: np.ndarray) -> np.ndarray:
-        if not hasattr(self, "fitted_pyod_model_"):
-            raise NotFittedError("This LOF instance is not fitted yet.")
->>>>>>> 63f3203e
         return super()._predict(X)
 
     def fit_predict(
