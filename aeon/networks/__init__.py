--- conflicted
+++ resolved
@@ -14,19 +14,13 @@
     "AEFCNNetwork",
     "AEResNetNetwork",
     "LITENetwork",
-<<<<<<< HEAD
     "DCNNNetwork",
-=======
     "AEAttentionBiGRUNetwork",
->>>>>>> d03cb259
     "AEDRNNNetwork",
     "AEBiGRUNetwork",
 ]
 
-<<<<<<< HEAD
-=======
 from aeon.networks._ae_abgru import AEAttentionBiGRUNetwork
->>>>>>> d03cb259
 from aeon.networks._ae_bgru import AEBiGRUNetwork
 from aeon.networks._ae_drnn import AEDRNNNetwork
 from aeon.networks._ae_fcn import AEFCNNetwork
