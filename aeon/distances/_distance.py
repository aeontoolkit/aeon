--- conflicted
+++ resolved
@@ -49,21 +49,10 @@
     shape_dtw_cost_matrix,
     shape_dtw_distance,
     shape_dtw_pairwise_distance,
-<<<<<<< HEAD
-)
-from aeon.distances._soft_dtw import (
-=======
->>>>>>> 795109f2
     soft_dtw_alignment_path,
     soft_dtw_cost_matrix,
     soft_dtw_distance,
     soft_dtw_pairwise_distance,
-<<<<<<< HEAD
-)
-from aeon.distances._squared import squared_distance, squared_pairwise_distance
-from aeon.distances._twe import (
-=======
->>>>>>> 795109f2
     twe_alignment_path,
     twe_cost_matrix,
     twe_distance,
@@ -98,10 +87,7 @@
     warp_penalty: float
     standardize: bool
     m: int
-<<<<<<< HEAD
-=======
     max_shift: Optional[int]
->>>>>>> 795109f2
     gamma: float
 
 
@@ -255,11 +241,8 @@
         )
     elif metric == "sbd":
         return sbd_distance(x, y, kwargs.get("standardize", True))
-<<<<<<< HEAD
-=======
     elif metric == "shift_scale":
         return shift_scale_invariant_distance(x, y, kwargs.get("max_shift", None))
->>>>>>> 795109f2
     elif metric == "soft_dtw":
         return soft_dtw_distance(
             x,
@@ -446,13 +429,10 @@
         )
     elif metric == "sbd":
         return sbd_pairwise_distance(x, y, kwargs.get("standardize", True))
-<<<<<<< HEAD
-=======
     elif metric == "shift_scale":
         return shift_scale_invariant_pairwise_distance(
             x, y, kwargs.get("max_shift", None)
         )
->>>>>>> 795109f2
     elif metric == "soft_dtw":
         return soft_dtw_pairwise_distance(
             x,
@@ -864,10 +844,7 @@
     'manhattan'     distances.manhattan_distance
     'minkowski'     distances.minkowski_distance
     'sbd'           distances.sbd_distance
-<<<<<<< HEAD
-=======
     'shift_scale'   distances.shift_scale_invariant_distance
->>>>>>> 795109f2
     'soft_dtw'      distances.soft_dtw_distance
     =============== ========================================
 
@@ -926,10 +903,7 @@
     'manhattan'     distances.manhattan_pairwise_distance
     'minkowski'     distances.minkowski_pairwise_distance
     'sbd'           distances.sbd_pairwise_distance
-<<<<<<< HEAD
-=======
     'shift_scale'   distances.shift_scale_invariant_pairwise_distance
->>>>>>> 795109f2
     'soft_dtw'      distances.soft_dtw_pairwise_distance
     =============== ========================================
 
@@ -1260,13 +1234,6 @@
         "symmetric": False,
         "unequal_support": False,
     },
-    {
-        "name": "soft_dtw",
-        "distance": soft_dtw_distance,
-        "pairwise_distance": soft_dtw_pairwise_distance,
-        "cost_matrix": soft_dtw_cost_matrix,
-        "alignment_path": soft_dtw_alignment_path,
-    },
 ]
 
 DISTANCES_DICT = {d["name"]: d for d in DISTANCES}
