--- conflicted
+++ resolved
@@ -69,28 +69,6 @@
     assert meta["n_channels"] == 1
     assert not meta["missing_values"]
 
-<<<<<<< HEAD
-    # check invalid inputs and data types
-    invalid_always = np.array(["1", "2", "3", "4", "5"])
-
-    with pytest.raises(ValueError, match=r"Input type of X should be one of"):
-        dummy._check_X("String input", axis=1)
-    with pytest.raises(ValueError, match=r"dtype for np.ndarray must be float or int"):
-        dummy._check_X(invalid_always, axis=1)
-    with pytest.raises(ValueError, match=r"pd.Series dtype must be numeric"):
-        dummy._check_X(pd.Series(invalid_always), axis=1)
-    with pytest.raises(ValueError, match=r"pd.DataFrame dtype must be numeric"):
-        dummy._check_X(pd.DataFrame(invalid_always), axis=1)
-
-    # check multivariate capability False
-    with pytest.raises(ValueError, match=r"Multivariate data not supported"):
-        dummy._check_X(MULTIVARIATE["np.ndarray"], axis=1)
-    with pytest.raises(ValueError, match=r"Multivariate data not supported"):
-        dummy._check_X(MULTIVARIATE["pd.DataFrame"], axis=1)
-    with pytest.raises(ValueError, match=r"Multivariate data not supported"):
-        dummy._check_X(MULTIVARIATE["np.ndarray"].T, axis=0)
-    with pytest.raises(ValueError, match=r"Multivariate data not supported"):
-=======
     # check multivariate capability False
     with pytest.raises(ValueError, match="Multivariate data not supported"):
         dummy._check_X(MULTIVARIATE["np.ndarray"], axis=1)
@@ -99,23 +77,11 @@
     with pytest.raises(ValueError, match="Multivariate data not supported"):
         dummy._check_X(MULTIVARIATE["np.ndarray"].T, axis=0)
     with pytest.raises(ValueError, match="Multivariate data not supported"):
->>>>>>> 136d2188
         dummy._check_X(MULTIVARIATE["pd.DataFrame"].T, axis=0)
 
     # check missing value capability False
     dummy.set_tags(**{"capability:multivariate": True})
 
-<<<<<<< HEAD
-    with pytest.raises(ValueError, match=r"Missing values not supported"):
-        dummy._check_X(UNIVARIATE_MISSING["np.ndarray"], axis=1)
-    with pytest.raises(ValueError, match=r"Missing values not supported"):
-        dummy._check_X(UNIVARIATE_MISSING["pd.Series"], axis=1)
-    with pytest.raises(ValueError, match=r"Missing values not supported"):
-        dummy._check_X(UNIVARIATE_MISSING["pd.DataFrame"], axis=1)
-    with pytest.raises(ValueError, match=r"Missing values not supported"):
-        dummy._check_X(MULTIVARIATE_MISSING["np.ndarray"], axis=1)
-    with pytest.raises(ValueError, match=r"Missing values not supported"):
-=======
     with pytest.raises(ValueError, match="Missing values not supported"):
         dummy._check_X(UNIVARIATE_MISSING["np.ndarray"], axis=1)
     with pytest.raises(ValueError, match="Missing values not supported"):
@@ -125,7 +91,6 @@
     with pytest.raises(ValueError, match="Missing values not supported"):
         dummy._check_X(MULTIVARIATE_MISSING["np.ndarray"], axis=1)
     with pytest.raises(ValueError, match="Missing values not supported"):
->>>>>>> 136d2188
         dummy._check_X(MULTIVARIATE_MISSING["pd.DataFrame"], axis=1)
 
     # check multivariate capable
@@ -157,17 +122,6 @@
     # check univariate capability False
     dummy.set_tags(**{"capability:univariate": False})
 
-<<<<<<< HEAD
-    with pytest.raises(ValueError, match=r"Univariate data not supported"):
-        dummy._check_X(UNIVARIATE["np.ndarray"], axis=1)
-    with pytest.raises(ValueError, match=r"Univariate data not supported"):
-        dummy._check_X(UNIVARIATE["pd.Series"], axis=1)
-    with pytest.raises(ValueError, match=r"Univariate data not supported"):
-        dummy._check_X(UNIVARIATE["pd.DataFrame"], axis=1)
-    with pytest.raises(ValueError, match=r"Univariate data not supported"):
-        dummy._check_X(UNIVARIATE["pd.DataFrame"].T, axis=0)
-
-=======
     with pytest.raises(ValueError, match="Univariate data not supported"):
         dummy._check_X(UNIVARIATE["np.ndarray"], axis=1)
     with pytest.raises(ValueError, match="Univariate data not supported"):
@@ -198,7 +152,6 @@
     with pytest.raises(ValueError, match="X must have at most 2 dimensions"):
         dummy._check_X(collection, axis=0)
 
->>>>>>> 136d2188
 
 @pytest.mark.parametrize("input_type", VALID_TYPES)
 def test_convert_X_ndarray_inner(input_type):
@@ -299,8 +252,6 @@
         assert type(X3).__name__ == "DataFrame"
         assert X3.shape == (5, 20)
         assert X2.equals(X3)
-<<<<<<< HEAD
-=======
 
 
 def test_convert_X_invalid():
@@ -315,7 +266,6 @@
     dummy.set_tags(**{"X_inner_type": ["invalid"]})
     with pytest.raises(ValueError, match="Unsupported inner type"):
         dummy._convert_X(UNIVARIATE["np.ndarray"], axis=1)
->>>>>>> 136d2188
 
 
 @pytest.mark.parametrize("input_type", VALID_TYPES)
@@ -328,56 +278,19 @@
     # test univariate
     X = UNIVARIATE[input_type]
 
-<<<<<<< HEAD
-    X2 = dummy._preprocess_series(X, axis=1, overwrite_metadata=True)
-=======
     X2 = dummy._preprocess_series(X, axis=1, store_metadata=True)
->>>>>>> 136d2188
     assert type(X2).__name__ == inner_name
     assert X.shape[-1] == X2.shape[-1]
     assert not dummy.metadata_["multivariate"]
     assert dummy.metadata_["n_channels"] == 1
     assert not dummy.metadata_["missing_values"]
 
-<<<<<<< HEAD
-    X3 = dummy._preprocess_series(X.T, axis=0, overwrite_metadata=True)
-=======
     X3 = dummy._preprocess_series(X.T, axis=0, store_metadata=True)
->>>>>>> 136d2188
     assert type(X3).__name__ == inner_name
     assert X.shape[-1] == X3.shape[-1]
     assert not dummy.metadata_["multivariate"]
     assert dummy.metadata_["n_channels"] == 1
     assert not dummy.metadata_["missing_values"]
-<<<<<<< HEAD
-
-    # test multivariate, excludes pd.series input type as it cannot be multivariate
-    if input_type != "pd.Series" and inner_type != "pd.Series":
-        dummy.set_tags(**{"capability:multivariate": True})
-        X = MULTIVARIATE[input_type]
-
-        X2 = dummy._preprocess_series(X, axis=1, overwrite_metadata=True)
-        assert type(X2).__name__ == inner_name
-        assert X2.shape == (5, 20)
-        assert X.shape == X2.shape
-        assert dummy.metadata_["multivariate"]
-        assert dummy.metadata_["n_channels"] == 5
-        assert not dummy.metadata_["missing_values"]
-
-        X3 = dummy._preprocess_series(X.T, axis=0, overwrite_metadata=True)
-        assert type(X3).__name__ == inner_name
-        assert X3.shape == (5, 20)
-        assert X.shape == X3.shape
-        assert dummy.metadata_["multivariate"]
-        assert dummy.metadata_["n_channels"] == 5
-        assert not dummy.metadata_["missing_values"]
-    elif input_type != "pd.Series":
-        dummy.set_tags(**{"capability:multivariate": True})
-        X = MULTIVARIATE[input_type]
-
-        with pytest.raises(ValueError, match="Cannot convert to pd.Series"):
-            dummy._preprocess_series(X, axis=1, overwrite_metadata=True)
-=======
 
     # test multivariate, excludes pd.Series input type as it cannot be multivariate
     if input_type != "pd.Series" and inner_type != "pd.Series":
@@ -497,5 +410,4 @@
     assert X.shape == X2.shape
     assert dummy.metadata_["multivariate"]
     assert dummy.metadata_["n_channels"] == 5
-    assert not dummy.metadata_["missing_values"]
->>>>>>> 136d2188
+    assert not dummy.metadata_["missing_values"]