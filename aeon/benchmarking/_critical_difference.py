"""Function to compute and plot critical difference diagrams."""

__author__ = ["SveaMeyer13", "dguijo", "TonyBagnall"]

import math

import numpy as np

# import pandas as pd
from scipy.stats import distributions, find_repeats, rankdata, wilcoxon

from aeon.benchmarking.utils import get_qalpha
from aeon.utils.validation._dependencies import _check_soft_dependencies


def _check_friedman(ranks):
    """
    Check whether Friedman test is significant.

    Parameters
    ----------
    n_estimators : int
      number of strategies to evaluate
    n_datasets : int
      number of datasets classified per strategy
    ranks : np.array (shape: n_estimators * n_datasets)
      rank of strategy on dataset

    Returns
    -------
    float
      p-value of the test
    """
    n_datasets, n_estimators = ranks.shape

    if n_estimators < 3:
        raise ValueError(
            "At least 3 sets of measurements must be given for Friedmann test, "
            f"got {n_estimators}."
        )

    # calculate c to correct chisq for ties:
    ties = 0
    for i in range(n_datasets):
        replist, repnum = find_repeats(ranks[i])
        for t in repnum:
            ties += t * (t * t - 1)
    c = 1 - ties / (n_estimators * (n_estimators * n_estimators - 1) * n_datasets)

    ssbn = np.sum(ranks.sum(axis=0) ** 2)
    chisq = (
        12.0 / (n_estimators * n_datasets * (n_estimators + 1)) * ssbn
        - 3 * n_datasets * (n_estimators + 1)
    ) / c
    p_value = distributions.chi2.sf(chisq, n_estimators - 1)
    return p_value


def _nemenyi_test(ordered_avg_ranks, n_datasets, alpha):
    """
    Find cliques using post hoc Nemenyi test.

    Parameters
    ----------
    ordered_avg_ranks: np.array
        average ranks of strategies
    n_datasets: int
        number of datasets
    alpha: float
        alpha level for statistical tests currently supported: 0.1, 0.05 or 0.01)

    Returns
    -------
    cliques: list of lists
        statistically similar cliques

    """
    n_estimators = len(ordered_avg_ranks)
    qalpha = get_qalpha(alpha)
    # calculate critical difference with Nemenyi
    cd = qalpha[n_estimators] * np.sqrt(
        n_estimators * (n_estimators + 1) / (6 * n_datasets)
    )
    # compute statistically similar cliques
    cliques = np.tile(ordered_avg_ranks, (n_estimators, 1)) - np.tile(
        np.vstack(ordered_avg_ranks.T), (1, n_estimators)
    )
    cliques[cliques < 0] = np.inf
    cliques = cliques < cd

    cliques = _build_cliques(cliques)

    return cliques


<<<<<<< HEAD
def wilcoxon_holm_cliques(results, labels, avranks, alpha=0.1):
    """Find cliques using Wilcoxon and post hoc Holm test.

    Computes groups of estimators (cliques) within which there is no significant
    difference. The algorithm assumes that the estimators (named in labels) are
    sorted by average rank, so that labels[0] is the "best" estimator in terms of
    lowest average rank.

    This algorithm first forms a clique for each estimator set as control,
    then merges dominated cliques.

    Suppose we have four estimators, A, B, C and D sorted by average rank. Starting
    from A, we test the null hypothesis that average ranks are equal against the
    alternative hypothesis that the average rank of A is less than that of B. If we
    reject the null hypothesis then we stop, and A is not in a clique. If we cannot
    reject the null, we test A vs C, continuing until we reject the null or we have
    tested all estimators.

    Suppose we find B is significantly worse that A, but that on the next iteration we
    find no difference between B and C, nor any difference between B and D. We have
    formed one clique, [B, C, D]. On the third iteration, we also find not difference
    between C and D and thus form a second clique, [C, D]. We have found two cliques,
    but [C,D] is containedin [B, C, D] and is thus redundant. In this case we would
    return a single clique, [ B, C, D].

    All tests are performed with one sided Wilcoxon sign rank test, using a Holm
    correction that simply divides alpha by number of estimators-1. Thus if we were
    testing the above four estimators with alpha = 0.1, we would need a p-value of less
    than 0.3333 to reject the null hypothesis.

    Parameters
    ----------
        results : np.ndarray
            Scores of shape ``(n_datasets, n_estimators)``.
        labels : list of str
            List with names of the estimators.
            results :
        avranks : np.ndarray
            Sorted ranks of estimators.
        alpha : float, default = 0.1
             Alpha level for one-sided Wilcoxon sign rank test.

    Example
    -------
    """
    # get number of estimators:
    n_estimators = results.shape[1]
    # init array that contains the p-values calculated by the Wilcoxon signed rank test
    p_values = []
    # loop through the algorithms to compare pairwise
    for i in range(n_estimators - 1):
        # get the name of classifier one
        classifier_1 = labels[i]
        # get the performance of classifier one
        perf_1 = np.array(results[:, i])

        for j in range(i + 1, n_estimators):
            # get the name of the second classifier
            classifier_2 = labels[j]
            # get the performance of classifier two
            perf_2 = np.array(results[:, j])
            # calculate the p_value. By default this does a two sided test
            p_value = wilcoxon(perf_1, perf_2, zero_method="wilcox")[1]
            # append to the list
            p_values.append((classifier_1, classifier_2, p_value, False))
=======
def _wilcoxon_test(results):
    """
    Perform Wilcoxon test.

    Parameters
    ----------
    results: np.array
      results of strategies on datasets

    Returns
    -------
    p_values: np.array
        p-values of Wilcoxon test
    """
    n_estimators = results.shape[1]
>>>>>>> 4da73fcb

    p_values = np.eye(n_estimators)

    for i in range(n_estimators - 1):
        for j in range(i + 1, n_estimators):
            p_values[i, j] = wilcoxon(
                results[:, i],
                results[:, j],
                zero_method="wilcox",
                alternative="greater",
            )[1]

    return p_values


def _build_cliques(pairwise_matrix):
    """
    Build cliques from pairwise comparison matrix.

    Parameters
    ----------
    pairwise_matrix: np.array
        pairwise comparison matrix

    Returns
    -------
    cliques: list of lists
        cliques within which there is no significant different between estimators.
    """
    n = np.sum(pairwise_matrix, 1)
    possible_cliques = pairwise_matrix[n > 1, :]

    for i in range(0, possible_cliques.shape[0]):
        for j in range(i + 1, possible_cliques.shape[1]):
            if possible_cliques[i, j] == 0:
                possible_cliques[i, j + 1 :] = 0  # noqa: E203
                break

    for i in range(possible_cliques.shape[0] - 1, 0, -1):
        for j in range(i - 1, -1, -1):
            if np.all(possible_cliques[j, possible_cliques[i, :]]):
                possible_cliques[i, :] = 0
                break

    n = np.sum(possible_cliques, 1)
    cliques = possible_cliques[n > 1, :]

    return cliques


def plot_critical_difference(
    scores,
    labels,
    highlight=None,
    lower_better=False,
    test="wilcoxon",
    correction="holm",
    alpha=0.1,
    width=6,
    textspace=1.5,
    reverse=True,
    return_p_values=False,
):
    """
    Plot the average ranks and cliques based on the method described in [1]_.

    This function summarises the relative performance of multiple estimators
    evaluated on multiple datasets. The resulting plot shows the average rank of each
    estimator on a number line. Estimators are grouped by solid lines,
    called cliques. A clique represents a group of estimators within which there is
    no significant difference in performance (see the caveats below). Please note
    that these diagrams are not an end in themselves, but rather form one part of
    the description of performance of estimators.

    The input is a summary performance measure of each estimator on each problem,
    where columns are estimators and rows datasets. This could be any measure such as
    accuracy/error, F1, negative log-likelihood, mean squared error or rand score.

    This algorithm first calculates the rank of all estimators on all problems (
    averaging ranks over ties), then sorts estimators on average rank. It then forms
    cliques. The original critical difference diagrams [1]_ use the post hoc Neymeni
    test [4]_ to find a critical difference. However, as discussed [3]_,this post hoc
    test is senstive to the estimators included in the test: "For instance the
    difference between A and B could be declared significant if the pool comprises
    algorithms C, D, E and not significant if the pool comprises algorithms
    F, G, H.". Our default option is to base cliques finding on pairwise Wilcoxon sign
    rank test.

    There are two issues when performing multiple pairwise tests to find cliques:
    what adjustment to make for multiple testing, and whether to perform a one sided
    or two sided test. The Bonferroni adjustment is known to be conservative. Hence,
    by default, we base our clique finding from pairwise tests on the control
    tests described in [1]_ and the sequential method recommended in [2]_  proposed
    in [5]_ that uses a less conservative adjustment than Bonferroni.

    We perform all pairwise tests using a one-sided Wilcoxon sign rank test with the
    Holm correction to alpha, which involves reducing alpha by dividing it by number
    of estimators -1.

    Suppose we have four estimators, A, B, C and D sorted by average rank. Starting
    from A, we test the null hypothesis that average ranks are equal against the
    alternative hypothesis that the average rank of A is less than that of B,
    with significance level alpha/(n_estimators-1). If we reject the null hypothesis
    then we stop, and A is not in a clique. If we cannot
    reject the null, we test A vs C, continuing until we reject the null or we have
    tested all estimators. Suppose we find that A vs B is significant. We form no
    clique for A.

    We then continue to form a clique using the second best estimator,
    B, as a control. Imagine we find no difference between B and C, nor any difference
    between B and D. We have formed a clique for B: [B, C, D]. On the third
    iteration, imagine we also find not difference between C and D and thus form a
    second clique, [C, D]. We have found two cliques, but [C,D] is contained in [B, C,
    D] and is thus redundant. In this case we would return a single clique, [B, C, D].

    Not this is a heuristic approach not without problems: If the best ranked estimator
    A is significantly better than B but not significantly different to C, this will
    not be reflected in the diagram. Because of this, we recommend also reporting
    p-values in a table, and exploring other ways to present results such as pairwise
    plots. Comparing estimators on archive data sets can only be indicative of
    overall performance in general, and such comparisons should be seen as exploratory
    analysis rather than designed experiments to test an a priori hypothesis.

    Parts of the code are adapted from here:
    https://github.com/hfawaz/cd-diagram

    Parameters
    ----------
    scores : np.array
        Performance scores for estimators of shape (num datasets, num estimators).
    labels : list of estimators
        List with names of the estimators. Order should be the same as scores
    highlight : dict, default = None
        A dict with labels and HTML colours to be used for highlighting. Order should be
        the same as scores.
    lower_better : bool, default = False
        Indicates whether smaller is better for the results in scores. For example,
        if errors are passed instead of accuracies, set ``lower_better`` to ``True``.
    test : string, default = "wilcoxon"
        test method used to form cliques, either "nemenyi" or "wilcoxon"
    correction: string, default = "holm"
        correction method for multiple testing, one of "bonferroni", "holm" or "none".
    alpha : float, default = 0.1
        Critical value for statistical tests of difference.
    width : int, default = 6
        Width in inches.
    textspace : int
        Space on figure sides (in inches) for the method names (default: 1.5).
    reverse : bool, default = True
        If set to 'True', the lowest rank is on the right.
    return_p_values : bool, default = False
        Whether to return the pairwise matrix of p-values.

    Returns
    -------
        matplotlib.figure
            Figure created.

    References
    ----------
    .. [1] Demsar J., "Statistical comparisons of classifiers over multiple data sets."
    Journal of Machine Learning Research 7:1-30, 2006.
    .. [2] García S. and Herrera F., "An extension on “statistical comparisons of
    classifiers over multiple data sets” for all pairwise comparisons."
    Journal of Machine Learning Research 9:2677-2694, 2008.
    .. [3] Benavoli A., Corani G. and Mangili F "Should we really use post-hoc tests
    based on mean-ranks?" Journal of Machine Learning Research 17:1-10, 2016.
    .. [4] Nemenyi P., "Distribution-free multiple comparisons".
    PhD thesis, Princeton University, 1963.
    .. [5] Holm S., " A simple sequentially rejective multiple test procedure."
    Scandinavian Journal of Statistics, 6:65-70, 1979.

    Example
    -------
    >>> from aeon.benchmarking import plot_critical_difference
    >>> from aeon.benchmarking.results_loaders import get_estimator_results_as_array
    >>> methods = ["IT", "WEASEL-Dilation", "HIVECOTE2", "FreshPRINCE"]
    >>> results = get_estimator_results_as_array(estimators=methods)
    >>> plot = plot_critical_difference(results[0], methods, alpha=0.1)\
        # doctest: +SKIP
    >>> plot.show()  # doctest: +SKIP
    >>> plot.savefig("cd.pdf", bbox_inches="tight")  # doctest: +SKIP
    """
    _check_soft_dependencies("matplotlib")

    import matplotlib.pyplot as plt

    n_datasets, n_estimators = scores.shape
    if isinstance(test, str):
        test = test.lower()
    if isinstance(correction, str):
        correction = correction.lower()
    # Step 1: rank data: in case of ties average ranks are assigned
    if lower_better:  # low is good -> rank 1
        ranks = rankdata(scores, axis=1)
    else:  # assign opposite ranks
        ranks = rankdata(-1 * scores, axis=1)

    # Step 2: calculate average rank per estimator
    ordered_avg_ranks = ranks.mean(axis=0)
    # Sort labels and ranks
    ordered_labels_ranks = np.array(
        [(l, float(r)) for r, l in sorted(zip(ordered_avg_ranks, labels))], dtype=object
    )
    ordered_labels = np.array([la for la, _ in ordered_labels_ranks], dtype=str)
    ordered_avg_ranks = np.array([r for _, r in ordered_labels_ranks], dtype=np.float32)

    indices = [np.where(np.array(labels) == r)[0] for r in ordered_labels]

    ordered_scores = scores[:, indices]
    # sort out colours for labels
    if highlight is not None:
        colours = [
            highlight[label] if label in highlight else "#000000"
            for label in ordered_labels
        ]
    else:
        colours = ["#000000"] * len(ordered_labels)
    # Step 3 : check whether Friedman test is significant
    p_value_friedman = _check_friedman(ranks)
    # Step 4: If Friedman test is significant find cliques
    if p_value_friedman < alpha:
        if test == "nemenyi":
            cliques = _nemenyi_test(ordered_avg_ranks, n_datasets, alpha)
        elif test == "wilcoxon":
            if correction == "bonferroni":
                adjusted_alpha = alpha / (n_estimators * (n_estimators - 1) / 2)
            elif correction == "holm":
                adjusted_alpha = alpha / (n_estimators - 1)
            elif correction is None:
                adjusted_alpha = alpha
            else:
                raise ValueError("correction available are None, Bonferroni and Holm.")
            p_values = _wilcoxon_test(ordered_scores)
            cliques = _build_cliques(p_values > adjusted_alpha)
        else:
            raise ValueError("tests available are only nemenyi and wilcoxon.")
    # If Friedman test is not significant everything has to be one clique
    else:
        cliques = [[1] * n_estimators]

    # Step 6 create the diagram:
    # check from where to where the axis has to go
    lowv = min(1, int(math.floor(min(ordered_avg_ranks))))
    highv = max(len(ordered_avg_ranks), int(math.ceil(max(ordered_avg_ranks))))

    # set up the figure
    width = float(width)
    textspace = float(textspace)

    cline = 0.6  # space needed above scale
    linesblank = 1  # lines between scale and text
    scalewidth = width - 2 * textspace

    # calculate needed height
    minnotsignificant = max(2 * 0.2, linesblank)
    height = cline + ((n_estimators + 1) / 2) * 0.2 + minnotsignificant + 0.2

    fig = plt.figure(figsize=(width, height))
    fig.set_facecolor("white")
    ax = fig.add_axes([0, 0, 1, 1])  # reverse y axis
    ax.set_axis_off()

    hf = 1.0 / height  # height factor
    wf = 1.0 / width

    # Upper left corner is (0,0).
    ax.plot([0, 1], [0, 1], c="w")
    ax.set_xlim(0.1, 0.9)
    ax.set_ylim(1, 0)

    def _lloc(lst, n):
        """List location in list of list structure."""
        if n < 0:
            return len(lst[0]) + n
        else:
            return n

    def _nth(lst, n):
        n = _lloc(lst, n)
        return [a[n] for a in lst]

    def _hfl(lst):
        return [a * hf for a in lst]

    def _wfl(lst):
        return [a * wf for a in lst]

    def _line(lst, color="k", **kwargs):
        ax.plot(_wfl(_nth(lst, 0)), _hfl(_nth(lst, 1)), color=color, **kwargs)

    # draw scale
    _line([(textspace, cline), (width - textspace, cline)], linewidth=2)

    bigtick = 0.3
    smalltick = 0.15
    linewidth = 2.0
    linewidth_sign = 4.0

    def _rankpos(rank):
        if not reverse:
            a = rank - lowv
        else:
            a = highv - rank
        return textspace + scalewidth / (highv - lowv) * a

    # add ticks to scale
    tick = None
    for a in list(np.arange(lowv, highv, 0.5)) + [highv]:
        tick = smalltick
        if a == int(a):
            tick = bigtick
        _line([(_rankpos(a), cline - tick / 2), (_rankpos(a), cline)], linewidth=2)

    def _text(x, y, s, *args, **kwargs):
        ax.text(wf * x, hf * y, s, *args, **kwargs)

    for a in range(lowv, highv + 1):
        _text(
            _rankpos(a),
            cline - tick / 2 - 0.05,
            str(a),
            ha="center",
            va="bottom",
            size=16,
        )

    # sort out lines and text based on whether order is reversed or not
    space_between_names = 0.24
    for i in range(math.ceil(len(ordered_avg_ranks) / 2)):
        chei = cline + minnotsignificant + i * space_between_names
        if reverse:
            _line(
                [
                    (_rankpos(ordered_avg_ranks[i]), cline),
                    (_rankpos(ordered_avg_ranks[i]), chei),
                    (textspace + scalewidth + 0.2, chei),
                ],
                linewidth=linewidth,
                color=colours[i],
            )
            _text(  # labels left side.
                textspace + scalewidth + 0.3,
                chei,
                ordered_labels[i],
                ha="left",
                va="center",
                size=16,
                color=colours[i],
            )
            _text(  # ranks left side.
                textspace + scalewidth - 0.3,
                chei - 0.075,
                format(ordered_avg_ranks[i], ".4f"),
                ha="left",
                va="center",
                size=10,
                color=colours[i],
            )
        else:
            _line(
                [
                    (_rankpos(ordered_avg_ranks[i]), cline),
                    (_rankpos(ordered_avg_ranks[i]), chei),
                    (textspace - 0.1, chei),
                ],
                linewidth=linewidth,
                color=colours[i],
            )
            _text(  # labels left side.
                textspace - 0.2,
                chei,
                ordered_labels[i],
                ha="right",
                va="center",
                size=16,
                color=colours[i],
            )
            _text(  # ranks left side.
                textspace + 0.4,
                chei - 0.075,
                format(ordered_avg_ranks[i], ".4f"),
                ha="right",
                va="center",
                size=10,
                color=colours[i],
            )

    for i in range(math.ceil(len(ordered_avg_ranks) / 2), len(ordered_avg_ranks)):
        chei = (
            cline
            + minnotsignificant
            + (len(ordered_avg_ranks) - i - 1) * space_between_names
        )
        if reverse:
            _line(
                [
                    (_rankpos(ordered_avg_ranks[i]), cline),
                    (_rankpos(ordered_avg_ranks[i]), chei),
                    (textspace - 0.1, chei),
                ],
                linewidth=linewidth,
                color=colours[i],
            )
            _text(  # labels right side.
                textspace - 0.2,
                chei,
                ordered_labels[i],
                ha="right",
                va="center",
                size=16,
                color=colours[i],
            )
            _text(  # ranks right side.
                textspace + 0.4,
                chei - 0.075,
                format(ordered_avg_ranks[i], ".4f"),
                ha="right",
                va="center",
                size=10,
                color=colours[i],
            )
        else:
            _line(
                [
                    (_rankpos(ordered_avg_ranks[i]), cline),
                    (_rankpos(ordered_avg_ranks[i]), chei),
                    (textspace + scalewidth + 0.1, chei),
                ],
                linewidth=linewidth,
                color=colours[i],
            )
            _text(  # labels right side.
                textspace + scalewidth + 0.2,
                chei,
                ordered_labels[i],
                ha="left",
                va="center",
                size=16,
                color=colours[i],
            )
            _text(  # ranks right side.
                textspace + scalewidth - 0.4,
                chei - 0.075,
                format(ordered_avg_ranks[i], ".4f"),
                ha="left",
                va="center",
                size=10,
                color=colours[i],
            )

    # draw lines for cliques
    start = cline + 0.2
    side = -0.02 if reverse else 0.02
    height = 0.1
    i = 1
    for clq in cliques:
        positions = np.where(np.array(clq) == 1)[0]
        min_idx = np.array(positions).min()
        max_idx = np.array(positions).max()
        _line(
            [
                (_rankpos(ordered_avg_ranks[min_idx]) - side, start),
                (_rankpos(ordered_avg_ranks[max_idx]) + side, start),
            ],
            linewidth=linewidth_sign,
        )
        start += height
    if return_p_values:
        return fig, p_values
    else:
        return fig<|MERGE_RESOLUTION|>--- conflicted
+++ resolved
@@ -93,73 +93,6 @@
     return cliques
 
 
-<<<<<<< HEAD
-def wilcoxon_holm_cliques(results, labels, avranks, alpha=0.1):
-    """Find cliques using Wilcoxon and post hoc Holm test.
-
-    Computes groups of estimators (cliques) within which there is no significant
-    difference. The algorithm assumes that the estimators (named in labels) are
-    sorted by average rank, so that labels[0] is the "best" estimator in terms of
-    lowest average rank.
-
-    This algorithm first forms a clique for each estimator set as control,
-    then merges dominated cliques.
-
-    Suppose we have four estimators, A, B, C and D sorted by average rank. Starting
-    from A, we test the null hypothesis that average ranks are equal against the
-    alternative hypothesis that the average rank of A is less than that of B. If we
-    reject the null hypothesis then we stop, and A is not in a clique. If we cannot
-    reject the null, we test A vs C, continuing until we reject the null or we have
-    tested all estimators.
-
-    Suppose we find B is significantly worse that A, but that on the next iteration we
-    find no difference between B and C, nor any difference between B and D. We have
-    formed one clique, [B, C, D]. On the third iteration, we also find not difference
-    between C and D and thus form a second clique, [C, D]. We have found two cliques,
-    but [C,D] is containedin [B, C, D] and is thus redundant. In this case we would
-    return a single clique, [ B, C, D].
-
-    All tests are performed with one sided Wilcoxon sign rank test, using a Holm
-    correction that simply divides alpha by number of estimators-1. Thus if we were
-    testing the above four estimators with alpha = 0.1, we would need a p-value of less
-    than 0.3333 to reject the null hypothesis.
-
-    Parameters
-    ----------
-        results : np.ndarray
-            Scores of shape ``(n_datasets, n_estimators)``.
-        labels : list of str
-            List with names of the estimators.
-            results :
-        avranks : np.ndarray
-            Sorted ranks of estimators.
-        alpha : float, default = 0.1
-             Alpha level for one-sided Wilcoxon sign rank test.
-
-    Example
-    -------
-    """
-    # get number of estimators:
-    n_estimators = results.shape[1]
-    # init array that contains the p-values calculated by the Wilcoxon signed rank test
-    p_values = []
-    # loop through the algorithms to compare pairwise
-    for i in range(n_estimators - 1):
-        # get the name of classifier one
-        classifier_1 = labels[i]
-        # get the performance of classifier one
-        perf_1 = np.array(results[:, i])
-
-        for j in range(i + 1, n_estimators):
-            # get the name of the second classifier
-            classifier_2 = labels[j]
-            # get the performance of classifier two
-            perf_2 = np.array(results[:, j])
-            # calculate the p_value. By default this does a two sided test
-            p_value = wilcoxon(perf_1, perf_2, zero_method="wilcox")[1]
-            # append to the list
-            p_values.append((classifier_1, classifier_2, p_value, False))
-=======
 def _wilcoxon_test(results):
     """
     Perform Wilcoxon test.
@@ -175,7 +108,6 @@
         p-values of Wilcoxon test
     """
     n_estimators = results.shape[1]
->>>>>>> 4da73fcb
 
     p_values = np.eye(n_estimators)
 
