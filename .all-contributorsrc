{
  "projectName": "aeon",
  "projectOwner": "aeon-toolkit",
  "repoType": "github",
  "repoHost": "https://github.com",
  "files": [
    "CONTRIBUTORS.md"
  ],
  "imageSize": 80,
  "commit": "false",
  "commitConvention": "atom",
  "contributorsPerLine": 8,
  "contributorsSortAlphabetically": true,
  "badgeTemplate": "[![All Contributors](https://img.shields.io/badge/all_contributors-<%= contributors.length %>-orange.svg)](#contributors)",
  "linkToUsage": true,
  "skipCi": true,
  "contributors": [
    {
      "login": "fkiraly",
      "name": "Franz Kiraly",
      "avatar_url": "https://avatars1.githubusercontent.com/u/7985502?v=4",
      "profile": "https://github.com/fkiraly",
      "contributions": [
        "bug",
        "business",
        "code",
        "doc",
        "design",
        "eventOrganizing",
        "example",
        "financial",
        "fundingFinding",
        "ideas",
        "maintenance",
        "mentoring",
        "projectManagement",
        "question",
        "review",
        "talk",
        "test",
        "tutorial",
        "video"
      ]
    },
    {
      "login": "sajaysurya",
      "name": "Sajaysurya Ganesh",
      "avatar_url": "https://avatars2.githubusercontent.com/u/25329624?v=4",
      "profile": "https://sajay.online",
      "contributions": [
        "code",
        "doc",
        "design",
        "example",
        "ideas",
        "test",
        "tutorial"
      ]
    },
    {
      "login": "Tomiiwa",
      "name": "Ireoluwatomiwa",
      "avatar_url": "https://avatars.githubusercontent.com/u/61966277?v=4",
      "profile": "https://www.linkedin.com/in/ireoluwatomiwa-sanusi/",
      "contributions": [
        "doc"
      ]
    },
    {
      "login": "TonyBagnall",
      "name": "Tony Bagnall",
      "avatar_url": "https://avatars1.githubusercontent.com/u/9594042?v=4",
      "profile": "http://www.timeseriesclassification.com",
      "contributions": [
        "code",
        "business",
        "doc",
        "design",
        "eventOrganizing",
        "fundingFinding",
        "ideas",
        "projectManagement",
        "question",
        "review",
        "talk",
        "data"
      ]
    },
    {
      "login": "jasonlines",
      "name": "Jason Lines",
      "avatar_url": "https://avatars1.githubusercontent.com/u/38794632?v=4",
      "profile": "http://www.timeseriesclassification.com",
      "contributions": [
        "code",
        "business",
        "doc",
        "design",
        "eventOrganizing",
        "fundingFinding",
        "ideas",
        "projectManagement",
        "question",
        "review",
        "talk",
        "example"
      ]
    },
    {
      "login": "mloning",
      "name": "Markus Löning",
      "avatar_url": "https://avatars3.githubusercontent.com/u/21020482?v=4",
      "profile": "https://github.com/mloning",
      "contributions": [
        "code",
        "test",
        "maintenance",
        "platform",
        "review",
        "infra",
        "example",
        "bug",
        "tutorial",
        "business",
        "doc",
        "design",
        "eventOrganizing",
        "fundingFinding",
        "ideas",
        "projectManagement",
        "question",
        "talk",
        "mentoring",
        "video"
      ]
    },
    {
      "login": "goastler",
      "name": "George Oastler",
      "avatar_url": "https://avatars0.githubusercontent.com/u/7059456?v=4",
      "profile": "https://github.com/goastler",
      "contributions": [
        "code",
        "test",
        "platform",
        "example",
        "doc"
      ]
    },
    {
      "login": "ViktorKaz",
      "name": "ViktorKaz",
      "avatar_url": "https://avatars0.githubusercontent.com/u/33499138?v=4",
      "profile": "https://github.com/ViktorKaz",
      "contributions": [
        "code",
        "doc",
        "design"
      ]
    },
    {
      "login": "MatthewMiddlehurst",
      "name": "Matthew Middlehurst",
      "avatar_url": "https://avatars0.githubusercontent.com/u/25731235?v=4",
      "profile": "https://github.com/MatthewMiddlehurst",
      "contributions": [
        "bug",
        "code",
        "data",
        "doc",
        "design",
        "example",
        "ideas",
        "infra",
        "maintenance",
        "mentoring",
        "promotion",
        "question",
        "research",
        "review",
        "test",
        "tutorial",
        "talk"
      ]
    },
    {
      "login": "miraep8",
      "name": "Mirae Parker",
      "avatar_url": "https://avatars.githubusercontent.com/u/10511777?s=400&u=10a774fd4be767fa3b23a82a98bbfe102c17f0f3&v=4",
      "profile": "https://github.com/miraep8",
      "contributions": [
        "code",
        "test"
      ]
    },
    {
      "login": "jesellier",
      "name": "jesellier",
      "avatar_url": "https://avatars0.githubusercontent.com/u/51952076?v=4",
      "profile": "https://github.com/jesellier",
      "contributions": [
        "code"
      ]
    },
    {
      "login": "James-Large",
      "name": "James Large",
      "avatar_url": "https://avatars0.githubusercontent.com/u/44509982?v=4",
      "profile": "http://www.timeseriesclassification.com/",
      "contributions": [
        "code",
        "doc",
        "test",
        "infra",
        "maintenance"
      ]
    },
    {
      "login": "achieveordie",
      "name": "Sagar Mishra",
      "avatar_url": "https://avatars.githubusercontent.com/u/54197164?v=4",
      "profile": "https://github.com/achieveordie",
      "contributions": [
        "test"
      ]
    },
    {
      "login": "simone-pignotti",
      "name": "simone-pignotti",
      "avatar_url": "https://avatars1.githubusercontent.com/u/44410066?v=4",
      "profile": "https://github.com/simone-pignotti",
      "contributions": [
        "code",
        "bug"
      ]
    },
    {
      "login": "ClaudiaSanches",
      "name": "ClaudiaSanches",
      "avatar_url": "https://avatars3.githubusercontent.com/u/28742178?v=4",
      "profile": "https://github.com/ClaudiaSanches",
      "contributions": [
        "code",
        "test"
      ]
    },
    {
      "login": "aa25desh",
      "name": "aa25desh",
      "avatar_url": "https://avatars1.githubusercontent.com/u/29518290?v=4",
      "profile": "https://github.com/aa25desh",
      "contributions": [
        "code",
        "bug"
      ]
    },
    {
      "login": "matteogales",
      "name": "matteogales",
      "avatar_url": "https://avatars0.githubusercontent.com/u/9269326?v=4",
      "profile": "https://github.com/matteogales",
      "contributions": [
        "code",
        "design",
        "ideas"
      ]
    },
    {
      "login": "prockenschaub",
      "name": "Patrick Rockenschaub",
      "avatar_url": "https://avatars0.githubusercontent.com/u/15381732?v=4",
      "profile": "https://github.com/prockenschaub",
      "contributions": [
        "code",
        "design",
        "ideas",
        "test"
      ]
    },
    {
      "login": "dasgupsa",
      "name": "Saurabh Dasgupta",
      "avatar_url": "https://avatars2.githubusercontent.com/u/10398956?v=4",
      "profile": "https://github.com/dasgupsa",
      "contributions": [
        "code"
      ]
    },
    {
      "login": "angus924",
      "name": "Angus Dempster",
      "avatar_url": "https://avatars0.githubusercontent.com/u/55837131?v=4",
      "profile": "https://github.com/angus924",
      "contributions": [
        "code",
        "test",
        "tutorial"
      ]
    },
    {
      "login": "lnthach",
      "name": "Thach Le Nguyen",
      "avatar_url": "https://avatars0.githubusercontent.com/u/7788363?v=4",
      "profile": "https://github.com/lnthach",
      "contributions": [
        "code",
        "test"
      ]
    },
    {
      "login": "Ayushmaanseth",
      "name": "Ayushmaan Seth",
      "avatar_url": "https://avatars1.githubusercontent.com/u/29939762?v=4",
      "profile": "https://www.linkedin.com/in/ayushmaan-seth-4a96364a/",
      "contributions": [
        "code",
        "review",
        "test",
        "doc",
        "eventOrganizing",
        "tutorial"
      ]
    },
    {
      "login": "ninfueng",
      "name": "Ninnart Fuengfusin",
      "avatar_url": "https://avatars2.githubusercontent.com/u/28499769?v=4",
      "profile": "https://github.com/ninfueng",
      "contributions": [
        "code"
      ]
    },
    {
      "login": "big-o",
      "name": "big-o",
      "avatar_url": "https://avatars1.githubusercontent.com/u/1134151?v=4",
      "profile": "https://github.com/big-o",
      "contributions": [
        "code",
        "test",
        "design",
        "ideas",
        "review",
        "tutorial",
        "mentoring"
      ]
    },
    {
      "login": "Kludex",
      "name": "Marcelo Trylesinski",
      "avatar_url": "https://avatars3.githubusercontent.com/u/7353520?v=4",
      "profile": "http://marcelotryle.com",
      "contributions": [
        "doc"
      ]
    },
    {
      "login": "oleskiewicz",
      "name": "oleskiewicz",
      "avatar_url": "https://avatars1.githubusercontent.com/u/5682158?v=4",
      "profile": "https://github.com/oleskiewicz",
      "contributions": [
        "code",
        "doc",
        "test"
      ]
    },
    {
      "login": "dguijo",
      "name": "David Guijo-Rubio",
      "avatar_url": "https://avatars1.githubusercontent.com/u/47889499?v=4",
      "profile": "https://dguijo.com",
      "contributions": [
        "code",
        "ideas"
      ]
    },
    {
      "login": "HYang1996",
      "name": "HYang1996",
      "avatar_url": "https://avatars0.githubusercontent.com/u/44179303?v=4",
      "profile": "https://github.com/HYang1996",
      "contributions": [
        "code",
        "test",
        "doc",
        "tutorial"
      ]
    },
    {
      "login": "Mo-Saif",
      "name": "Mohammed Saif Kazamel",
      "avatar_url": "https://avatars0.githubusercontent.com/u/27867617?v=4",
      "profile": "https://mo-saif.github.io/",
      "contributions": [
        "bug"
      ]
    },
    {
      "login": "abandus",
      "name": "abandus",
      "avatar_url": "https://avatars2.githubusercontent.com/u/46486474?v=4",
      "profile": "https://github.com/abandus",
      "contributions": [
        "ideas",
        "code"
      ]
    },
    {
      "login": "Pangoraw",
      "name": "Paul",
      "avatar_url": "https://avatars1.githubusercontent.com/u/9824244?v=4",
      "profile": "https://ber.gp",
      "contributions": [
        "doc"
      ]
    },
    {
      "login": "vedazeren",
      "name": "vedazeren",
      "avatar_url": "https://avatars3.githubusercontent.com/u/63582874?v=4",
      "profile": "https://github.com/vedazeren",
      "contributions": [
        "code",
        "test"
      ]
    },
    {
      "login": "hiqbal2",
      "name": "hiqbal2",
      "avatar_url": "https://avatars3.githubusercontent.com/u/10302415?v=4",
      "profile": "https://github.com/hiqbal2",
      "contributions": [
        "doc"
      ]
    },
    {
      "login": "btrtts",
      "name": "btrtts",
      "avatar_url": "https://avatars3.githubusercontent.com/u/66252156?v=4",
      "profile": "https://github.com/btrtts",
      "contributions": [
        "doc"
      ]
    },
    {
      "login": "marielledado",
      "name": "Marielle",
      "avatar_url": "https://avatars2.githubusercontent.com/u/13499809?v=4",
      "profile": "https://twitter.com/marielli",
      "contributions": [
        "doc",
        "code",
        "ideas"
      ]
    },
    {
      "login": "Cheukting",
      "name": "Cheuk Ting Ho",
      "avatar_url": "https://avatars1.githubusercontent.com/u/28761465?v=4",
      "profile": "http://cheuk.dev",
      "contributions": [
        "code"
      ]
    },
    {
      "login": "sophijka",
      "name": "sophijka",
      "avatar_url": "https://avatars2.githubusercontent.com/u/47450591?v=4",
      "profile": "https://github.com/sophijka",
      "contributions": [
        "doc",
        "maintenance"
      ]
    },
    {
      "login": "Quaterion",
      "name": "Quaterion",
      "avatar_url": "https://avatars2.githubusercontent.com/u/23200273?v=4",
      "profile": "https://github.com/Quaterion",
      "contributions": [
        "bug"
      ]
    },
    {
      "login": "ABostrom",
      "name": "Aaron Bostrom",
      "avatar_url": "https://avatars0.githubusercontent.com/u/9571933?v=4",
      "profile": "https://github.com/ABostrom",
      "contributions": [
        "code",
        "doc",
        "test",
        "mentoring"
      ]
    },
    {
      "login": "BandaSaiTejaReddy",
      "name": "BANDASAITEJAREDDY",
      "avatar_url": "https://avatars0.githubusercontent.com/u/31387911?v=4",
      "profile": "https://github.com/BandaSaiTejaReddy",
      "contributions": [
        "code",
        "doc"
      ]
    },
    {
      "login": "lynnssi",
      "name": "Alexandra Amidon",
      "avatar_url": "https://avatars2.githubusercontent.com/u/17050655?v=4",
      "profile": "https://medium.com/@alexandra.amidon",
      "contributions": [
        "blog",
        "doc",
        "ideas"
      ]
    },
    {
      "login": "chizzi25",
      "name": "chizzi25",
      "avatar_url": "https://avatars3.githubusercontent.com/u/67911243?v=4",
      "profile": "https://github.com/chizzi25",
      "contributions": [
        "blog"
      ]
    },
    {
      "login": "Piyush1729",
      "name": "Piyush Gade",
      "avatar_url": "https://avatars2.githubusercontent.com/u/64950012?v=4",
      "profile": "https://github.com/Piyush1729",
      "contributions": [
        "code",
        "review"
      ]
    },
    {
      "login": "sri1419",
      "name": "sri1419",
      "avatar_url": "https://avatars2.githubusercontent.com/u/65078278?v=4",
      "profile": "https://github.com/sri1419",
      "contributions": [
        "code"
      ]
    },
    {
      "login": "patrickzib",
      "name": "Patrick Schäfer",
      "avatar_url": "https://avatars0.githubusercontent.com/u/7783034?v=4",
      "profile": "http://www2.informatik.hu-berlin.de/~schaefpa/",
      "contributions": [
        "code",
        "tutorial"
      ]
    },
    {
      "login": "ermshaua",
      "name": "Arik Ermshaus",
      "avatar_url": "https://avatars.githubusercontent.com/u/23294512?v=4",
      "profile": "https://github.com/ermshaua/",
      "contributions": [
        "code"
      ]
    },
    {
      "login": "akanz1",
      "name": "Andreas Kanz",
      "avatar_url": "https://avatars3.githubusercontent.com/u/51492342?v=4",
      "profile": "https://github.com/akanz1",
      "contributions": [
        "tutorial"
      ]
    },
    {
      "login": "brettkoonce",
      "name": "brett koonce",
      "avatar_url": "https://avatars2.githubusercontent.com/u/11281814?v=4",
      "profile": "https://github.com/brettkoonce",
      "contributions": [
        "doc"
      ]
    },
    {
      "login": "alwinw",
      "name": "Alwin",
      "avatar_url": "https://avatars3.githubusercontent.com/u/16846521?v=4",
      "profile": "https://github.com/alwinw",
      "contributions": [
        "doc",
        "code",
        "maintenance"
      ]
    },
    {
      "login": "kkoziara",
      "name": "kkoziara",
      "avatar_url": "https://avatars1.githubusercontent.com/u/4346849?v=4",
      "profile": "https://github.com/kkoziara",
      "contributions": [
        "code",
        "bug"
      ]
    },
    {
      "login": "evanmiller29",
      "name": "Evan Miller",
      "avatar_url": "https://avatars2.githubusercontent.com/u/8062590?v=4",
      "profile": "https://github.com/evanmiller29",
      "contributions": [
        "tutorial"
      ]
    },
    {
      "login": "krumeto",
      "name": "Krum Arnaudov",
      "avatar_url": "https://avatars3.githubusercontent.com/u/11272436?v=4",
      "profile": "https://github.com/krumeto",
      "contributions": [
        "bug",
        "code"
      ]
    },
    {
      "login": "martinagvilas",
      "name": "Martina G. Vilas",
      "avatar_url": "https://avatars2.githubusercontent.com/u/37339384?v=4",
      "profile": "https://github.com/martinagvilas",
      "contributions": [
        "review",
        "ideas"
      ]
    },
    {
      "login": "Emiliathewolf",
      "name": "Emilia Rose",
      "avatar_url": "https://avatars2.githubusercontent.com/u/22026218?v=4",
      "profile": "https://github.com/Emiliathewolf",
      "contributions": [
        "code",
        "test"
      ]
    },
    {
      "login": "AidenRushbrooke",
      "name": "AidenRushbrooke",
      "avatar_url": "https://avatars0.githubusercontent.com/u/72034940?v=4",
      "profile": "https://github.com/AidenRushbrooke",
      "contributions": [
        "code",
        "test"
      ]
    },
    {
      "login": "whackteachers",
      "name": "Jason Pong",
      "avatar_url": "https://avatars0.githubusercontent.com/u/33785383?v=4",
      "profile": "https://github.com/whackteachers",
      "contributions": [
        "code",
        "test"
      ]
    },
    {
      "login": "magittan",
      "name": "William Zheng",
      "avatar_url": "https://avatars0.githubusercontent.com/u/14024202?v=4",
      "profile": "https://github.com/magittan",
      "contributions": [
        "code",
        "test"
      ]
    },
    {
      "login": "huayicodes",
      "name": "Huayi Wei",
      "avatar_url": "https://avatars3.githubusercontent.com/u/22870735?v=4",
      "profile": "https://www.linkedin.com/in/huayiwei/",
      "contributions": [
        "tutorial"
      ]
    },
    {
      "login": "Multivin12",
      "name": "Multivin12",
      "avatar_url": "https://avatars3.githubusercontent.com/u/36476633?v=4",
      "profile": "https://github.com/Multivin12",
      "contributions": [
        "code",
        "test"
      ]
    },
    {
      "login": "davidbp",
      "name": "David Buchaca Prats",
      "avatar_url": "https://avatars3.githubusercontent.com/u/4223580?v=4",
      "profile": "https://github.com/davidbp",
      "contributions": [
        "code"
      ]
    },
    {
      "login": "SebasKoel",
      "name": "Sebastiaan Koel",
      "avatar_url": "https://avatars3.githubusercontent.com/u/66252156?v=4",
      "profile": "https://github.com/SebasKoel",
      "contributions": [
        "code",
        "doc"
      ]
    },
    {
      "login": "MarcoGorelli",
      "name": "Marco Gorelli",
      "avatar_url": "https://avatars2.githubusercontent.com/u/33491632?v=4",
      "profile": "https://github.com/MarcoGorelli",
      "contributions": [
        "infra"
      ]
    },
    {
      "login": "DmitriyValetov",
      "name": "Dmitriy Valetov",
      "avatar_url": "https://avatars0.githubusercontent.com/u/27976850?v=4",
      "profile": "https://github.com/DmitriyValetov",
      "contributions": [
        "code",
        "tutorial"
      ]
    },
    {
      "login": "vollmersj",
      "name": "vollmersj",
      "avatar_url": "https://avatars2.githubusercontent.com/u/12613127?v=4",
      "profile": "https://github.com/vollmersj",
      "contributions": [
        "doc"
      ]
    },
    {
      "login": "MichalChromcak",
      "name": "Michal Chromcak",
      "avatar_url": "https://avatars1.githubusercontent.com/u/12393430?v=4",
      "profile": "https://github.com/MichalChromcak",
      "contributions": [
        "code",
        "doc",
        "test",
        "tutorial"
      ]
    },
    {
      "login": "bmurdata",
      "name": "Brian Murphy",
      "avatar_url": "https://avatars2.githubusercontent.com/u/32182553?v=4",
      "profile": "https://bmurphyportfolio.netlify.com/",
      "contributions": [
        "doc"
      ]
    },
    {
      "login": "raishubham1",
      "name": "raishubham1",
      "avatar_url": "https://avatars3.githubusercontent.com/u/29356417?v=4",
      "profile": "https://github.com/raishubham1",
      "contributions": [
        "doc"
      ]
    },
    {
      "login": "ngupta23",
      "name": "Nikhil Gupta",
      "avatar_url": "https://avatars0.githubusercontent.com/u/33585645?v=4",
      "profile": "https://github.com/ngupta23",
      "contributions": [
        "code",
        "bug",
        "doc"
      ]
    },
    {
      "login": "aiwalter",
      "name": "Martin Walter",
      "avatar_url": "https://avatars0.githubusercontent.com/u/29627036?v=4",
      "profile": "https://www.linkedin.com/in/martin-walter-1a33b3114/",
      "contributions": [
        "code",
        "bug",
        "projectManagement",
        "fundingFinding",
        "mentoring",
        "ideas",
        "design",
        "review",
        "doc",
        "talk"
      ]
    },
    {
      "login": "afzal442",
      "name": "Afzal Ansari",
      "avatar_url": "https://avatars0.githubusercontent.com/u/11625672?v=4",
      "profile": "https://github.com/afzal442",
      "contributions": [
        "code",
        "doc"
      ]
    },
    {
      "login": "gracewgao",
      "name": "Grace Gao",
      "avatar_url": "https://avatars0.githubusercontent.com/u/38268331?v=4",
      "profile": "https://www.linkedin.com/in/gracewgao/",
      "contributions": [
        "code",
        "bug"
      ]
    },
    {
      "login": "utsavcoding",
      "name": "Utsav Kumar Tiwari",
      "avatar_url": "https://avatars3.githubusercontent.com/u/55446385?v=4",
      "profile": "https://github.com/utsavcoding",
      "contributions": [
        "code",
        "doc"
      ]
    },
    {
      "login": "tch",
      "name": "Tomasz Chodakowski",
      "avatar_url": "https://avatars3.githubusercontent.com/u/184076?v=4",
      "profile": "https://github.com/tch",
      "contributions": [
        "code",
        "doc",
        "bug"
      ]
    },
    {
      "login": "koralturkk",
      "name": "Kutay Koralturk",
      "avatar_url": "https://avatars2.githubusercontent.com/u/18037789?s=460&v=4",
      "profile": "https://github.com/koralturkk",
      "contributions": [
        "code",
        "bug"
      ]
    },
    {
      "login": "vnmabus",
      "name": "Carlos Ramos Carreño",
      "avatar_url": "https://avatars1.githubusercontent.com/u/2364173?v=4",
      "profile": "https://github.com/vnmabus",
      "contributions": [
        "doc"
      ]
    },
    {
      "login": "lpantano",
      "name": "Lorena Pantano",
      "avatar_url": "https://avatars2.githubusercontent.com/u/1621788?v=4",
      "profile": "http://lpantano.github.io/",
      "contributions": [
        "ideas"
      ]
    },
    {
      "login": "KirstieJane",
      "name": "Kirstie Whitaker",
      "avatar_url": "https://avatars1.githubusercontent.com/u/3626306?v=4",
      "profile": "https://whitakerlab.github.io/",
      "contributions": [
        "ideas",
        "fundingFinding"
      ]
    },
    {
      "login": "juanitorduz",
      "name": "Juan Orduz",
      "avatar_url": "https://avatars1.githubusercontent.com/u/22996444?v=4",
      "profile": "https://juanitorduz.github.io/",
      "contributions": [
        "tutorial",
        "doc"
      ]
    },
    {
      "login": "dhirschfeld",
      "name": "Dave Hirschfeld",
      "avatar_url": "https://avatars1.githubusercontent.com/u/881019?v=4",
      "profile": "https://dhirschfeld.github.io/",
      "contributions": [
        "infra"
      ]
    },
    {
      "login": "xuyxu",
      "name": "Yi-Xuan Xu",
      "avatar_url": "https://avatars2.githubusercontent.com/u/22359569?v=4",
      "profile": "https://github.com/xuyxu",
      "contributions": [
        "code",
        "test",
        "maintenance",
        "doc"
      ]
    },
    {
      "login": "vincent-nich12",
      "name": "vincent-nich12",
      "avatar_url": "https://avatars3.githubusercontent.com/u/36476633?v=4",
      "profile": "https://github.com/vincent-nich12",
      "contributions": [
        "code"
      ]
    },
    {
      "login": "hamzahiqb",
      "name": "hamzahiqb",
      "avatar_url": "https://avatars3.githubusercontent.com/u/10302415?v=4",
      "profile": "https://github.com/hamzahiqb",
      "contributions": [
        "infra"
      ]
    },
    {
      "login": "Hephaest",
      "name": "Miao Cai",
      "avatar_url": "https://avatars2.githubusercontent.com/u/37981444?v=4",
      "profile": "https://github.com/Hephaest",
      "contributions": [
        "bug",
        "code"
      ]
    },
    {
      "login": "RNKuhns",
      "name": "Ryan Kuhns",
      "avatar_url": "https://avatars0.githubusercontent.com/u/26907244?v=4",
      "profile": "https://github.com/rnkuhns",
      "contributions": [
        "code",
        "doc",
        "tutorial",
        "example",
        "ideas",
        "review",
        "test"
      ]
    },
    {
      "login": "pabworks",
      "name": "pabworks",
      "avatar_url": "https://avatars.githubusercontent.com/u/32725127?v=4",
      "profile": "https://github.com/pabworks",
      "contributions": [
        "code",
        "test"
      ]
    },
    {
      "login": "ayan-biswas0412",
      "name": "AYAN BISWAS",
      "avatar_url": "https://avatars.githubusercontent.com/u/52851184?v=4",
      "profile": "https://github.com/ayan-biswas0412",
      "contributions": [
        "code"
      ]
    },
    {
      "login": "Lovkush-A",
      "name": "Lovkush",
      "avatar_url": "https://avatars.githubusercontent.com/u/25344832?v=4",
      "profile": "https://github.com/Lovkush-A",
      "contributions": [
        "code",
        "test",
        "ideas",
        "mentoring",
        "projectManagement"
      ]
    },
    {
      "login": "luiszugasti",
      "name": "Luis Zugasti",
      "avatar_url": "https://avatars.githubusercontent.com/u/11198457?s=460&u=0645b72683e491824aca16db9702f1d3eb990389&v=4",
      "profile": "https://github.com/luiszugasti",
      "contributions": [
        "doc"
      ]
    },
    {
      "login": "kanand77",
      "name": "Kavin Anand",
      "avatar_url": "https://avatars.githubusercontent.com/kanand77",
      "profile": "https://github.com/kanand77",
      "contributions": [
        "doc"
      ]
    },
    {
      "login": "dsherry",
      "name": "Dylan Sherry",
      "avatar_url": "https://avatars.githubusercontent.com/dsherry",
      "profile": "https://github.com/dsherry",
      "contributions": [
        "infra"
      ]
    },
    {
      "login": "kachayev",
      "name": "Oleksii Kachaiev",
      "avatar_url": "https://avatars.githubusercontent.com/u/485647?v=4",
      "profile": "https://github.com/kachayev",
      "contributions": [
        "code",
        "test"
      ]
    },
    {
      "login": "Ifeanyi30",
      "name": "Ifeanyi30",
      "avatar_url": "https://avatars.githubusercontent.com/u/49926145?v=4",
      "profile": "https://github.com/Ifeanyi30",
      "contributions": [
        "code"
      ]
    },
    {
      "login": "jschemm",
      "name": "jschemm",
      "avatar_url": "https://avatars.githubusercontent.com/u/81151346?v=4",
      "profile": "https://github.com/jschemm",
      "contributions": [
        "code"
      ]
    },
    {
      "login": "aaronreidsmith",
      "name": "Aaron Smith",
      "avatar_url": "https://avatars.githubusercontent.com/u/21350310?v=4",
      "profile": "https://github.com/aaronreidsmith",
      "contributions": [
        "code"
      ]
    },
    {
      "login": "ltsaprounis",
      "name": "Leonidas Tsaprounis",
      "avatar_url": "https://avatars.githubusercontent.com/u/64217214?v=4",
      "profile": "https://github.com/ltsaprounis",
      "contributions": [
        "code",
        "bug",
        "mentoring",
        "review"
      ]
    },
    {
      "login": "chernika158",
      "name": "Galina Chernikova",
      "avatar_url": "https://avatars.githubusercontent.com/u/43787741?s=400&v=4",
      "profile": "https://github.com/chernika158",
      "contributions": [
        "code"
      ]
    },
    {
      "login": "GuzalBulatova",
      "name": "Guzal Bulatova",
      "avatar_url": "https://avatars.githubusercontent.com/GuzalBulatova",
      "profile": "https://github.com/GuzalBulatova",
      "contributions": [
        "bug",
        "code",
        "eventOrganizing",
        "mentoring",
        "projectManagement",
        "review",
        "test"
      ]
    },
    {
      "login": "satya-pattnaik",
      "name": "Satya Prakash Pattnaik",
      "avatar_url": "https://avatars.githubusercontent.com/u/22102468?v=4",
      "profile": "https://www.linkedin.com/in/satya-pattnaik-77a430144/",
      "contributions": [
        "doc"
      ]
    },
    {
      "login": "yashlamba",
      "name": "Yash Lamba",
      "avatar_url": "https://avatars.githubusercontent.com/u/44164398?v=4",
      "profile": "https://github.com/yashlamba",
      "contributions": [
        "code"
      ]
    },
    {
      "login": "ckastner",
      "name": "Christian Kastner",
      "avatar_url": "https://avatars.githubusercontent.com/u/15859947?v=4",
      "profile": "https://github.com/ckastner",
      "contributions": [
        "code",
        "bug"
      ]
    },
    {
      "login": "tombh",
      "name": "Thomas Buckley-Houston",
      "avatar_url": "https://avatars.githubusercontent.com/u/160835?s=80&v=4",
      "profile": "https://github.com/tombh",
      "contributions": [
        "bug"
      ]
    },
    {
      "login": "julramos",
      "name": "Juliana",
      "avatar_url": "https://avatars.githubusercontent.com/u/19613567?v=4",
      "profile": "https://www.linkedin.com/in/julianarn/",
      "contributions": [
        "code"
      ]
    },
    {
      "login": "SveaMeyer13",
      "name": "Svea Marie Meyer",
      "avatar_url": "https://avatars.githubusercontent.com/u/46671894?v=4",
      "profile": "https://github.com/SveaMeyer13",
      "contributions": [
        "doc",
        "code"
      ]
    },
    {
      "login": "Flix6x",
      "name": "Felix Claessen",
      "avatar_url": "https://avatars.githubusercontent.com/u/30658763?v=4",
      "profile": "https://github.com/flix6x",
      "contributions": [
        "code",
        "doc",
        "test",
        "bug"
      ]
    },
    {
      "login": "thayeylolu",
      "name": "Taiwo Owoseni",
      "avatar_url": "https://avatars.githubusercontent.com/u/13348874?v=4",
      "profile": "https://thayeylolu.github.io/portfolio/",
      "contributions": [
        "code"
      ]
    },
    {
      "login": "jambo6",
      "name": "James Morrill",
      "avatar_url": "https://avatars.githubusercontent.com/u/32545677?v=4",
      "profile": "https://github.com/jambo6",
      "contributions": [
        "code"
      ]
    },
    {
      "login": "Dbhasin1",
      "name": "Drishti Bhasin ",
      "avatar_url": "https://avatars.githubusercontent.com/u/56479884?v=4",
      "profile": "https://github.com/Dbhasin1",
      "contributions": [
        "code"
      ]
    },
    {
      "login": "Yard1",
      "name": "Antoni Baum",
      "avatar_url": "https://avatars.githubusercontent.com/u/10364161?v=4",
      "profile": "https://www.linkedin.com/in/yard1/",
      "contributions": [
        "code"
      ]
    },
    {
      "login": "ltoniazzi",
      "name": "Lorenzo Toniazzi",
      "avatar_url": "https://avatars.githubusercontent.com/u/61414566",
      "profile": "https://github.com/ltoniazzi",
      "contributions": [
        "code"
      ]
    },
    {
      "login": "freddyaboulton",
      "name": "Freddy A Boulton",
      "avatar_url": "https://avatars.githubusercontent.com/u/41651716?v=4",
      "profile": "https://github.com/freddyaboulton",
      "contributions": [
        "infra",
        "test"
      ]
    },
    {
      "login": "Riyabelle25",
      "name": "Riya Elizabeth John",
      "avatar_url": "https://avatars.githubusercontent.com/u/55790848?v=4",
      "profile": "https://github.com/Riyabelle25",
      "contributions": [
        "code",
        "test",
        "doc"
      ]
    },
    {
      "login": "chrisholder",
      "name": "chrisholder",
      "avatar_url": "https://avatars.githubusercontent.com/u/4674372?v=4",
      "profile": "https://github.com/chrisholder",
      "contributions": [
        "code",
        "test",
        "doc",
        "design",
        "example",
        "bug"
      ]
    },
    {
      "login": "moradabaz",
      "name": "Morad :)",
      "avatar_url": "https://avatars.githubusercontent.com/u/29915156?v=4",
      "profile": "https://moradisten.github.io/",
      "contributions": [
        "code",
        "test",
        "doc"
      ]
    },
    {
      "login": "bilal-196",
      "name": "Ahmed Bilal",
      "avatar_url": "https://avatars.githubusercontent.com/u/74570044?v=4",
      "profile": "https://github.com/bilal-196",
      "contributions": [
        "doc"
      ]
    },
    {
      "login": "victordremov",
      "name": "Viktor Dremov",
      "avatar_url": "https://avatars.githubusercontent.com/u/32140716",
      "profile": "https://github.com/victordremov",
      "contributions": [
        "code"
      ]
    },
    {
      "login": "corvusrabus",
      "name": "Corvin Paul",
      "avatar_url": "https://avatars.githubusercontent.com/u/5957191?v=4",
      "profile": "https://sites.google.com/view/corvinpaul/",
      "contributions": [
        "doc"
      ]
    },
    {
      "login": "xloem",
      "name": "patiently pending world peace",
      "avatar_url": "https://avatars.githubusercontent.com/u/279585?v=4",
      "profile": "https://github.com/xloem",
      "contributions": [
        "code"
      ]
    },
    {
      "login": "AreloTanoh",
      "name": "Arelo Tanoh",
      "avatar_url": "https://avatars.githubusercontent.com/AreloTanoh",
      "profile": "https://github.com/AreloTanoh",
      "contributions": [
        "doc"
      ]
    },
    {
      "login": "pul95",
      "name": "Pulkit Verma",
      "avatar_url": "https://avatars.githubusercontent.com/pul95",
      "profile": "https://github.com/pul95",
      "contributions": [
        "doc"
      ]
    },
    {
      "login": "IlyasMoutawwakil",
      "name": "Ilyas Moutawwakil",
      "avatar_url": "https://avatars.githubusercontent.com/IlyasMoutawwakil",
      "profile": "https://github.com/IlyasMoutawwakil",
      "contributions": [
        "code",
        "doc"
      ]
    },
    {
      "login": "mathco-wf",
      "name": "TheMathcompay Widget Factory Team",
      "avatar_url": "https://avatars.githubusercontent.com/mathco-wf",
      "profile": "https://github.com/mathco-wf",
      "contributions": [
        "doc"
      ]
    },
    {
      "login": "BINAYKUMAR943",
      "name": "Binay Kumar",
      "avatar_url": "https://avatars.githubusercontent.com/u/38756834?v=4",
      "profile": "https://github.com/BINAYKUMAR943",
      "contributions": [
        "code",
        "doc",
        "test"
      ]
    },
    {
      "login": "ronnie-llamado",
      "name": "Ronnie Llamado",
      "avatar_url": "https://avatars.githubusercontent.com/ronnie-llamado",
      "profile": "https://github.com/ronnie-llamado",
      "contributions": [
        "doc"
      ]
    },
    {
      "login": "bobbys-dev",
      "name": "bobbys",
      "avatar_url": "https://avatars.githubusercontent.com/bobbys-dev",
      "profile": "https://github.com/bobbys-dev",
      "contributions": [
        "code"
      ]
    },
    {
      "login": "yairbeer",
      "name": "Yair Beer",
      "avatar_url": "https://avatars.githubusercontent.com/yairbeer",
      "profile": "https://github.com/yairbeer",
      "contributions": [
        "code"
      ]
    },
    {
      "login": "boukepostma",
      "name": "Bouke Postma",
      "avatar_url": "https://avatars.githubusercontent.com/boukepostma",
      "profile": "https://github.com/boukepostma",
      "contributions": [
        "code",
        "bug",
        "ideas"
      ]
    },
    {
      "login": "Aparna-Sakshi",
      "name": "Aparna Sakshi",
      "avatar_url": "https://avatars.githubusercontent.com/u/44149689?v=4",
      "profile": "https://aparna-sakshi.github.io/",
      "contributions": [
        "code"
      ]
    },
    {
      "login": "eyalshafran",
      "name": "Eyal Shafran",
      "avatar_url": "https://avatars.githubusercontent.com/u/16999574?v=4",
      "profile": "https://github.com/eyalshafran",
      "contributions": [
        "code"
      ]
    },
    {
      "login": "tensorflow-as-tf",
      "name": "tensorflow-as-tf",
      "avatar_url": "https://avatars.githubusercontent.com/u/51345718?v=4",
      "profile": "https://github.com/tensorflow-as-tf",
      "contributions": [
        "code"
      ]
    },
    {
      "login": "justinshenk",
      "name": "Justin Shenk",
      "avatar_url": "https://avatars.githubusercontent.com/u/10270308?v=4",
      "profile": "https://www.justinshenk.com/",
      "contributions": [
        "doc"
      ]
    },
    {
      "login": "kejsitake",
      "name": "Kejsi Take",
      "avatar_url": "https://avatars.githubusercontent.com/u/23707808?v=4",
      "profile": "https://kejsitake.com/",
      "contributions": [
        "code"
      ]
    },
    {
      "login": "myprogrammerpersonality",
      "name": "Ali Yazdizadeh",
      "avatar_url": "https://avatars.githubusercontent.com/u/49058167?v=4",
      "profile": "https://github.com/myprogrammerpersonality",
      "contributions": [
        "doc"
      ]
    },
    {
      "login": "RavenRudi",
      "name": "RavenRudi",
      "avatar_url": "https://avatars.githubusercontent.com/u/46402968?v=4",
      "profile": "https://github.com/RavenRudi",
      "contributions": [
        "code"
      ]
    },
    {
      "login": "danbartl",
      "name": "danbartl",
      "avatar_url": "https://avatars.githubusercontent.com/u/19947407?v=4",
      "profile": "https://github.com/danbartl",
      "contributions": [
        "bug",
        "code",
        "review",
        "talk",
        "test",
        "tutorial",
        "video"
      ]
    },
    {
      "login": "xiaobenbenecho",
      "name": "xiaobenbenecho",
      "avatar_url": "https://avatars.githubusercontent.com/u/17461849?v=4",
      "profile": "https://github.com/xiaobenbenecho",
      "contributions": [
        "code"
      ]
    },
    {
      "login": "OliverMatthews",
      "name": "Oliver Matthews",
      "avatar_url": "https://avatars.githubusercontent.com/u/31141490?v=4",
      "profile": "https://github.com/olivermatthews",
      "contributions": [
        "code"
      ]
    },
    {
      "login": "Carlosbogo",
      "name": "Carlos Borrajo",
      "avatar_url": "https://avatars.githubusercontent.com/u/84228424?v=4",
      "profile": "https://github.com/Carlosbogo",
      "contributions": [
        "code",
        "doc"
      ]
    },
    {
      "login": "fstinner",
      "name": "Florian Stinner",
      "avatar_url": "https://avatars.githubusercontent.com/u/11679462?v=4",
      "profile": "https://github.com/fstinner",
      "contributions": [
        "code",
        "test"
      ]
    },
    {
      "login": "ChangWeiTan",
      "name": "Chang Wei Tan",
      "avatar_url": "https://avatars.githubusercontent.com/u/570744?v=4",
      "profile": "https://github.com/ChangWeiTan",
      "contributions": [
        "code"
      ]
    },
    {
      "login": "lmmentel",
      "name": "Lukasz Mentel",
      "avatar_url": "https://avatars.githubusercontent.com/u/8989838?v=4",
      "profile": "https://github.com/lmmentel",
      "contributions": [
        "code",
        "doc",
        "infra",
        "test",
        "bug",
        "maintenance",
        "mentoring"
      ]
    },
    {
      "login": "AngelPone",
      "name": "Bohan Zhang",
      "avatar_url": "https://avatars.githubusercontent.com/u/32930283?v=4",
      "profile": "https://angelpone.github.io/",
      "contributions": [
        "code"
      ]
    },
    {
      "login": "rakshitha123",
      "name": "Rakshitha Godahewa",
      "avatar_url": "https://avatars.githubusercontent.com/u/7654679?v=4",
      "profile": "https://github.com/rakshitha123",
      "contributions": [
        "code",
        "doc"
      ]
    },
    {
      "login": "marcio55afr",
      "name": "Márcio A. Freitas Jr",
      "avatar_url": "https://avatars.githubusercontent.com/u/42646282?v=4",
      "profile": "https://github.com/marcio55afr",
      "contributions": [
        "doc"
      ]
    },
    {
      "login": "MrPr3ntice",
      "name": "Philipp Kortmann",
      "avatar_url": "https://avatars.githubusercontent.com/u/20466981?v=4",
      "profile": "https://www.imes.uni-hannover.de/de/institut/team/m-sc-karl-philipp-kortmann/",
      "contributions": [
        "code",
        "doc"
      ]
    },
    {
      "login": "ishannangia001",
      "name": "Ishan Nangia",
      "avatar_url": "https://avatars.githubusercontent.com/u/29480389?v=4",
      "profile": "https://github.com/ishannangia001",
      "contributions": [
        "ideas"
      ]
    },
    {
      "login": "khrapovs",
      "name": "Stanislav Khrapov",
      "avatar_url": "https://avatars.githubusercontent.com/u/3774663?v=4",
      "profile": "https://github.com/khrapovs",
      "contributions": [
        "code"
      ]
    },
    {
      "login": "Saransh-cpp",
      "name": "Saransh Chopra",
      "avatar_url": "https://avatars.githubusercontent.com/u/74055102?v=4",
      "profile": "https://github.com/Saransh-cpp",
      "contributions": [
        "doc",
        "infra"
      ]
    },
    {
      "login": "RishiKumarRay",
      "name": "Rishi Kumar Ray",
      "avatar_url": "https://avatars.githubusercontent.com/u/87641376?v=4",
      "profile": "https://github.com/RishiKumarRay",
      "contributions": [
        "infra"
      ]
    },
    {
      "login": "cdahlin",
      "name": "Christopher Dahlin",
      "avatar_url": "https://avatars.githubusercontent.com/u/1567780?v=4",
      "profile": "https://github.com/cdahlin",
      "contributions": [
        "code"
      ]
    },
    {
      "login": "iljamaurer",
      "name": "Ilja Maurer",
      "avatar_url": "https://avatars.githubusercontent.com/u/45882103?v=4",
      "profile": "https://github.com/iljamaurer",
      "contributions": [
        "code"
      ]
    },
    {
      "login": "FedericoGarza",
      "name": "Federico Garza",
      "avatar_url": "https://avatars.githubusercontent.com/u/10517170?v=4",
      "profile": "https://github.com/FedericoGarza",
      "contributions": [
        "code",
        "example"
      ]
    },
    {
      "login": "TNTran92",
      "name": "TNTran92",
      "avatar_url": "https://avatars.githubusercontent.com/u/55965636?v=4",
      "profile": "https://github.com/TNTran92",
      "contributions": [
        "code"
      ]
    },
    {
      "login": "niekvanderlaan",
      "name": "Niek van der Laan",
      "avatar_url": "https://avatars.githubusercontent.com/u/9962825?v=4",
      "profile": "https://github.com/niekvanderlaan",
      "contributions": [
        "code"
      ]
    },
    {
      "login": "bethrice44",
      "name": "bethrice44",
      "avatar_url": "https://avatars.githubusercontent.com/u/11226988?v=4",
      "profile": "https://github.com/bethrice44",
      "contributions": [
        "bug",
        "code",
        "review",
        "test"
      ]
    },
    {
      "login": "keepersas",
      "name": "Aleksandr Grekov",
      "avatar_url": "https://avatars.githubusercontent.com/u/44262176?v=4",
      "profile": "https://github.com/keepersas",
      "contributions": [
        "doc"
      ]
    },
    {
      "login": "ZiyaoWei",
      "name": "Ziyao Wei",
      "avatar_url": "https://avatars.githubusercontent.com/u/940823?v=4",
      "profile": "https://github.com/ZiyaoWei",
      "contributions": [
        "code"
      ]
    },
    {
      "login": "dougollerenshaw",
      "name": "Doug Ollerenshaw",
      "avatar_url": "https://avatars.githubusercontent.com/u/19944442?v=4",
      "profile": "https://github.com/dougollerenshaw",
      "contributions": [
        "doc"
      ]
    },
    {
      "login": "AurumnPegasus",
      "name": "Shivansh Subramanian",
      "avatar_url": "https://avatars.githubusercontent.com/u/54315149?v=4",
      "profile": "https://github.com/AurumnPegasus",
      "contributions": [
        "doc",
        "code"
      ]
    },
    {
      "login": "NoaBenAmi",
      "name": "Noa Ben Ami",
      "avatar_url": "https://avatars.githubusercontent.com/u/37590002?v=4",
      "profile": "https://github.com/NoaBenAmi",
      "contributions": [
        "code",
        "test",
        "doc"
      ]
    },
    {
      "login": "lielleravid",
      "name": "Lielle Ravid",
      "avatar_url": "https://avatars.githubusercontent.com/u/37774194?v=4",
      "profile": "https://github.com/lielleravid",
      "contributions": [
        "code",
        "doc"
      ]
    },
    {
      "login": "ciaran-g",
      "name": "Ciaran Gilbert",
      "avatar_url": "https://avatars.githubusercontent.com/u/41995662?v=4",
      "profile": "https://github.com/ciaran-g",
      "contributions": [
        "bug",
        "code",
        "doc",
        "test",
        "ideas"
      ]
    },
    {
      "login": "mariamjabara",
      "name": "Mariam Jabara",
      "avatar_url": "https://avatars.githubusercontent.com/u/38568292?v=4",
      "profile": "https://github.com/mariamjabara",
      "contributions": [
        "code"
      ]
    },
    {
      "login": "lbventura",
      "name": "Luis Ventura",
      "avatar_url": "https://avatars.githubusercontent.com/u/68004282?s=96&v=4",
      "profile": "https://github.com/lbventura",
      "contributions": [
        "code"
      ]
    },
    {
      "login": "Ris-Bali",
      "name": "Rishabh Bali",
      "avatar_url": "https://avatars.githubusercontent.com/u/81592570?v=4",
      "profile": "https://github.com/Ris-Bali",
      "contributions": [
        "code"
      ]
    },
    {
      "login": "shchur",
      "name": "Oleksandr Shchur",
      "avatar_url": "https://avatars.githubusercontent.com/u/6944857?v=4",
      "profile": "https://github.com/shchur",
      "contributions": [
        "bug",
        "code"
      ]
    },
    {
      "login": "jelc53",
      "name": "Julian Cooper",
      "avatar_url": "https://avatars.githubusercontent.com/u/30467615?v=4",
      "profile": "https://github.com/jelc53",
      "contributions": [
        "code",
        "ideas"
      ]
    },
    {
      "login": "benheid",
      "name": "Benedikt Heidrich",
      "avatar_url": "https://avatars.githubusercontent.com/u/9725296?v=4",
      "profile": "https://github.com/benheid",
      "contributions": [
        "code"
      ]
    },
    {
      "login": "AnH0ang",
      "name": "An Hoang",
      "avatar_url": "https://avatars.githubusercontent.com/u/46025351?v=4",
      "profile": "https://github.com/AnH0ang",
      "contributions": [
        "bug",
        "code"
      ]
    },
    {
      "login": "haskarb",
      "name": "Bhaskar Dhariyal",
      "avatar_url": "https://avatars.githubusercontent.com/u/20501023?v=4",
      "profile": "https://haskarb.github.io/",
      "contributions": [
        "code",
        "test"
      ]
    },
    {
      "login": "kcc-lion",
      "name": "Kai Lion",
      "avatar_url": "https://avatars.githubusercontent.com/u/54307609?v=4",
      "profile": "https://github.com/kcc-lion",
      "contributions": [
        "code",
        "test",
        "doc"
      ]
    },
    {
      "login": "bugslayer-332",
      "name": "Arepalli Yashwanth Reddy",
      "avatar_url": "https://avatars.githubusercontent.com/u/89122324?v=4",
      "profile": "https://github.com/bugslayer-332",
      "contributions": [
        "code",
        "bug",
        "doc"
      ]
    },
    {
      "login": "shagn",
      "name": "Sebastian Hagn",
      "avatar_url": "https://avatars.githubusercontent.com/u/16029092?v=4",
      "profile": "https://github.com/shagn",
      "contributions": [
        "doc"
      ]
    },
    {
      "login": "jasmineliaw",
      "name": "Jasmine Liaw",
      "avatar_url": "https://avatars.githubusercontent.com/u/93530957?v=4",
      "profile": "https://github.com/jasmineliaw",
      "contributions": [
        "code"
      ]
    },
    {
      "login": "topher-lo",
      "name": "Christopher Lo",
      "avatar_url": "https://avatars.githubusercontent.com/u/46541035?v=4",
      "profile": "https://github.com/topher-lo",
      "contributions": [
        "code",
        "ideas"
      ]
    },
    {
      "login": "arampuria19",
      "name": "Akshat Rampuria",
      "avatar_url": "https://avatars.githubusercontent.com/u/85577835?v=4",
      "profile": "https://github.com/arampuria19",
      "contributions": [
        "doc"
      ]
    },
    {
      "login": "chillerobscuro",
      "name": "Logan Duffy",
      "avatar_url": "https://avatars.githubusercontent.com/u/5232872?v=4",
      "profile": "https://github.com/chillerobscuro",
      "contributions": [
        "code",
        "doc",
        "test",
        "bug",
        "ideas"
      ]
    },
    {
      "login": "michaelfeil",
      "name": "Michael Feil",
      "avatar_url": "https://avatars.githubusercontent.com/u/63565275?v=4",
      "profile": "michaelfeil.eu",
      "contributions": [
        "code",
        "test",
        "ideas"
      ]
    },
    {
      "login": "KishManani",
      "name": "Kishan Manani",
      "avatar_url": "https://avatars.githubusercontent.com/u/30973056?v=4",
      "profile": "https://github.com/kishmanani",
      "contributions": [
        "code",
        "doc",
        "test",
        "bug",
        "ideas"
      ]
    },
    {
      "login": "jorenham",
      "name": "Joren Hammudoglu",
      "avatar_url": "https://avatars.githubusercontent.com/u/6208662?v=4",
      "profile": "https://github.com/jorenham",
      "contributions": [
        "infra"
      ]
    },
    {
      "login": "wolph",
      "name": "Rick van Hattem",
      "avatar_url": "https://avatars.githubusercontent.com/u/270571?v=4",
      "profile": "https://github.com/wolph",
      "contributions": [
        "infra"
      ]
    },
    {
      "login": "templierw",
      "name": "William Templier",
      "avatar_url": "https://github.com/templierw.png",
      "profile": "https://www.linkedin.com/in/templierw/",
      "contributions": [
        "doc"
      ]
    },
    {
      "login": "badrmarani",
      "name": "Badr-Eddine Marani",
      "avatar_url": "https://avatars.githubusercontent.com/badrmarani",
      "profile": "https://github.com/badrmarani",
      "contributions": [
        "code"
      ]
    },
    {
      "login": "adoherty21",
      "name": "adoherty21",
      "avatar_url": "https://avatars.githubusercontent.com/u/52799751?s=400&v=4",
      "profile": "https://github.com/adoherty21",
      "contributions": [
        "bug"
      ]
    },
    {
      "login": "jnrusson1",
      "name": "Jack Russon",
      "avatar_url": "https://avatars.githubusercontent.com/u/51986332?v=4",
      "profile": "https://github.com/jnrusson1",
      "contributions": [
        "code"
      ]
    },
    {
      "login": "solen0id",
      "name": "Max Patzelt",
      "avatar_url": "https://avatars.githubusercontent.com/u/20767606?v=4",
      "profile": "https://github.com/solen0id",
      "contributions": [
        "code"
      ]
    },
    {
      "login": "benjaminbluhm",
      "name": "Benjamin Bluhm",
      "avatar_url": "https://avatars.githubusercontent.com/u/40917599?v=4",
      "profile": "https://github.com/benjaminbluhm",
      "contributions": [
        "code",
        "doc",
        "example"
      ]
    },
    {
      "login": "VyomkeshVyas",
      "name": "Vyomkesh Vyas",
      "avatar_url": "https://avatars.githubusercontent.com/u/110027694?v=4",
      "profile": "https://github.com/VyomkeshVyas",
      "contributions": [
        "code",
        "doc",
        "example",
        "test"
      ]
    },
    {
      "login": "xxl4tomxu98",
      "name": "Tom Xu",
      "avatar_url": "https://avatars.githubusercontent.com/u/62292177?s=40&v=4",
      "profile": "https://github.com/xxl4tomxu98",
      "contributions": [
        "code",
        "doc"
      ]
    },
    {
      "login": "nshahpazov",
      "name": "Nikola Shahpazov",
      "avatar_url": "https://avatars.githubusercontent.com/nshahpazov",
      "profile": "https://www.linkedin.com/in/nshahpazov/",
      "contributions": [
        "doc"
      ]
    },
    {
      "login": "dainelli98",
      "name": "Daniel Martín Martínez",
      "avatar_url": "https://avatars.githubusercontent.com/dainelli98",
      "profile": "https://www.linkedin.com/in/daniel-martin-martinez",
      "contributions": [
        "doc",
        "bug"
      ]
    },
    {
      "login": "nilesh05apr",
      "name": "Nilesh Kumar",
      "avatar_url": "https://avatars.githubusercontent.com/u/65773314?v=4",
      "profile": "https://github.com/nilesh05apr",
      "contributions": [
        "code"
      ]
    },
    {
      "login": "JonathanBechtel",
      "name": "JonathanBechtel",
      "avatar_url": "https://avatars.githubusercontent.com/u/481696?v=4",
      "profile": "https://github.com/JonathanBechtel",
      "contributions": [
        "code",
        "ideas",
        "test"
      ]
    },
    {
      "login": "arnavrneo",
      "name": "Arnav",
      "avatar_url": "https://avatars.githubusercontent.com/u/48650781?v=4",
      "profile": "https://github.com/arnavrneo",
      "contributions": [
        "code"
      ]
    },
    {
      "login": "erjieyong",
      "name": "Er Jie Yong",
      "avatar_url": "https://avatars.githubusercontent.com/u/109052378?v=4",
      "profile": "https://www.linkedin.com/in/erjieyong",
      "contributions": [
        "bug",
        "code"
      ]
    },
    {
      "login": "mateuja",
      "name": "Jaume Mateu",
      "avatar_url": "https://avatars.githubusercontent.com/mateuja",
      "profile": "https://github.com/mateuja",
      "contributions": [
        "code"
      ]
    },
    {
      "login": "aaronrmm",
      "name": "Aaron Margolese-Malin",
      "avatar_url": "https://avatars.githubusercontent.com/u/1742879?v=4",
      "profile": "https://github.com/aaronrmm",
      "contributions": [
        "bug"
      ]
    },
    {
      "login": "klam-data",
      "name": "Kevin Lam",
      "avatar_url": "https://avatars.githubusercontent.com/u/114420932?s=400&v=4",
      "profile": "https://www.linkedin.com/in/kevinlam2",
      "contributions": [
        "code",
        "example",
        "test"
      ]
    },
    {
      "login": "mgorlin",
      "name": "Margaret Gorlin",
      "avatar_url": "https://avatars.githubusercontent.com/u/23091594?v=4",
      "profile": "https://www.linkedin.com/in/margaret-gorlin/",
      "contributions": [
        "code",
        "example",
        "test"
      ]
    },
    {
      "login": "pyyim",
      "name": "Paul Yim",
      "avatar_url": "https://avatars.githubusercontent.com/pyyim",
      "profile": "https://www.linkedin.com/in/paulyim97/",
      "contributions": [
        "code",
        "example",
        "test"
      ]
    },
    {
      "login": "snnbotchway",
      "name": "Solomon Botchway",
      "avatar_url": "https://avatars.githubusercontent.com/u/62394255?v=4",
      "profile": "https://www.linkedin.com/in/solomon-botchway-a1383821b/",
      "contributions": [
        "maintenance"
      ]
    },
    {
      "login": "GuiArcencio",
      "name": "Guilherme Arcencio",
      "avatar_url": "https://avatars.githubusercontent.com/u/47733489",
      "profile": "https://github.com/GuiArcencio",
      "contributions": [
        "code",
        "test"
      ]
    },
    {
      "login": "scorcism",
      "name": "Abhishek Pathak",
      "avatar_url": "https://avatars.githubusercontent.com/u/69761436",
      "profile": "https://github.com/scorcism",
      "contributions": [
        "bug"
      ]
    },
    {
      "login": "hadifawaz1999",
      "name": "Ali Ismail-Fawaz",
      "avatar_url": "https://avatars.githubusercontent.com/u/54309336",
      "profile": "https://github.com/hadifawaz1999",
      "contributions": [
        "code",
        "bug",
        "doc",
        "test",
        "maintenance"
      ]
    },
    {
      "login": "baraline",
      "name": "Antoine Guillaume",
      "avatar_url": "https://avatars.githubusercontent.com/u/10759117",
      "profile": "https://github.com/baraline",
      "contributions": [
        "code",
        "doc"
      ]
    },
    {
      "login": "DBCerigo",
      "name": "Daniel Burkhardt Cerigo",
      "avatar_url": "https://avatars.githubusercontent.com/u/8318425?v=4",
      "profile": "https://github.com/DBCerigo",
      "contributions": [
        "code"
      ]
    },
    {
      "login": "alex-hh",
      "name": "Alex Hawkins-Hooker",
      "avatar_url": "https://avatars.githubusercontent.com/u/5719745?v=4",
      "profile": "https://github.com/alex-hh",
      "contributions": [
        "code"
      ]
    },
    {
      "login": "ali-tny",
      "name": "Ali Teeney",
      "avatar_url": "https://avatars.githubusercontent.com/u/26010073?v=4",
      "profile": "https://github.com/ali-tny",
      "contributions": [
        "code"
      ]
    },
    {
      "login": "RafaAyGar",
      "name": "Rafael Ayllón-Gavilán",
      "avatar_url": "https://avatars.githubusercontent.com/u/37343008?s=400&u=bbd9c00c6045adf11cd9376e6db1d959565c27c6&v=4",
      "profile": "https://github.com/RafaAyGar",
      "contributions": [
        "code"
      ]
    },
    {
      "login": "sylvaincom",
      "name": "Sylvain Combettes",
      "avatar_url": "https://avatars.githubusercontent.com/u/48064216?v=4",
      "profile": "https://github.com/sylvaincom",
      "contributions": [
        "code",
        "bug"
      ]
    },
    {
      "login": "hedeershowk",
      "name": "Hedeer El Showk",
      "avatar_url": "https://avatars.githubusercontent.com/u/144284759?v=4",
      "profile": "https://github.com/hedeershowk",
      "contributions": [
        "bug",
        "doc",
        "code"
      ]
    },
    {
      "login": "steenrotsman",
      "name": "Stijn Rotman",
      "avatar_url": "https://avatars.githubusercontent.com/u/78110080?s=400&v=4",
      "profile": "https://github.com/steenrotsman",
      "contributions": [
        "code"
      ]
    },
    {
      "login": "zy18811",
      "name": "Luca Bennett",
      "avatar_url": "https://avatars.githubusercontent.com/u/74973887?v=4",
      "profile": "https://github.com/zy18811",
      "contributions": [
        "code",
        "doc",
        "test"
      ]
    },
    {
      "login": "wwzeng1",
      "name": "William Zeng",
      "avatar_url": "https://avatars.githubusercontent.com/u/44910023?v=4",
      "profile": "https://github.com/wwzeng1",
      "contributions": [
        "bug"
      ]
    },
    {
      "login": "akshatvishu",
      "name": "Akshat Nayak",
      "avatar_url": "https://avatars.githubusercontent.com/u/33392262?v=4",
      "profile": "https://github.com/akshatvishu",
      "contributions": [
        "code"
      ]
    },
    {
      "login": "PaulRabich",
      "name": "Paul Rabich",
      "avatar_url": "https://avatars.githubusercontent.com/u/78356939?v=4",
      "profile": "https://github.com/PaulRabich",
      "contributions": [
        "code"
      ]
    },
    {
      "login": "xiaopu222",
      "name": "xiaopu222",
      "avatar_url": "https://avatars.githubusercontent.com/u/118000577?v=4",
      "profile": "https://github.com/xiaopu222",
      "contributions": [
        "doc"
      ]
    },
    {
      "login": "frankl1",
      "name": "Michael F. Mbouopda",
      "avatar_url": "https://avatars.githubusercontent.com/u/23366578?s=96&v=4",
      "profile": "https://github.com/frankl1",
      "contributions": [
        "code",
        "bug",
        "doc"
      ]
    },
    {
      "login": "andregdmitri",
      "name": "André Guarnier De Mitri",
      "avatar_url": "https://avatars.githubusercontent.com/u/51839703?v=4",
      "profile": "https://www.linkedin.com/in/andre-de-mitri/",
      "contributions": [
        "code"
      ]
    },
    {
      "login": "jose-gilberto",
      "name": "Gilberto Barbosa",
      "avatar_url": "https://avatars.githubusercontent.com/u/32587935?v=4",
      "profile": "https://jose-gilberto.github.io/",
      "contributions": [
        "code"
      ]
    },
    {
      "login": "julu98",
      "name": "julu98",
      "avatar_url": "https://avatars.githubusercontent.com/u/133243896?v=4",
      "profile": "https://github.com/julu98",
      "contributions": [
        "bug"
      ]
    },
    {
      "login": "Raya679",
      "name": "Raya Chakravarty",
      "avatar_url": "https://avatars.githubusercontent.com/u/113240231?v=4",
      "profile": "https://github.com/Raya679",
      "contributions": [
        "doc"
      ]
    },
    {
      "login": "nimanzik",
      "name": "Nima Nooshiri",
      "avatar_url": "https://avatars.githubusercontent.com/u/4640548?v=4",
      "profile": "https://github.com/nimanzik",
      "contributions": [
        "doc"
      ]
    },
    {
      "login": "Vedant222",
      "name": "Vedant",
      "avatar_url": "https://avatars.githubusercontent.com/u/70121054?v=4",
      "profile": "https://github.com/Vedant222",
      "contributions": [
        "doc"
      ]
    },
    {
      "login": "itsdivya1309",
      "name": "Divya Tiwari",
      "avatar_url": "https://avatars.githubusercontent.com/u/108270861?v=4",
      "profile": "https://github.com/itsdivya1309",
      "contributions": [
        "code",
        "data"
      ]
    },
    {
      "login": "AnonymousCodes911",
      "name": "Utkarsh Kumar",
      "avatar_url": "https://avatars.githubusercontent.com/u/67187480?v=4",
      "profile": "https://github.com/AnonymousCodes911",
      "contributions": [
        "code",
        "doc"
      ]
    },
    {
      "login": "aadya940",
      "name": "Aadya Chinubhai",
      "avatar_url": "https://avatars.githubusercontent.com/u/77720426?v=4",
      "profile": "https://github.com/aadya940",
      "contributions": [
        "code",
        "doc"
      ]
    },
    {
      "login": "codelionx",
      "name": "Sebastian Schmidl",
      "avatar_url": "https://avatars.githubusercontent.com/u/10573700?v=4",
      "profile": "https://github.com/codelionx",
      "contributions": [
        "bug",
        "code",
        "doc",
        "research",
        "test",
        "review",
        "data"
      ]
    },
    {
      "login": "harshithasudhakar",
      "name": "Harshitha Sudhakar",
      "avatar_url": "https://avatars.githubusercontent.com/u/111514477?v=4",
      "profile": "https://github.com/harshithasudhakar",
      "contributions": [
        "doc",
        "code"
      ]
    },
    {
      "login": "tvilight4",
      "name": "Tvisha Vedant",
      "avatar_url": "https://avatars.githubusercontent.com/u/122543856?v=4",
      "profile": "https://github.com/tvilight4",
      "contributions": [
        "code"
      ]
    },
    {
      "login": "vNtzYy",
      "name": "vNtzYy",
      "avatar_url": "https://avatars.githubusercontent.com/u/111287448?v=4",
      "profile": "https://github.com/vNtzYy",
      "contributions": [
        "bug"
      ]
    },
    {
      "login": "wayneadams",
      "name": "Wayne Adams",
      "avatar_url": "https://avatars.githubusercontent.com/u/15034841?v=4",
      "profile": "https://github.com/wayneadams",
      "contributions": [
        "doc"
      ]
    },
    {
      "login": "griegner",
      "name": "Gabriel Riegner",
      "avatar_url": "https://avatars.githubusercontent.com/u/54326829?v=4",
      "profile": "https://github.com/griegner",
      "contributions": [
        "doc"
      ]
    },
    {
      "login": "RishavKumarSinha",
      "name": "Rishav Kumar Sinha",
      "avatar_url": "https://avatars.githubusercontent.com/u/136772607?s=400&v=4",
      "profile": "https://github.com/RishavKumarSinha",
      "contributions": [
        "doc"
      ]
    },
    {
      "login": "nileenagp",
      "name": "nileenagp",
      "avatar_url": "https://avatars.githubusercontent.com/u/48993630?v=4",
      "profile": "https://github.com/nileenagp",
      "contributions": [
        "code"
      ]
    },
    {
      "login": "jasonmokk",
      "name": "Jason Mok",
      "avatar_url": "https://avatars.githubusercontent.com/u/106209849?v=4",
      "profile": "https://github.com/jasonmokk",
      "contributions": [
        "doc"
      ]
    },
    {
      "login": "futuer-szd",
      "name": "Futuer",
      "avatar_url": "https://avatars.githubusercontent.com/u/57895730?v=4",
      "profile": "https://github.com/futuer-szd",
      "contributions": [
        "doc"
      ]
    },
    {
      "login": "IRKnyazev",
      "name": "Ivan Knyazev",
      "avatar_url": "https://avatars.githubusercontent.com/u/105492484?v=4",
      "profile": "https://github.com/IRKnyazev",
      "contributions": [
        "doc"
      ]
    },
    {
      "login": "Cyril-Meyer",
      "name": "Cyril Meyer",
      "avatar_url": "https://avatars.githubusercontent.com/u/69190238?v=4",
      "profile": "https://github.com/Cyril-Meyer",
      "contributions": [
        "test",
        "doc"
      ]
    },
    {
      "login": "Moonzyyy",
      "name": "Daniele Carli",
      "avatar_url": "https://avatars.githubusercontent.com/u/47296443?v=4",
      "profile": "https://github.com/Moonzyyy",
      "contributions": [
        "doc"
      ]
    },
    {
      "login": "adm-unl",
      "name": "Adam Unal",
      "avatar_url": "https://avatars.githubusercontent.com/u/143117979?v=4",
      "profile": "https://github.com/adm-unl",
      "contributions": [
        "doc"
      ]
    },
    {
      "login": "Datadote",
      "name": "Daniel L.",
      "avatar_url": "https://avatars.githubusercontent.com/u/30182852?v=4",
      "profile": "https://www.linkedin.com/in/dnylam/",
      "contributions": [
        "doc"
      ]
    },
    {
      "login": "phershbe",
      "name": "Philip",
      "avatar_url": "https://avatars.githubusercontent.com/u/25594870?v=4",
      "profile": "https://www.youtube.com/channel/UCLnEr7V_5BANojPKUjCjb4g",
      "contributions": [
        "doc"
      ]
    },
    {
<<<<<<< HEAD
      "login": "neuron283",
      "name": "neuron283",
      "avatar_url": "https://avatars.githubusercontent.com/u/177816976?v=4",
      "profile": "https://github.com/neuron283",
=======
      "login": "Sharathchenna",
      "name": "Sharathchenna",
      "avatar_url": "https://avatars.githubusercontent.com/u/50939688?v=4",
      "profile": "https://github.com/Sharathchenna",
>>>>>>> 1781f351
      "contributions": [
        "code"
      ]
    }
  ],
  "commitType": "docs"
}<|MERGE_RESOLUTION|>--- conflicted
+++ resolved
@@ -2494,17 +2494,19 @@
       ]
     },
     {
-<<<<<<< HEAD
+      "login": "Sharathchenna",
+      "name": "Sharathchenna",
+      "avatar_url": "https://avatars.githubusercontent.com/u/50939688?v=4",
+      "profile": "https://github.com/Sharathchenna",
+      "contributions": [
+        "code"
+      ]
+    },
+    {
       "login": "neuron283",
       "name": "neuron283",
       "avatar_url": "https://avatars.githubusercontent.com/u/177816976?v=4",
       "profile": "https://github.com/neuron283",
-=======
-      "login": "Sharathchenna",
-      "name": "Sharathchenna",
-      "avatar_url": "https://avatars.githubusercontent.com/u/50939688?v=4",
-      "profile": "https://github.com/Sharathchenna",
->>>>>>> 1781f351
       "contributions": [
         "code"
       ]
