--- conflicted
+++ resolved
@@ -12,15 +12,11 @@
 from scipy.signal import spectrogram
 
 from aeon.utils.validation._dependencies import _check_soft_dependencies
-<<<<<<< HEAD
-from aeon.utils.validation.series import check_consistent_index_type
-=======
 from aeon.utils.validation.series import (
     check_consistent_index_type,
     check_y,
     is_pred_interval_proba,
 )
->>>>>>> 0b8f227e
 
 
 def plot_series(
@@ -50,10 +46,7 @@
     title : str, default = None
         The text to use as the figure's suptitle.
     pred_interval : pd.DataFrame, default = None
-<<<<<<< HEAD
-=======
         Contains columns for lower and upper boundaries of confidence interval.
->>>>>>> 0b8f227e
 
     Returns
     -------
@@ -73,6 +66,9 @@
     from matplotlib.cbook import flatten
     from matplotlib.ticker import FuncFormatter, MaxNLocator
 
+    for y in series:
+        check_y(y, allow_index_names=True)
+
     series = list(series)
 
     n_series = len(series)
@@ -157,10 +153,7 @@
     if legend:
         ax.legend()
     if pred_interval is not None:
-<<<<<<< HEAD
-=======
         assert is_pred_interval_proba(pred_interval)
->>>>>>> 0b8f227e
         ax = _plot_interval(ax, pred_interval)
 
     if _ax_kwarg_is_none:
@@ -231,11 +224,8 @@
     _check_soft_dependencies("matplotlib")
     import matplotlib.pyplot as plt
 
-<<<<<<< HEAD
-=======
     series = check_y(series)
 
->>>>>>> 0b8f227e
     if isinstance(lags, int):
         single_lag = True
         lags = [lags]
@@ -334,6 +324,8 @@
     import matplotlib.pyplot as plt
     from statsmodels.graphics.tsaplots import plot_acf, plot_pacf
 
+    series = check_y(series)
+
     # Setup figure for plotting
     fig = plt.figure(constrained_layout=True, figsize=(12, 8))
     gs = fig.add_gridspec(2, 2)
@@ -400,11 +392,8 @@
     _check_soft_dependencies("matplotlib")
     import matplotlib.pyplot as plt
 
-<<<<<<< HEAD
-=======
     series = check_y(series)
 
->>>>>>> 0b8f227e
     fig, ax = plt.subplots()
 
     _, _, _spectrogram = spectrogram(series, fs=fs, return_onesided=return_onesided)
