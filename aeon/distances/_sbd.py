--- conflicted
+++ resolved
@@ -9,11 +9,7 @@
 from numba.typed import List as NumbaList
 from scipy.signal import correlate
 
-<<<<<<< HEAD
-from aeon.distances._utils import _convert_to_list
-=======
 from aeon.distances._utils import _convert_to_list, _is_multivariate
->>>>>>> 4911ab8e
 
 
 @njit(cache=True, fastmath=True)
@@ -117,11 +113,7 @@
 
 
 def sbd_pairwise_distance(
-<<<<<<< HEAD
-    x: Union[np.ndarray, List[np.ndarray]],
-=======
     X: Union[np.ndarray, List[np.ndarray]],
->>>>>>> 4911ab8e
     y: Optional[Union[np.ndarray, List[np.ndarray]]] = None,
     standardize: bool = True,
 ) -> np.ndarray:
@@ -135,11 +127,7 @@
 
     Parameters
     ----------
-<<<<<<< HEAD
-    x : np.ndarray or List of np.ndarray
-=======
     X : np.ndarray or List of np.ndarray
->>>>>>> 4911ab8e
         A collection of time series instances  of shape ``(n_cases, n_timepoints)``
         or ``(n_cases, n_channels, n_timepoints)``.
     y : np.ndarray or List of np.ndarray or None, default=None
@@ -199,16 +187,6 @@
            [0.36754447, 0.        , 0.29289322],
            [0.5527864 , 0.29289322, 0.        ]])
     """
-<<<<<<< HEAD
-    _x = _convert_to_list(x, "x")
-
-    if y is None:
-        # To self
-        return _sbd_pairwise_distance_single(_x, standardize)
-
-    _y = _convert_to_list(y, "y")
-    return _sbd_pairwise_distance(_x, _y, standardize)
-=======
     multivariate_conversion = _is_multivariate(X, y)
     _X, _ = _convert_to_list(X, "", multivariate_conversion)
 
@@ -218,7 +196,6 @@
 
     _y, _ = _convert_to_list(y, "y", multivariate_conversion)
     return _sbd_pairwise_distance(_X, _y, standardize)
->>>>>>> 4911ab8e
 
 
 @njit(cache=True, fastmath=True)
