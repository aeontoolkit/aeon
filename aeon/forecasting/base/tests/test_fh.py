--- conflicted
+++ resolved
@@ -26,14 +26,9 @@
     TEST_FHS_TIMEDELTA,
     VALID_INDEX_FH_COMBINATIONS,
 )
-<<<<<<< HEAD
+from aeon.testing.mock_estimators import MockForecaster
 from aeon.testing.utils.forecasting import _make_fh, make_forecasting_problem
 from aeon.testing.utils.series import _make_index
-=======
-from aeon.testing.mock_estimators import MockForecaster
-from aeon.utils._testing.forecasting import _make_fh, make_forecasting_problem
-from aeon.utils._testing.series import _make_index
->>>>>>> fed2b7ab
 from aeon.utils.datetime import (
     _coerce_duration_to_int,
     _get_duration,
