--- conflicted
+++ resolved
@@ -16,14 +16,10 @@
 
 
 def euclidean_distance_profile(
-<<<<<<< HEAD
-    X: np.ndarray,
-    q: np.ndarray,
+    X: Union[np.ndarray,
+    List], q: np.ndarray,
     mask: np.ndarray,
     channel_independent: bool = False,
-=======
-    X: Union[np.ndarray, List], q: np.ndarray, mask: np.ndarray
->>>>>>> 476bce4a
 ) -> np.ndarray:
     """
     Compute a distance profile using the squared Euclidean distance.
@@ -111,12 +107,9 @@
     q_means : np.ndarray, 1D array of shape (n_channels)
         Means of the query q
     q_stds : np.ndarray, 1D array of shape (n_channels)
-<<<<<<< HEAD
         Stds of the query q
     channel_independent : bool, default=False
         whether to compute distances independently for each channel or not.
-=======
->>>>>>> 476bce4a
 
     Returns
     -------
